--- conflicted
+++ resolved
@@ -73,13 +73,10 @@
 reth-prune.workspace = true
 reth-stages-api.workspace = true
 reth-optimism-cli = { workspace = true, optional = true }
-<<<<<<< HEAD
+reth-optimism-rpc.workspace = true
 reth-node-bsc = { workspace = true, optional = true, features = [
     "bsc",
 ] }
-=======
-reth-optimism-rpc.workspace = true
->>>>>>> c228fe15
 
 # crypto
 alloy-rlp.workspace = true
