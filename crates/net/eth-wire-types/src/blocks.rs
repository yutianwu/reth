--- conflicted
+++ resolved
@@ -417,11 +417,7 @@
                         },
                     ],
                     withdrawals: None,
-<<<<<<< HEAD
                     sidecars: None,
-                    requests: None
-=======
->>>>>>> 15c230ba
                 }
             ]),
         };
@@ -497,11 +493,7 @@
                         },
                     ],
                     withdrawals: None,
-<<<<<<< HEAD
                     sidecars: None,
-                    requests: None
-=======
->>>>>>> 15c230ba
                 }
             ]),
         };
