<<<<<<< HEAD
use crate::{
    config::NetworkMode,
    discovery::DiscoveryEvent,
    manager::NetworkEvent,
    message::{EngineMessage, PeerRequest},
    peers::{PeerAddr, PeersHandle},
    protocol::RlpxSubProtocol,
    swarm::NetworkConnectionState,
    transactions::TransactionsHandle,
    FetchClient,
=======
use std::{
    net::SocketAddr,
    sync::{
        atomic::{AtomicBool, AtomicU64, AtomicUsize, Ordering},
        Arc,
    },
>>>>>>> c228fe15
};

use enr::Enr;
use parking_lot::Mutex;
use reth_discv4::Discv4;
use reth_eth_wire::{DisconnectReason, NewBlock, NewPooledTransactionHashes, SharedTransactions};
use reth_network_api::{
    test_utils::{PeersHandle, PeersHandleProvider},
    BlockDownloaderProvider, DiscoveryEvent, NetworkError, NetworkEvent,
    NetworkEventListenerProvider, NetworkInfo, NetworkStatus, PeerInfo, PeerRequest, Peers,
    PeersInfo,
};
use reth_network_p2p::{
    sync::{NetworkSyncUpdater, SyncState, SyncStateProvider},
    BlockClient,
};
use reth_network_peers::{NodeRecord, PeerId};
use reth_network_types::{PeerAddr, PeerKind, Reputation, ReputationChangeKind};
use reth_primitives::{Head, TransactionSigned, B256};
use reth_tokio_util::{EventSender, EventStream};
use secp256k1::SecretKey;
use tokio::sync::{
    mpsc::{self, UnboundedReceiver, UnboundedSender},
    oneshot,
};
use tokio_stream::wrappers::UnboundedReceiverStream;

use crate::{
    config::NetworkMode, protocol::RlpxSubProtocol, swarm::NetworkConnectionState,
    transactions::TransactionsHandle, FetchClient,
};

/// A _shareable_ network frontend. Used to interact with the network.
///
/// See also [`NetworkManager`](crate::NetworkManager).
#[derive(Clone, Debug)]
pub struct NetworkHandle {
    /// The Arc'ed delegate that contains the state.
    inner: Arc<NetworkInner>,
}

// === impl NetworkHandle ===

impl NetworkHandle {
    /// Creates a single new instance.
    #[allow(clippy::too_many_arguments)]
    pub(crate) fn new(
        num_active_peers: Arc<AtomicUsize>,
        listener_address: Arc<Mutex<SocketAddr>>,
        to_manager_tx: UnboundedSender<NetworkHandleMessage>,
        engine_rx: Arc<tokio::sync::Mutex<UnboundedReceiver<EngineMessage>>>,
        secret_key: SecretKey,
        local_peer_id: PeerId,
        peers: PeersHandle,
        network_mode: NetworkMode,
        chain_id: Arc<AtomicU64>,
        tx_gossip_disabled: bool,
        discv4: Option<Discv4>,
        event_sender: EventSender<NetworkEvent>,
    ) -> Self {
        let inner = NetworkInner {
            num_active_peers,
            to_manager_tx,
            engine_rx,
            listener_address,
            secret_key,
            local_peer_id,
            peers,
            network_mode,
            is_syncing: Arc::new(AtomicBool::new(false)),
            initial_sync_done: Arc::new(AtomicBool::new(false)),
            chain_id,
            tx_gossip_disabled,
            discv4,
            event_sender,
        };
        Self { inner: Arc::new(inner) }
    }

    /// Returns the [`PeerId`] used in the network.
    pub fn peer_id(&self) -> &PeerId {
        &self.inner.local_peer_id
    }

    fn manager(&self) -> &UnboundedSender<NetworkHandleMessage> {
        &self.inner.to_manager_tx
    }

<<<<<<< HEAD
    /// Returns a sharable [`UnboundedReceiver<EngineMessage>`] that can be cloned and shared.
    ///
    /// The Engine message is used to communicate between the network and the `EngineTask`.
    pub fn get_to_engine_rx(&self) -> Arc<tokio::sync::Mutex<UnboundedReceiver<EngineMessage>>> {
        self.inner.engine_rx.clone()
    }

    /// Returns a new [`FetchClient`] that can be cloned and shared.
    ///
    /// The [`FetchClient`] is the entrypoint for sending requests to the network.
    pub async fn fetch_client(&self) -> Result<FetchClient, oneshot::error::RecvError> {
        let (tx, rx) = oneshot::channel();
        let _ = self.manager().send(NetworkHandleMessage::FetchClient(tx));
        rx.await
    }

=======
>>>>>>> c228fe15
    /// Returns the mode of the network, either pow, or pos
    pub fn mode(&self) -> &NetworkMode {
        &self.inner.network_mode
    }

    /// Sends a [`NetworkHandleMessage`] to the manager
    pub(crate) fn send_message(&self, msg: NetworkHandleMessage) {
        let _ = self.inner.to_manager_tx.send(msg);
    }

    /// Update the status of the node.
    pub fn update_status(&self, head: Head) {
        self.send_message(NetworkHandleMessage::StatusUpdate { head });
    }

    /// Announce a block over devp2p
    ///
    /// Caution: in `PoS` this is a noop because new blocks are no longer announced over devp2p.
    /// Instead they are sent to the node by CL and can be requested over devp2p.
    /// Broadcasting new blocks is considered a protocol violation.
    pub fn announce_block(&self, block: NewBlock, hash: B256) {
        self.send_message(NetworkHandleMessage::AnnounceBlock(block, hash))
    }

    /// Sends a [`PeerRequest`] to the given peer's session.
    pub fn send_request(&self, peer_id: PeerId, request: PeerRequest) {
        self.send_message(NetworkHandleMessage::EthRequest { peer_id, request })
    }

    /// Send transactions hashes to the peer.
    pub fn send_transactions_hashes(&self, peer_id: PeerId, msg: NewPooledTransactionHashes) {
        self.send_message(NetworkHandleMessage::SendPooledTransactionHashes { peer_id, msg })
    }

    /// Send full transactions to the peer
    pub fn send_transactions(&self, peer_id: PeerId, msg: Vec<Arc<TransactionSigned>>) {
        self.send_message(NetworkHandleMessage::SendTransaction {
            peer_id,
            msg: SharedTransactions(msg),
        })
    }

    /// Send message to get the [`TransactionsHandle`].
    ///
    /// Returns `None` if no transaction task is installed.
    pub async fn transactions_handle(&self) -> Option<TransactionsHandle> {
        let (tx, rx) = oneshot::channel();
        let _ = self.manager().send(NetworkHandleMessage::GetTransactionsHandle(tx));
        rx.await.unwrap()
    }

    /// Send message to gracefully shutdown node.
    ///
    /// This will disconnect all active and pending sessions and prevent
    /// new connections to be established.
    pub async fn shutdown(&self) -> Result<(), oneshot::error::RecvError> {
        let (tx, rx) = oneshot::channel();
        self.send_message(NetworkHandleMessage::Shutdown(tx));
        rx.await
    }

    /// Set network connection state to Active.
    ///
    /// New outbound connections will be established if there's capacity.
    pub fn set_network_active(&self) {
        self.set_network_conn(NetworkConnectionState::Active);
    }

    /// Set network connection state to Hibernate.
    ///
    /// No new outbound connections will be established.
    pub fn set_network_hibernate(&self) {
        self.set_network_conn(NetworkConnectionState::Hibernate);
    }

    /// Set network connection state.
    fn set_network_conn(&self, network_conn: NetworkConnectionState) {
        self.send_message(NetworkHandleMessage::SetNetworkState(network_conn));
    }

    /// Whether tx gossip is disabled
    pub fn tx_gossip_disabled(&self) -> bool {
        self.inner.tx_gossip_disabled
    }

    /// Returns the secret key used for authenticating sessions.
    pub fn secret_key(&self) -> &SecretKey {
        &self.inner.secret_key
    }
}

// === API Implementations ===

impl NetworkEventListenerProvider for NetworkHandle {
    fn event_listener(&self) -> EventStream<NetworkEvent> {
        self.inner.event_sender.new_listener()
    }

    fn discovery_listener(&self) -> UnboundedReceiverStream<DiscoveryEvent> {
        let (tx, rx) = mpsc::unbounded_channel();
        let _ = self.manager().send(NetworkHandleMessage::DiscoveryListener(tx));
        UnboundedReceiverStream::new(rx)
    }
}

impl NetworkProtocols for NetworkHandle {
    fn add_rlpx_sub_protocol(&self, protocol: RlpxSubProtocol) {
        self.send_message(NetworkHandleMessage::AddRlpxSubProtocol(protocol))
    }
}

impl PeersInfo for NetworkHandle {
    fn num_connected_peers(&self) -> usize {
        self.inner.num_active_peers.load(Ordering::Relaxed)
    }

    fn local_node_record(&self) -> NodeRecord {
        if let Some(discv4) = &self.inner.discv4 {
            discv4.node_record()
        } else {
            let id = *self.peer_id();
            let mut socket_addr = *self.inner.listener_address.lock();

            if socket_addr.ip().is_unspecified() {
                // zero address is invalid
                if socket_addr.ip().is_ipv4() {
                    socket_addr.set_ip(std::net::IpAddr::V4(std::net::Ipv4Addr::LOCALHOST));
                } else {
                    socket_addr.set_ip(std::net::IpAddr::V6(std::net::Ipv6Addr::LOCALHOST));
                }
            }

            NodeRecord::new(socket_addr, id)
        }
    }

    fn local_enr(&self) -> Enr<SecretKey> {
        let local_node_record = self.local_node_record();
        let mut builder = Enr::builder();
        builder.ip(local_node_record.address);
        if local_node_record.address.is_ipv4() {
            builder.udp4(local_node_record.udp_port);
            builder.tcp4(local_node_record.tcp_port);
        } else {
            builder.udp6(local_node_record.udp_port);
            builder.tcp6(local_node_record.tcp_port);
        }
        builder.build(&self.inner.secret_key).expect("valid enr")
    }
}

impl Peers for NetworkHandle {
    fn add_trusted_peer_id(&self, peer: PeerId) {
        self.send_message(NetworkHandleMessage::AddTrustedPeerId(peer));
    }

    /// Sends a message to the [`NetworkManager`](crate::NetworkManager) to add a peer to the known
    /// set, with the given kind.
    fn add_peer_kind(
        &self,
        peer: PeerId,
        kind: PeerKind,
        tcp_addr: SocketAddr,
        udp_addr: Option<SocketAddr>,
    ) {
        let addr = PeerAddr::new(tcp_addr, udp_addr);
        self.send_message(NetworkHandleMessage::AddPeerAddress(peer, kind, addr));
    }

    async fn get_peers_by_kind(&self, kind: PeerKind) -> Result<Vec<PeerInfo>, NetworkError> {
        let (tx, rx) = oneshot::channel();
        let _ = self.manager().send(NetworkHandleMessage::GetPeerInfosByPeerKind(kind, tx));
        Ok(rx.await?)
    }

    async fn get_all_peers(&self) -> Result<Vec<PeerInfo>, NetworkError> {
        let (tx, rx) = oneshot::channel();
        let _ = self.manager().send(NetworkHandleMessage::GetPeerInfos(tx));
        Ok(rx.await?)
    }

    async fn get_peer_by_id(&self, peer_id: PeerId) -> Result<Option<PeerInfo>, NetworkError> {
        let (tx, rx) = oneshot::channel();
        let _ = self.manager().send(NetworkHandleMessage::GetPeerInfoById(peer_id, tx));
        Ok(rx.await?)
    }

    async fn get_peers_by_id(&self, peer_ids: Vec<PeerId>) -> Result<Vec<PeerInfo>, NetworkError> {
        let (tx, rx) = oneshot::channel();
        let _ = self.manager().send(NetworkHandleMessage::GetPeerInfosByIds(peer_ids, tx));
        Ok(rx.await?)
    }

    /// Sends a message to the [`NetworkManager`](crate::NetworkManager) to remove a peer from the
    /// set corresponding to given kind.
    fn remove_peer(&self, peer: PeerId, kind: PeerKind) {
        self.send_message(NetworkHandleMessage::RemovePeer(peer, kind))
    }

    /// Sends a message to the [`NetworkManager`](crate::NetworkManager)  to disconnect an existing
    /// connection to the given peer.
    fn disconnect_peer(&self, peer: PeerId) {
        self.send_message(NetworkHandleMessage::DisconnectPeer(peer, None))
    }

    /// Sends a message to the [`NetworkManager`](crate::NetworkManager)  to disconnect an existing
    /// connection to the given peer using the provided reason
    fn disconnect_peer_with_reason(&self, peer: PeerId, reason: DisconnectReason) {
        self.send_message(NetworkHandleMessage::DisconnectPeer(peer, Some(reason)))
    }

    /// Sends a message to the [`NetworkManager`](crate::NetworkManager) to connect to the given
    /// peer.
    fn connect_peer_kind(
        &self,
        peer_id: PeerId,
        kind: PeerKind,
        tcp_addr: SocketAddr,
        udp_addr: Option<SocketAddr>,
    ) {
        self.send_message(NetworkHandleMessage::ConnectPeer(
            peer_id,
            kind,
            PeerAddr::new(tcp_addr, udp_addr),
        ))
    }

    /// Send a reputation change for the given peer.
    fn reputation_change(&self, peer_id: PeerId, kind: ReputationChangeKind) {
        self.send_message(NetworkHandleMessage::ReputationChange(peer_id, kind));
    }

    async fn reputation_by_id(&self, peer_id: PeerId) -> Result<Option<Reputation>, NetworkError> {
        let (tx, rx) = oneshot::channel();
        let _ = self.manager().send(NetworkHandleMessage::GetReputationById(peer_id, tx));
        Ok(rx.await?)
    }
}

impl PeersHandleProvider for NetworkHandle {
    fn peers_handle(&self) -> &PeersHandle {
        &self.inner.peers
    }
}

impl NetworkInfo for NetworkHandle {
    fn local_addr(&self) -> SocketAddr {
        *self.inner.listener_address.lock()
    }

    async fn network_status(&self) -> Result<NetworkStatus, NetworkError> {
        let (tx, rx) = oneshot::channel();
        let _ = self.manager().send(NetworkHandleMessage::GetStatus(tx));
        rx.await.map_err(Into::into)
    }

    fn chain_id(&self) -> u64 {
        self.inner.chain_id.load(Ordering::Relaxed)
    }

    fn is_syncing(&self) -> bool {
        SyncStateProvider::is_syncing(self)
    }

    fn is_initially_syncing(&self) -> bool {
        SyncStateProvider::is_initially_syncing(self)
    }
}

impl SyncStateProvider for NetworkHandle {
    fn is_syncing(&self) -> bool {
        self.inner.is_syncing.load(Ordering::Relaxed)
    }
    // used to guard the txpool
    fn is_initially_syncing(&self) -> bool {
        if self.inner.initial_sync_done.load(Ordering::Relaxed) {
            return false
        }
        self.inner.is_syncing.load(Ordering::Relaxed)
    }
}

impl NetworkSyncUpdater for NetworkHandle {
    fn update_sync_state(&self, state: SyncState) {
        let future_state = state.is_syncing();
        let prev_state = self.inner.is_syncing.swap(future_state, Ordering::Relaxed);
        let syncing_to_idle_state_transition = prev_state && !future_state;
        if syncing_to_idle_state_transition {
            self.inner.initial_sync_done.store(true, Ordering::Relaxed);
        }
    }

    /// Update the status of the node.
    fn update_status(&self, head: Head) {
        self.send_message(NetworkHandleMessage::StatusUpdate { head });
    }
}

impl BlockDownloaderProvider for NetworkHandle {
    async fn fetch_client(&self) -> Result<impl BlockClient + 'static, oneshot::error::RecvError> {
        let (tx, rx) = oneshot::channel();
        let _ = self.manager().send(NetworkHandleMessage::FetchClient(tx));
        rx.await
    }
}

#[derive(Debug)]
struct NetworkInner {
    /// Number of active peer sessions the node's currently handling.
    num_active_peers: Arc<AtomicUsize>,
    /// Sender half of the message channel to the [`crate::NetworkManager`].
    to_manager_tx: UnboundedSender<NetworkHandleMessage>,
    /// The receiver of the message channel to the Task Engine.
    engine_rx: Arc<tokio::sync::Mutex<UnboundedReceiver<EngineMessage>>>,
    /// The local address that accepts incoming connections.
    listener_address: Arc<Mutex<SocketAddr>>,
    /// The secret key used for authenticating sessions.
    secret_key: SecretKey,
    /// The identifier used by this node.
    local_peer_id: PeerId,
    /// Access to the all the nodes.
    peers: PeersHandle,
    /// The mode of the network
    network_mode: NetworkMode,
    /// Represents if the network is currently syncing.
    is_syncing: Arc<AtomicBool>,
    /// Used to differentiate between an initial pipeline sync or a live sync
    initial_sync_done: Arc<AtomicBool>,
    /// The chain id
    chain_id: Arc<AtomicU64>,
    /// Whether to disable transaction gossip
    tx_gossip_disabled: bool,
    /// The instance of the discv4 service
    discv4: Option<Discv4>,
    /// Sender for high level network events.
    event_sender: EventSender<NetworkEvent>,
}

/// Provides access to modify the network's additional protocol handlers.
pub trait NetworkProtocols: Send + Sync {
    /// Adds an additional protocol handler to the `RLPx` sub-protocol list.
    fn add_rlpx_sub_protocol(&self, protocol: RlpxSubProtocol);
}

/// Internal messages that can be passed to the  [`NetworkManager`](crate::NetworkManager).
#[derive(Debug)]
pub(crate) enum NetworkHandleMessage {
    /// Marks a peer as trusted.
    AddTrustedPeerId(PeerId),
    /// Adds an address for a peer, including its ID, kind, and socket address.
    AddPeerAddress(PeerId, PeerKind, PeerAddr),
    /// Removes a peer from the peerset corresponding to the given kind.
    RemovePeer(PeerId, PeerKind),
    /// Disconnects a connection to a peer if it exists, optionally providing a disconnect reason.
    DisconnectPeer(PeerId, Option<DisconnectReason>),
    /// Broadcasts an event to announce a new block to all nodes.
    AnnounceBlock(NewBlock, B256),
    /// Sends a list of transactions to the given peer.
    SendTransaction {
        /// The ID of the peer to which the transactions are sent.
        peer_id: PeerId,
        /// The shared transactions to send.
        msg: SharedTransactions,
    },
    /// Sends a list of transaction hashes to the given peer.
    SendPooledTransactionHashes {
        /// The ID of the peer to which the transaction hashes are sent.
        peer_id: PeerId,
        /// The new pooled transaction hashes to send.
        msg: NewPooledTransactionHashes,
    },
    /// Sends an `eth` protocol request to the peer.
    EthRequest {
        /// The peer to send the request to.
        peer_id: PeerId,
        /// The request to send to the peer's sessions.
        request: PeerRequest,
    },
    /// Applies a reputation change to the given peer.
    ReputationChange(PeerId, ReputationChangeKind),
    /// Returns the client that can be used to interact with the network.
    FetchClient(oneshot::Sender<FetchClient>),
    /// Applies a status update.
    StatusUpdate {
        /// The head status to apply.
        head: Head,
    },
    /// Retrieves the current status via a oneshot sender.
    GetStatus(oneshot::Sender<NetworkStatus>),
    /// Gets `PeerInfo` for the specified peer IDs.
    GetPeerInfosByIds(Vec<PeerId>, oneshot::Sender<Vec<PeerInfo>>),
    /// Gets `PeerInfo` from all the peers via a oneshot sender.
    GetPeerInfos(oneshot::Sender<Vec<PeerInfo>>),
    /// Gets `PeerInfo` for a specific peer via a oneshot sender.
    GetPeerInfoById(PeerId, oneshot::Sender<Option<PeerInfo>>),
    /// Gets `PeerInfo` for a specific peer kind via a oneshot sender.
    GetPeerInfosByPeerKind(PeerKind, oneshot::Sender<Vec<PeerInfo>>),
    /// Gets the reputation for a specific peer via a oneshot sender.
    GetReputationById(PeerId, oneshot::Sender<Option<Reputation>>),
    /// Retrieves the `TransactionsHandle` via a oneshot sender.
    GetTransactionsHandle(oneshot::Sender<Option<TransactionsHandle>>),
    /// Initiates a graceful shutdown of the network via a oneshot sender.
    Shutdown(oneshot::Sender<()>),
    /// Sets the network state between hibernation and active.
    SetNetworkState(NetworkConnectionState),
    /// Adds a new listener for `DiscoveryEvent`.
    DiscoveryListener(UnboundedSender<DiscoveryEvent>),
    /// Adds an additional `RlpxSubProtocol`.
    AddRlpxSubProtocol(RlpxSubProtocol),
    /// Connect to the given peer.
    ConnectPeer(PeerId, PeerKind, PeerAddr),
}<|MERGE_RESOLUTION|>--- conflicted
+++ resolved
@@ -1,22 +1,9 @@
-<<<<<<< HEAD
-use crate::{
-    config::NetworkMode,
-    discovery::DiscoveryEvent,
-    manager::NetworkEvent,
-    message::{EngineMessage, PeerRequest},
-    peers::{PeerAddr, PeersHandle},
-    protocol::RlpxSubProtocol,
-    swarm::NetworkConnectionState,
-    transactions::TransactionsHandle,
-    FetchClient,
-=======
 use std::{
     net::SocketAddr,
     sync::{
         atomic::{AtomicBool, AtomicU64, AtomicUsize, Ordering},
         Arc,
     },
->>>>>>> c228fe15
 };
 
 use enr::Enr;
@@ -105,7 +92,6 @@
         &self.inner.to_manager_tx
     }
 
-<<<<<<< HEAD
     /// Returns a sharable [`UnboundedReceiver<EngineMessage>`] that can be cloned and shared.
     ///
     /// The Engine message is used to communicate between the network and the `EngineTask`.
@@ -122,8 +108,6 @@
         rx.await
     }
 
-=======
->>>>>>> c228fe15
     /// Returns the mode of the network, either pow, or pos
     pub fn mode(&self) -> &NetworkMode {
         &self.inner.network_mode
