[package]
name = "reth-eth-wire"
description = "Implements the eth/64 and eth/65 P2P protocols"
version.workspace = true
edition.workspace = true
rust-version.workspace = true
license.workspace = true
homepage.workspace = true
repository.workspace = true

[lints]
workspace = true

[dependencies]
# reth
reth-chainspec.workspace = true
reth-codecs.workspace = true
reth-primitives.workspace = true
reth-ecies.workspace = true
alloy-rlp = { workspace = true, features = ["derive"] }
reth-discv4.workspace = true
reth-eth-wire-types.workspace = true
reth-network-peers.workspace = true

# metrics
reth-metrics.workspace = true

bytes.workspace = true
derive_more.workspace = true
thiserror.workspace = true
serde = { workspace = true, optional = true }
tokio = { workspace = true, features = ["full"] }
tokio-util = { workspace = true, features = ["io", "codec"] }
futures.workspace = true
tokio-stream.workspace = true
pin-project.workspace = true
tracing.workspace = true
snap = "1.0.5"

# arbitrary utils
arbitrary = { workspace = true, features = ["derive"], optional = true }

[dev-dependencies]
reth-primitives = { workspace = true, features = ["arbitrary"] }
reth-tracing.workspace = true

test-fuzz.workspace = true
tokio-util = { workspace = true, features = ["io", "codec"] }
rand.workspace = true
secp256k1 = { workspace = true, features = [
    "global-context",
    "rand-std",
    "recovery",
] }

arbitrary = { workspace = true, features = ["derive"] }
proptest.workspace = true
proptest-arbitrary-interop.workspace = true
proptest-derive.workspace = true
async-stream.workspace = true

[features]
default = ["serde"]
arbitrary = [
    "reth-primitives/arbitrary",
    "dep:arbitrary",
]
optimism = ["reth-primitives/optimism"]
<<<<<<< HEAD
bsc = ["reth-primitives/bsc"]
=======
serde = ["dep:serde"]
>>>>>>> 31e24708

[[test]]
name = "fuzz_roundtrip"
path = "tests/fuzz_roundtrip.rs"
required-features = ["arbitrary", "serde"]<|MERGE_RESOLUTION|>--- conflicted
+++ resolved
@@ -66,11 +66,8 @@
     "dep:arbitrary",
 ]
 optimism = ["reth-primitives/optimism"]
-<<<<<<< HEAD
 bsc = ["reth-primitives/bsc"]
-=======
 serde = ["dep:serde"]
->>>>>>> 31e24708
 
 [[test]]
 name = "fuzz_roundtrip"
