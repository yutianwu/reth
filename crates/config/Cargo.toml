[package]
name = "reth-config"
version.workspace = true
edition.workspace = true
rust-version.workspace = true
license.workspace = true
homepage.workspace = true
repository.workspace = true

[lints]
workspace = true

[dependencies]
# reth
reth-network-types = { workspace = true, features = ["serde"] }
reth-prune-types.workspace = true
reth-stages-types.workspace = true
reth-primitives = { workspace = true, optional = true }

# serde
serde.workspace = true
humantime-serde.workspace = true

# toml
toml.workspace = true
eyre.workspace = true

[dev-dependencies]
tempfile.workspace = true
<<<<<<< HEAD
toml.workspace = true

[features]
bsc = [
    "reth-primitives/bsc"
]
=======
reth-network-peers.workspace = true
>>>>>>> c228fe15
<|MERGE_RESOLUTION|>--- conflicted
+++ resolved
@@ -27,13 +27,9 @@
 
 [dev-dependencies]
 tempfile.workspace = true
-<<<<<<< HEAD
-toml.workspace = true
+reth-network-peers.workspace = true
 
 [features]
 bsc = [
     "reth-primitives/bsc"
-]
-=======
-reth-network-peers.workspace = true
->>>>>>> c228fe15
+]