--- conflicted
+++ resolved
@@ -393,11 +393,7 @@
 
 impl Default for PruneConfig {
     fn default() -> Self {
-<<<<<<< HEAD
-        Self { block_interval: 5, recent_sidecars_kept_blocks: 0, segments: PruneModes::none() }
-=======
-        Self { block_interval: DEFAULT_BLOCK_INTERVAL, segments: PruneModes::none() }
->>>>>>> 15c230ba
+        Self { block_interval: DEFAULT_BLOCK_INTERVAL, recent_sidecars_kept_blocks: 0, segments: PruneModes::none() }
     }
 }
 
