--- conflicted
+++ resolved
@@ -100,13 +100,6 @@
 
 [features]
 default = []
-<<<<<<< HEAD
-test-utils = ["reth-db/test-utils"]
-bsc = [
-    "reth-bsc-engine/bsc",
-    "reth-beacon-consensus/bsc",
-    "reth-bsc-consensus/bsc",
-=======
 test-utils = [
 	"reth-db/test-utils",
 	"reth-blockchain-tree/test-utils",
@@ -124,5 +117,9 @@
 	"reth-db-api/test-utils",
 	"reth-provider/test-utils",
 	"reth-transaction-pool/test-utils"
->>>>>>> 15c230ba
+]
+bsc = [
+    "reth-bsc-engine/bsc",
+    "reth-beacon-consensus/bsc",
+    "reth-bsc-consensus/bsc",
 ]