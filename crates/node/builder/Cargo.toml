--- conflicted
+++ resolved
@@ -49,19 +49,17 @@
 reth-engine-util.workspace = true
 reth-cli-util.workspace = true
 reth-rpc-eth-types.workspace = true
-<<<<<<< HEAD
-reth-bsc-consensus = { workspace = true, optional = true }
-reth-bsc-engine = { workspace = true, optional = true }
-=======
 reth-network-api.workspace = true
 reth-payload-validator.workspace = true
 reth-engine-service.workspace = true
 reth-tokio-util.workspace = true
 reth-engine-tree.workspace = true
 
+reth-bsc-consensus = { workspace = true, optional = true }
+reth-bsc-engine = { workspace = true, optional = true }
+
 ## ethereum
 alloy-network.workspace = true
->>>>>>> c228fe15
 
 ## async
 futures.workspace = true
