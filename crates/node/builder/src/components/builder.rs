--- conflicted
+++ resolved
@@ -15,11 +15,8 @@
     BuilderContext, ConfigureEvm, FullNodeTypes,
 };
 
-<<<<<<< HEAD
-use super::{EngineValidatorBuilder, ParliaBuilder};
-
-=======
->>>>>>> 15c230ba
+use super::ParliaBuilder;
+
 /// A generic, general purpose and customizable [`NodeComponentsBuilder`] implementation.
 ///
 /// This type is stateful and captures the configuration of the node's components.
@@ -40,40 +37,23 @@
 /// All component builders are captured in the builder state and will be consumed once the node is
 /// launched.
 #[derive(Debug)]
-<<<<<<< HEAD
-pub struct ComponentsBuilder<Node, PoolB, PayloadB, NetworkB, ExecB, ConsB, EVB, ParliaB> {
-=======
-pub struct ComponentsBuilder<Node, PoolB, PayloadB, NetworkB, ExecB, ConsB> {
->>>>>>> 15c230ba
+pub struct ComponentsBuilder<Node, PoolB, PayloadB, NetworkB, ExecB, ConsB, ParliaB> {
     pool_builder: PoolB,
     payload_builder: PayloadB,
     network_builder: NetworkB,
     executor_builder: ExecB,
     consensus_builder: ConsB,
-<<<<<<< HEAD
-    engine_validator_builder: EVB,
     parlia_builder: ParliaB,
     _marker: PhantomData<Node>,
 }
 
-impl<Node, PoolB, PayloadB, NetworkB, ExecB, ConsB, EVB, ParliaB>
-    ComponentsBuilder<Node, PoolB, PayloadB, NetworkB, ExecB, ConsB, EVB, ParliaB>
-=======
-    _marker: PhantomData<Node>,
-}
-
-impl<Node, PoolB, PayloadB, NetworkB, ExecB, ConsB>
-    ComponentsBuilder<Node, PoolB, PayloadB, NetworkB, ExecB, ConsB>
->>>>>>> 15c230ba
+impl<Node, PoolB, PayloadB, NetworkB, ExecB, ConsB, ParliaB>
+    ComponentsBuilder<Node, PoolB, PayloadB, NetworkB, ExecB, ConsB, ParliaB>
 {
     /// Configures the node types.
     pub fn node_types<Types>(
         self,
-<<<<<<< HEAD
-    ) -> ComponentsBuilder<Types, PoolB, PayloadB, NetworkB, ExecB, ConsB, EVB, ParliaB>
-=======
-    ) -> ComponentsBuilder<Types, PoolB, PayloadB, NetworkB, ExecB, ConsB>
->>>>>>> 15c230ba
+    ) -> ComponentsBuilder<Types, PoolB, PayloadB, NetworkB, ExecB, ConsB, ParliaB>
     where
         Types: FullNodeTypes,
     {
@@ -83,24 +63,16 @@
             network_builder,
             executor_builder: evm_builder,
             consensus_builder,
-<<<<<<< HEAD
-            engine_validator_builder,
-            parlia_builder,
-=======
->>>>>>> 15c230ba
-            _marker,
-        } = self;
-        ComponentsBuilder {
-            executor_builder: evm_builder,
-            pool_builder,
-            payload_builder,
-            network_builder,
-            consensus_builder,
-<<<<<<< HEAD
-            engine_validator_builder,
-            parlia_builder,
-=======
->>>>>>> 15c230ba
+            parlia_builder,
+            _marker,
+        } = self;
+        ComponentsBuilder {
+            executor_builder: evm_builder,
+            pool_builder,
+            payload_builder,
+            network_builder,
+            consensus_builder,
+            parlia_builder,
             _marker: Default::default(),
         }
     }
@@ -113,11 +85,7 @@
             network_builder: self.network_builder,
             executor_builder: self.executor_builder,
             consensus_builder: self.consensus_builder,
-<<<<<<< HEAD
-            engine_validator_builder: self.engine_validator_builder,
             parlia_builder: self.parlia_builder,
-=======
->>>>>>> 15c230ba
             _marker: self._marker,
         }
     }
@@ -130,11 +98,7 @@
             network_builder: self.network_builder,
             executor_builder: self.executor_builder,
             consensus_builder: self.consensus_builder,
-<<<<<<< HEAD
-            engine_validator_builder: self.engine_validator_builder,
             parlia_builder: self.parlia_builder,
-=======
->>>>>>> 15c230ba
             _marker: self._marker,
         }
     }
@@ -147,11 +111,7 @@
             network_builder: f(self.network_builder),
             executor_builder: self.executor_builder,
             consensus_builder: self.consensus_builder,
-<<<<<<< HEAD
-            engine_validator_builder: self.engine_validator_builder,
             parlia_builder: self.parlia_builder,
-=======
->>>>>>> 15c230ba
             _marker: self._marker,
         }
     }
@@ -164,11 +124,7 @@
             network_builder: self.network_builder,
             executor_builder: f(self.executor_builder),
             consensus_builder: self.consensus_builder,
-<<<<<<< HEAD
-            engine_validator_builder: self.engine_validator_builder,
             parlia_builder: self.parlia_builder,
-=======
->>>>>>> 15c230ba
             _marker: self._marker,
         }
     }
@@ -181,23 +137,14 @@
             network_builder: self.network_builder,
             executor_builder: self.executor_builder,
             consensus_builder: f(self.consensus_builder),
-<<<<<<< HEAD
-            engine_validator_builder: self.engine_validator_builder,
             parlia_builder: self.parlia_builder,
-=======
->>>>>>> 15c230ba
             _marker: self._marker,
         }
     }
 }
 
-<<<<<<< HEAD
-impl<Node, PoolB, PayloadB, NetworkB, ExecB, ConsB, EVB, ParliaB>
-    ComponentsBuilder<Node, PoolB, PayloadB, NetworkB, ExecB, ConsB, EVB, ParliaB>
-=======
-impl<Node, PoolB, PayloadB, NetworkB, ExecB, ConsB>
-    ComponentsBuilder<Node, PoolB, PayloadB, NetworkB, ExecB, ConsB>
->>>>>>> 15c230ba
+impl<Node, PoolB, PayloadB, NetworkB, ExecB, ConsB, ParliaB>
+    ComponentsBuilder<Node, PoolB, PayloadB, NetworkB, ExecB, ConsB, ParliaB>
 where
     Node: FullNodeTypes,
 {
@@ -208,11 +155,7 @@
     pub fn pool<PB>(
         self,
         pool_builder: PB,
-<<<<<<< HEAD
-    ) -> ComponentsBuilder<Node, PB, PayloadB, NetworkB, ExecB, ConsB, EVB, ParliaB>
-=======
-    ) -> ComponentsBuilder<Node, PB, PayloadB, NetworkB, ExecB, ConsB>
->>>>>>> 15c230ba
+    ) -> ComponentsBuilder<Node, PB, PayloadB, NetworkB, ExecB, ConsB, ParliaB>
     where
         PB: PoolBuilder<Node>,
     {
@@ -222,36 +165,23 @@
             network_builder,
             executor_builder: evm_builder,
             consensus_builder,
-<<<<<<< HEAD
-            engine_validator_builder,
-            parlia_builder,
-=======
->>>>>>> 15c230ba
-            _marker,
-        } = self;
-        ComponentsBuilder {
-            pool_builder,
-            payload_builder,
-            network_builder,
-            executor_builder: evm_builder,
-            consensus_builder,
-<<<<<<< HEAD
-            engine_validator_builder,
-            parlia_builder,
-=======
->>>>>>> 15c230ba
-            _marker,
-        }
-    }
-}
-
-<<<<<<< HEAD
-impl<Node, PoolB, PayloadB, NetworkB, ExecB, ConsB, EVB, ParliaB>
-    ComponentsBuilder<Node, PoolB, PayloadB, NetworkB, ExecB, ConsB, EVB, ParliaB>
-=======
-impl<Node, PoolB, PayloadB, NetworkB, ExecB, ConsB>
-    ComponentsBuilder<Node, PoolB, PayloadB, NetworkB, ExecB, ConsB>
->>>>>>> 15c230ba
+            parlia_builder,
+            _marker,
+        } = self;
+        ComponentsBuilder {
+            pool_builder,
+            payload_builder,
+            network_builder,
+            executor_builder: evm_builder,
+            consensus_builder,
+            parlia_builder,
+            _marker,
+        }
+    }
+}
+
+impl<Node, PoolB, PayloadB, NetworkB, ExecB, ConsB, ParliaB>
+    ComponentsBuilder<Node, PoolB, PayloadB, NetworkB, ExecB, ConsB, ParliaB>
 where
     Node: FullNodeTypes,
     PoolB: PoolBuilder<Node>,
@@ -263,11 +193,7 @@
     pub fn network<NB>(
         self,
         network_builder: NB,
-<<<<<<< HEAD
-    ) -> ComponentsBuilder<Node, PoolB, PayloadB, NB, ExecB, ConsB, EVB, ParliaB>
-=======
-    ) -> ComponentsBuilder<Node, PoolB, PayloadB, NB, ExecB, ConsB>
->>>>>>> 15c230ba
+    ) -> ComponentsBuilder<Node, PoolB, PayloadB, NB, ExecB, ConsB, ParliaB>
     where
         NB: NetworkBuilder<Node, PoolB::Pool>,
     {
@@ -277,24 +203,16 @@
             network_builder: _,
             executor_builder: evm_builder,
             consensus_builder,
-<<<<<<< HEAD
-            engine_validator_builder,
-            parlia_builder,
-=======
->>>>>>> 15c230ba
-            _marker,
-        } = self;
-        ComponentsBuilder {
-            pool_builder,
-            payload_builder,
-            network_builder,
-            executor_builder: evm_builder,
-            consensus_builder,
-<<<<<<< HEAD
-            engine_validator_builder,
-            parlia_builder,
-=======
->>>>>>> 15c230ba
+            parlia_builder,
+            _marker,
+        } = self;
+        ComponentsBuilder {
+            pool_builder,
+            payload_builder,
+            network_builder,
+            executor_builder: evm_builder,
+            consensus_builder,
+            parlia_builder,
             _marker,
         }
     }
@@ -306,11 +224,7 @@
     pub fn payload<PB>(
         self,
         payload_builder: PB,
-<<<<<<< HEAD
-    ) -> ComponentsBuilder<Node, PoolB, PB, NetworkB, ExecB, ConsB, EVB, ParliaB>
-=======
-    ) -> ComponentsBuilder<Node, PoolB, PB, NetworkB, ExecB, ConsB>
->>>>>>> 15c230ba
+    ) -> ComponentsBuilder<Node, PoolB, PB, NetworkB, ExecB, ConsB, ParliaB>
     where
         PB: PayloadServiceBuilder<Node, PoolB::Pool>,
     {
@@ -320,24 +234,16 @@
             network_builder,
             executor_builder: evm_builder,
             consensus_builder,
-<<<<<<< HEAD
-            engine_validator_builder,
-            parlia_builder,
-=======
->>>>>>> 15c230ba
-            _marker,
-        } = self;
-        ComponentsBuilder {
-            pool_builder,
-            payload_builder,
-            network_builder,
-            executor_builder: evm_builder,
-            consensus_builder,
-<<<<<<< HEAD
-            engine_validator_builder,
-            parlia_builder,
-=======
->>>>>>> 15c230ba
+            parlia_builder,
+            _marker,
+        } = self;
+        ComponentsBuilder {
+            pool_builder,
+            payload_builder,
+            network_builder,
+            executor_builder: evm_builder,
+            consensus_builder,
+            parlia_builder,
             _marker,
         }
     }
@@ -349,11 +255,7 @@
     pub fn executor<EB>(
         self,
         executor_builder: EB,
-<<<<<<< HEAD
-    ) -> ComponentsBuilder<Node, PoolB, PayloadB, NetworkB, EB, ConsB, EVB, ParliaB>
-=======
-    ) -> ComponentsBuilder<Node, PoolB, PayloadB, NetworkB, EB, ConsB>
->>>>>>> 15c230ba
+    ) -> ComponentsBuilder<Node, PoolB, PayloadB, NetworkB, EB, ConsB, ParliaB>
     where
         EB: ExecutorBuilder<Node>,
     {
@@ -363,11 +265,7 @@
             network_builder,
             executor_builder: _,
             consensus_builder,
-<<<<<<< HEAD
-            engine_validator_builder,
-            parlia_builder,
-=======
->>>>>>> 15c230ba
+            parlia_builder,
             _marker,
         } = self;
         ComponentsBuilder {
@@ -376,11 +274,7 @@
             network_builder,
             executor_builder,
             consensus_builder,
-<<<<<<< HEAD
-            engine_validator_builder,
-            parlia_builder,
-=======
->>>>>>> 15c230ba
+            parlia_builder,
             _marker,
         }
     }
@@ -392,11 +286,7 @@
     pub fn consensus<CB>(
         self,
         consensus_builder: CB,
-<<<<<<< HEAD
-    ) -> ComponentsBuilder<Node, PoolB, PayloadB, NetworkB, ExecB, CB, EVB, ParliaB>
-=======
-    ) -> ComponentsBuilder<Node, PoolB, PayloadB, NetworkB, ExecB, CB>
->>>>>>> 15c230ba
+    ) -> ComponentsBuilder<Node, PoolB, PayloadB, NetworkB, ExecB, CB, ParliaB>
     where
         CB: ConsensusBuilder<Node>,
     {
@@ -406,8 +296,6 @@
             network_builder,
             executor_builder,
             consensus_builder: _,
-<<<<<<< HEAD
-            engine_validator_builder,
             parlia_builder,
             _marker,
         } = self;
@@ -417,92 +305,14 @@
             network_builder,
             executor_builder,
             consensus_builder,
-            engine_validator_builder,
-            parlia_builder,
-            _marker,
-        }
-    }
-
-    /// Configures the consensus builder.
-    ///
-    /// This accepts a [`ConsensusBuilder`] instance that will be used to create the node's
-    /// components for consensus.
-    pub fn engine_validator<EngineVB>(
-        self,
-        engine_validator_builder: EngineVB,
-    ) -> ComponentsBuilder<Node, PoolB, PayloadB, NetworkB, ExecB, ConsB, EngineVB, ParliaB>
-    where
-        EngineVB: EngineValidatorBuilder<Node>,
-    {
-        let Self {
-            pool_builder,
-            payload_builder,
-            network_builder,
-            executor_builder,
-            consensus_builder,
-            engine_validator_builder: _,
-            parlia_builder,
-=======
-
->>>>>>> 15c230ba
-            _marker,
-        } = self;
-        ComponentsBuilder {
-            pool_builder,
-            payload_builder,
-            network_builder,
-            executor_builder,
-            consensus_builder,
-<<<<<<< HEAD
-            engine_validator_builder,
-            parlia_builder,
-            _marker,
-        }
-    }
-
-    /// Configures the parlia builder.
-    ///
-    /// This accepts a [`ParliaBuilder`] instance that will be used to create the node's
-    /// components for parlia.
-    pub fn parlia<PB>(
-        self,
-        parlia_builder: PB,
-    ) -> ComponentsBuilder<Node, PoolB, PayloadB, NetworkB, ExecB, ConsB, EVB, PB>
-    where
-        PB: ParliaBuilder<Node>,
-    {
-        let Self {
-            pool_builder,
-            payload_builder,
-            network_builder,
-            executor_builder,
-            consensus_builder,
-            engine_validator_builder,
-            parlia_builder: _,
-            _marker,
-        } = self;
-        ComponentsBuilder {
-            pool_builder,
-            payload_builder,
-            network_builder,
-            executor_builder,
-            consensus_builder,
-            engine_validator_builder,
-            parlia_builder,
-=======
->>>>>>> 15c230ba
-            _marker,
-        }
-    }
-}
-
-<<<<<<< HEAD
-impl<Node, PoolB, PayloadB, NetworkB, ExecB, ConsB, EVB, ParliaB> NodeComponentsBuilder<Node>
-    for ComponentsBuilder<Node, PoolB, PayloadB, NetworkB, ExecB, ConsB, EVB, ParliaB>
-=======
-impl<Node, PoolB, PayloadB, NetworkB, ExecB, ConsB> NodeComponentsBuilder<Node>
-    for ComponentsBuilder<Node, PoolB, PayloadB, NetworkB, ExecB, ConsB>
->>>>>>> 15c230ba
+            parlia_builder,
+            _marker,
+        }
+    }
+}
+
+impl<Node, PoolB, PayloadB, NetworkB, ExecB, ConsB, ParliaB> NodeComponentsBuilder<Node>
+    for ComponentsBuilder<Node, PoolB, PayloadB, NetworkB, ExecB, ConsB, ParliaB>
 where
     Node: FullNodeTypes,
     PoolB: PoolBuilder<Node>,
@@ -510,11 +320,7 @@
     PayloadB: PayloadServiceBuilder<Node, PoolB::Pool>,
     ExecB: ExecutorBuilder<Node>,
     ConsB: ConsensusBuilder<Node>,
-<<<<<<< HEAD
-    EVB: EngineValidatorBuilder<Node>,
     ParliaB: ParliaBuilder<Node>,
-=======
->>>>>>> 15c230ba
 {
     type Components = Components<Node, PoolB::Pool, ExecB::EVM, ExecB::Executor, ConsB::Consensus>;
 
@@ -528,11 +334,7 @@
             network_builder,
             executor_builder: evm_builder,
             consensus_builder,
-<<<<<<< HEAD
-            engine_validator_builder,
             parlia_builder: _parlia_builder,
-=======
->>>>>>> 15c230ba
             _marker,
         } = self;
 
@@ -541,12 +343,8 @@
         let network = network_builder.build_network(context, pool.clone()).await?;
         let payload_builder = payload_builder.spawn_payload_service(context, pool.clone()).await?;
         let consensus = consensus_builder.build_consensus(context).await?;
-<<<<<<< HEAD
-        let engine_validator = engine_validator_builder.build_validator(context).await?;
         #[cfg(feature = "bsc")]
         let parlia = _parlia_builder.build_parlia(context).await?;
-=======
->>>>>>> 15c230ba
 
         Ok(Components {
             transaction_pool: pool,
@@ -555,22 +353,13 @@
             payload_builder,
             executor,
             consensus,
-<<<<<<< HEAD
-            engine_validator,
             #[cfg(feature = "bsc")]
             parlia,
         })
     }
 }
 
-impl Default for ComponentsBuilder<(), (), (), (), (), (), (), ()> {
-=======
-        })
-    }
-}
-
-impl Default for ComponentsBuilder<(), (), (), (), (), ()> {
->>>>>>> 15c230ba
+impl Default for ComponentsBuilder<(), (), (), (), (), (), ()> {
     fn default() -> Self {
         Self {
             pool_builder: (),
@@ -578,11 +367,7 @@
             network_builder: (),
             executor_builder: (),
             consensus_builder: (),
-<<<<<<< HEAD
-            engine_validator_builder: (),
             parlia_builder: (),
-=======
->>>>>>> 15c230ba
             _marker: Default::default(),
         }
     }
