//! Builder support for rpc components.

use std::{
    fmt::{self, Debug},
    future::Future,
    marker::PhantomData,
    ops::{Deref, DerefMut},
};

use alloy_rpc_types::engine::ClientVersionV1;
use futures::TryFutureExt;
<<<<<<< HEAD
use reth_bsc_consensus::BscTraceHelper;
use reth_node_api::{BuilderProvider, FullNodeComponents, NodeTypes, NodeTypesWithEngine};
=======
use reth_node_api::{
    AddOnsContext, EngineValidator, FullNodeComponents, NodeAddOns, NodeTypes, NodeTypesWithEngine,
};
>>>>>>> 15c230ba
use reth_node_core::{
    node_config::NodeConfig,
    version::{CARGO_PKG_VERSION, CLIENT_CODE, NAME_CLIENT, VERGEN_GIT_SHA},
};
use reth_payload_builder::PayloadBuilderHandle;
use reth_provider::providers::ProviderNodeTypes;
use reth_rpc::{
    eth::{EthApiTypes, FullEthApiServer},
    EthApi,
};
use reth_rpc_api::eth::helpers::AddDevSigners;
use reth_rpc_builder::{
    auth::{AuthRpcModule, AuthServerHandle},
    config::RethRpcServerConfig,
    RpcModuleBuilder, RpcRegistryInner, RpcServerHandle, TransportRpcModules,
};
use reth_rpc_engine_api::{capabilities::EngineCapabilities, EngineApi};
use reth_tasks::TaskExecutor;
use reth_tracing::tracing::{debug, info};

use crate::EthApiBuilderCtx;

/// Contains the handles to the spawned RPC servers.
///
/// This can be used to access the endpoints of the servers.
#[derive(Debug, Clone)]
pub struct RethRpcServerHandles {
    /// The regular RPC server handle to all configured transports.
    pub rpc: RpcServerHandle,
    /// The handle to the auth server (engine API)
    pub auth: AuthServerHandle,
}

/// Contains hooks that are called during the rpc setup.
pub struct RpcHooks<Node: FullNodeComponents, EthApi> {
    /// Hooks to run once RPC server is running.
    pub on_rpc_started: Box<dyn OnRpcStarted<Node, EthApi>>,
    /// Hooks to run to configure RPC server API.
    pub extend_rpc_modules: Box<dyn ExtendRpcModules<Node, EthApi>>,
}

impl<Node, EthApi> Default for RpcHooks<Node, EthApi>
where
    Node: FullNodeComponents,
    EthApi: EthApiTypes,
{
    fn default() -> Self {
        Self { on_rpc_started: Box::<()>::default(), extend_rpc_modules: Box::<()>::default() }
    }
}

impl<Node, EthApi> RpcHooks<Node, EthApi>
where
    Node: FullNodeComponents,
    EthApi: EthApiTypes,
{
    /// Sets the hook that is run once the rpc server is started.
    pub(crate) fn set_on_rpc_started<F>(&mut self, hook: F) -> &mut Self
    where
        F: OnRpcStarted<Node, EthApi> + 'static,
    {
        self.on_rpc_started = Box::new(hook);
        self
    }

    /// Sets the hook that is run once the rpc server is started.
    #[allow(unused)]
    pub(crate) fn on_rpc_started<F>(mut self, hook: F) -> Self
    where
        F: OnRpcStarted<Node, EthApi> + 'static,
    {
        self.set_on_rpc_started(hook);
        self
    }

    /// Sets the hook that is run to configure the rpc modules.
    pub(crate) fn set_extend_rpc_modules<F>(&mut self, hook: F) -> &mut Self
    where
        F: ExtendRpcModules<Node, EthApi> + 'static,
    {
        self.extend_rpc_modules = Box::new(hook);
        self
    }

    /// Sets the hook that is run to configure the rpc modules.
    #[allow(unused)]
    pub(crate) fn extend_rpc_modules<F>(mut self, hook: F) -> Self
    where
        F: ExtendRpcModules<Node, EthApi> + 'static,
    {
        self.set_extend_rpc_modules(hook);
        self
    }
}

impl<Node, EthApi> fmt::Debug for RpcHooks<Node, EthApi>
where
    Node: FullNodeComponents,
    EthApi: EthApiTypes,
{
    fn fmt(&self, f: &mut fmt::Formatter<'_>) -> fmt::Result {
        f.debug_struct("RpcHooks")
            .field("on_rpc_started", &"...")
            .field("extend_rpc_modules", &"...")
            .finish()
    }
}

/// Event hook that is called once the rpc server is started.
pub trait OnRpcStarted<Node: FullNodeComponents, EthApi: EthApiTypes>: Send {
    /// The hook that is called once the rpc server is started.
    fn on_rpc_started(
        self: Box<Self>,
        ctx: RpcContext<'_, Node, EthApi>,
        handles: RethRpcServerHandles,
    ) -> eyre::Result<()>;
}

impl<Node, EthApi, F> OnRpcStarted<Node, EthApi> for F
where
    F: FnOnce(RpcContext<'_, Node, EthApi>, RethRpcServerHandles) -> eyre::Result<()> + Send,
    Node: FullNodeComponents,
    EthApi: EthApiTypes,
{
    fn on_rpc_started(
        self: Box<Self>,
        ctx: RpcContext<'_, Node, EthApi>,
        handles: RethRpcServerHandles,
    ) -> eyre::Result<()> {
        (*self)(ctx, handles)
    }
}

impl<Node, EthApi> OnRpcStarted<Node, EthApi> for ()
where
    Node: FullNodeComponents,
    EthApi: EthApiTypes,
{
    fn on_rpc_started(
        self: Box<Self>,
        _: RpcContext<'_, Node, EthApi>,
        _: RethRpcServerHandles,
    ) -> eyre::Result<()> {
        Ok(())
    }
}

/// Event hook that is called when the rpc server is started.
pub trait ExtendRpcModules<Node: FullNodeComponents, EthApi: EthApiTypes>: Send {
    /// The hook that is called once the rpc server is started.
    fn extend_rpc_modules(self: Box<Self>, ctx: RpcContext<'_, Node, EthApi>) -> eyre::Result<()>;
}

impl<Node, EthApi, F> ExtendRpcModules<Node, EthApi> for F
where
    F: FnOnce(RpcContext<'_, Node, EthApi>) -> eyre::Result<()> + Send,
    Node: FullNodeComponents,
    EthApi: EthApiTypes,
{
    fn extend_rpc_modules(self: Box<Self>, ctx: RpcContext<'_, Node, EthApi>) -> eyre::Result<()> {
        (*self)(ctx)
    }
}

impl<Node, EthApi> ExtendRpcModules<Node, EthApi> for ()
where
    Node: FullNodeComponents,
    EthApi: EthApiTypes,
{
    fn extend_rpc_modules(self: Box<Self>, _: RpcContext<'_, Node, EthApi>) -> eyre::Result<()> {
        Ok(())
    }
}

/// Helper wrapper type to encapsulate the [`RpcRegistryInner`] over components trait.
#[derive(Debug, Clone)]
#[allow(clippy::type_complexity)]
pub struct RpcRegistry<Node: FullNodeComponents, EthApi: EthApiTypes> {
    pub(crate) registry: RpcRegistryInner<
        Node::Provider,
        Node::Pool,
        Node::Network,
        TaskExecutor,
        Node::Provider,
        EthApi,
        Node::Executor,
        Node::Consensus,
    >,
}

impl<Node, EthApi> Deref for RpcRegistry<Node, EthApi>
where
    Node: FullNodeComponents,
    EthApi: EthApiTypes,
{
    type Target = RpcRegistryInner<
        Node::Provider,
        Node::Pool,
        Node::Network,
        TaskExecutor,
        Node::Provider,
        EthApi,
        Node::Executor,
        Node::Consensus,
    >;

    fn deref(&self) -> &Self::Target {
        &self.registry
    }
}

impl<Node, EthApi> DerefMut for RpcRegistry<Node, EthApi>
where
    Node: FullNodeComponents,
    EthApi: EthApiTypes,
{
    fn deref_mut(&mut self) -> &mut Self::Target {
        &mut self.registry
    }
}

/// Helper container to encapsulate [`RpcRegistryInner`], [`TransportRpcModules`] and
/// [`AuthRpcModule`].
///
/// This can be used to access installed modules, or create commonly used handlers like
/// [`reth_rpc::eth::EthApi`], and ultimately merge additional rpc handler into the configured
/// transport modules [`TransportRpcModules`] as well as configured authenticated methods
/// [`AuthRpcModule`].
#[allow(missing_debug_implementations)]
pub struct RpcContext<'a, Node: FullNodeComponents, EthApi: EthApiTypes> {
    /// The node components.
    pub(crate) node: Node,

    /// Gives access to the node configuration.
    pub(crate) config: &'a NodeConfig<<Node::Types as NodeTypes>::ChainSpec>,

    /// A Helper type the holds instances of the configured modules.
    ///
    /// This provides easy access to rpc handlers, such as [`RpcRegistryInner::eth_api`].
    pub registry: &'a mut RpcRegistry<Node, EthApi>,
    /// Holds installed modules per transport type.
    ///
    /// This can be used to merge additional modules into the configured transports (http, ipc,
    /// ws). See [`TransportRpcModules::merge_configured`]
    pub modules: &'a mut TransportRpcModules,
    /// Holds jwt authenticated rpc module.
    ///
    /// This can be used to merge additional modules into the configured authenticated methods
    pub auth_module: &'a mut AuthRpcModule,
}

impl<Node, EthApi> RpcContext<'_, Node, EthApi>
where
    Node: FullNodeComponents,
    EthApi: EthApiTypes,
{
    /// Returns the config of the node.
    pub const fn config(&self) -> &NodeConfig<<Node::Types as NodeTypes>::ChainSpec> {
        self.config
    }

    /// Returns a reference to the configured node.
    pub const fn node(&self) -> &Node {
        &self.node
    }

    /// Returns the transaction pool instance.
    pub fn pool(&self) -> &Node::Pool {
        self.node.pool()
    }

    /// Returns provider to interact with the node.
    pub fn provider(&self) -> &Node::Provider {
        self.node.provider()
    }

    /// Returns the handle to the network
    pub fn network(&self) -> &Node::Network {
        self.node.network()
    }

    /// Returns the handle to the payload builder service
    pub fn payload_builder(
        &self,
    ) -> &PayloadBuilderHandle<<Node::Types as NodeTypesWithEngine>::Engine> {
        self.node.payload_builder()
    }
}

<<<<<<< HEAD
/// Launch the rpc servers.
pub async fn launch_rpc_servers<Node, Engine, EthApi>(
    node: Node,
    engine_api: Engine,
    config: &NodeConfig<<Node::Types as NodeTypes>::ChainSpec>,
    jwt_secret: JwtSecret,
    add_ons: RpcAddOns<Node, EthApi>,
    bsc_trace_helper: Option<BscTraceHelper>,
) -> eyre::Result<(RethRpcServerHandles, RpcRegistry<Node, EthApi>)>
=======
/// Handle to the launched RPC servers.
#[derive(Clone)]
pub struct RpcHandle<Node: FullNodeComponents, EthApi: EthApiTypes> {
    /// Handles to launched servers.
    pub rpc_server_handles: RethRpcServerHandles,
    /// Configured RPC modules.
    pub rpc_registry: RpcRegistry<Node, EthApi>,
}

impl<Node: FullNodeComponents, EthApi: EthApiTypes> Deref for RpcHandle<Node, EthApi> {
    type Target = RpcRegistry<Node, EthApi>;

    fn deref(&self) -> &Self::Target {
        &self.rpc_registry
    }
}

impl<Node: FullNodeComponents, EthApi: EthApiTypes> Debug for RpcHandle<Node, EthApi>
>>>>>>> 15c230ba
where
    RpcRegistry<Node, EthApi>: Debug,
{
<<<<<<< HEAD
    let auth_config = config.rpc.auth_server_config(jwt_secret)?;
    let module_config = config.rpc.transport_rpc_module_config();
    debug!(target: "reth::cli", http=?module_config.http(), ws=?module_config.ws(), "Using RPC module config");

    let (mut modules, mut auth_module, registry) = RpcModuleBuilder::default()
        .with_provider(node.provider().clone())
        .with_pool(node.pool().clone())
        .with_network(node.network().clone())
        .with_events(node.provider().clone())
        .with_executor(node.task_executor().clone())
        .with_evm_config(node.evm_config().clone())
        .with_block_executor(node.block_executor().clone())
        .with_bsc_trace_helper(bsc_trace_helper)
        .build_with_auth_server(module_config, engine_api, EthApi::eth_api_builder());

    let mut registry = RpcRegistry { registry };
    let ctx = RpcContext {
        node: node.clone(),
        config,
        registry: &mut registry,
        modules: &mut modules,
        auth_module: &mut auth_module,
    };

    let RpcAddOns { hooks, .. } = add_ons;
    let RpcHooks { on_rpc_started, extend_rpc_modules } = hooks;

    extend_rpc_modules.extend_rpc_modules(ctx)?;

    let server_config = config.rpc.rpc_server_config();
    let cloned_modules = modules.clone();
    let launch_rpc = server_config.start(&cloned_modules).map_ok(|handle| {
        if let Some(path) = handle.ipc_endpoint() {
            info!(target: "reth::cli", %path, "RPC IPC server started");
        }
        if let Some(addr) = handle.http_local_addr() {
            info!(target: "reth::cli", url=%addr, "RPC HTTP server started");
        }
        if let Some(addr) = handle.ws_local_addr() {
            info!(target: "reth::cli", url=%addr, "RPC WS server started");
=======
    fn fmt(&self, f: &mut fmt::Formatter<'_>) -> fmt::Result {
        f.debug_struct("RpcHandle")
            .field("rpc_server_handles", &self.rpc_server_handles)
            .field("rpc_registry", &self.rpc_registry)
            .finish()
    }
}

/// Node add-ons containing RPC server configuration, with customizable eth API handler.
#[allow(clippy::type_complexity)]
pub struct RpcAddOns<Node: FullNodeComponents, EthApi: EthApiTypes, EV> {
    /// Additional RPC add-ons.
    pub hooks: RpcHooks<Node, EthApi>,
    /// Builder for `EthApi`
    eth_api_builder: Box<dyn FnOnce(&EthApiBuilderCtx<Node>) -> EthApi + Send + Sync>,
    /// Engine validator
    engine_validator_builder: EV,
    _pd: PhantomData<(Node, EthApi)>,
}

impl<Node: FullNodeComponents, EthApi: EthApiTypes, EV: Debug> Debug
    for RpcAddOns<Node, EthApi, EV>
{
    fn fmt(&self, f: &mut fmt::Formatter<'_>) -> fmt::Result {
        f.debug_struct("RpcAddOns")
            .field("hooks", &self.hooks)
            .field("eth_api_builder", &"...")
            .field("engine_validator_builder", &self.engine_validator_builder)
            .finish()
    }
}

impl<Node: FullNodeComponents, EthApi: EthApiTypes, EV> RpcAddOns<Node, EthApi, EV> {
    /// Creates a new instance of the RPC add-ons.
    pub fn new(
        eth_api_builder: impl FnOnce(&EthApiBuilderCtx<Node>) -> EthApi + Send + Sync + 'static,
        engine_validator_builder: EV,
    ) -> Self {
        Self {
            hooks: RpcHooks::default(),
            eth_api_builder: Box::new(eth_api_builder),
            engine_validator_builder,
            _pd: PhantomData,
>>>>>>> 15c230ba
        }
    }

    /// Sets the hook that is run once the rpc server is started.
    pub fn on_rpc_started<F>(mut self, hook: F) -> Self
    where
        F: FnOnce(RpcContext<'_, Node, EthApi>, RethRpcServerHandles) -> eyre::Result<()>
            + Send
            + 'static,
    {
        self.hooks.set_on_rpc_started(hook);
        self
    }

    /// Sets the hook that is run to configure the rpc modules.
    pub fn extend_rpc_modules<F>(mut self, hook: F) -> Self
    where
        F: FnOnce(RpcContext<'_, Node, EthApi>) -> eyre::Result<()> + Send + 'static,
    {
        self.hooks.set_extend_rpc_modules(hook);
        self
    }
}

impl<Node, EthApi, EV> Default for RpcAddOns<Node, EthApi, EV>
where
    Node: FullNodeComponents,
    EthApi: EthApiTypes + EthApiBuilder<Node>,
    EV: Default,
{
    fn default() -> Self {
        Self::new(EthApi::build, EV::default())
    }
}

impl<N, EthApi, EV> NodeAddOns<N> for RpcAddOns<N, EthApi, EV>
where
    N: FullNodeComponents<Types: ProviderNodeTypes>,
    EthApi: EthApiTypes + FullEthApiServer + AddDevSigners + Unpin + 'static,
    EV: EngineValidatorBuilder<N>,
{
    type Handle = RpcHandle<N, EthApi>;

    async fn launch_add_ons(self, ctx: AddOnsContext<'_, N>) -> eyre::Result<Self::Handle> {
        let Self { eth_api_builder, engine_validator_builder, hooks, _pd: _ } = self;

        let engine_validator = engine_validator_builder.build(&ctx).await?;
        let AddOnsContext { node, config, beacon_engine_handle, jwt_secret } = ctx;

        let client = ClientVersionV1 {
            code: CLIENT_CODE,
            name: NAME_CLIENT.to_string(),
            version: CARGO_PKG_VERSION.to_string(),
            commit: VERGEN_GIT_SHA.to_string(),
        };

        let engine_api = EngineApi::new(
            node.provider().clone(),
            config.chain.clone(),
            beacon_engine_handle,
            node.payload_builder().clone().into(),
            node.pool().clone(),
            Box::new(node.task_executor().clone()),
            client,
            EngineCapabilities::default(),
            engine_validator,
        );
        info!(target: "reth::cli", "Engine API handler initialized");

        let auth_config = config.rpc.auth_server_config(jwt_secret)?;
        let module_config = config.rpc.transport_rpc_module_config();
        debug!(target: "reth::cli", http=?module_config.http(), ws=?module_config.ws(), "Using RPC module config");

        let (mut modules, mut auth_module, registry) = RpcModuleBuilder::default()
            .with_provider(node.provider().clone())
            .with_pool(node.pool().clone())
            .with_network(node.network().clone())
            .with_events(node.provider().clone())
            .with_executor(node.task_executor().clone())
            .with_evm_config(node.evm_config().clone())
            .with_block_executor(node.block_executor().clone())
            .with_consensus(node.consensus().clone())
            .build_with_auth_server(module_config, engine_api, eth_api_builder);

        // in dev mode we generate 20 random dev-signer accounts
        if config.dev.dev {
            registry.eth_api().with_dev_accounts();
        }

        let mut registry = RpcRegistry { registry };
        let ctx = RpcContext {
            node: node.clone(),
            config,
            registry: &mut registry,
            modules: &mut modules,
            auth_module: &mut auth_module,
        };

        let RpcHooks { on_rpc_started, extend_rpc_modules } = hooks;

        extend_rpc_modules.extend_rpc_modules(ctx)?;

        let server_config = config.rpc.rpc_server_config();
        let cloned_modules = modules.clone();
        let launch_rpc = server_config.start(&cloned_modules).map_ok(|handle| {
            if let Some(path) = handle.ipc_endpoint() {
                info!(target: "reth::cli", %path, "RPC IPC server started");
            }
            if let Some(addr) = handle.http_local_addr() {
                info!(target: "reth::cli", url=%addr, "RPC HTTP server started");
            }
            if let Some(addr) = handle.ws_local_addr() {
                info!(target: "reth::cli", url=%addr, "RPC WS server started");
            }
            handle
        });

        let launch_auth = auth_module.clone().start_server(auth_config).map_ok(|handle| {
            let addr = handle.local_addr();
            if let Some(ipc_endpoint) = handle.ipc_endpoint() {
                info!(target: "reth::cli", url=%addr, ipc_endpoint=%ipc_endpoint,"RPC auth server started");
            } else {
                info!(target: "reth::cli", url=%addr, "RPC auth server started");
            }
            handle
        });

        // launch servers concurrently
        let (rpc, auth) = futures::future::try_join(launch_rpc, launch_auth).await?;

        let handles = RethRpcServerHandles { rpc, auth };

        let ctx = RpcContext {
            node: node.clone(),
            config,
            registry: &mut registry,
            modules: &mut modules,
            auth_module: &mut auth_module,
        };

        on_rpc_started.on_rpc_started(ctx, handles.clone())?;

        Ok(RpcHandle { rpc_server_handles: handles, rpc_registry: registry })
    }
}

/// Helper trait implemented for add-ons producing [`RpcHandle`]. Used by common node launcher
/// implementations.
pub trait RethRpcAddOns<N: FullNodeComponents>:
    NodeAddOns<N, Handle = RpcHandle<N, Self::EthApi>>
{
    /// eth API implementation.
    type EthApi: EthApiTypes;

    /// Returns a mutable reference to RPC hooks.
    fn hooks_mut(&mut self) -> &mut RpcHooks<N, Self::EthApi>;
}

impl<N: FullNodeComponents, EthApi: EthApiTypes, EV> RethRpcAddOns<N> for RpcAddOns<N, EthApi, EV>
where
    Self: NodeAddOns<N, Handle = RpcHandle<N, EthApi>>,
{
    type EthApi = EthApi;

    fn hooks_mut(&mut self) -> &mut RpcHooks<N, Self::EthApi> {
        &mut self.hooks
    }
}

/// A `EthApi` that knows how to build itself from [`EthApiBuilderCtx`].
pub trait EthApiBuilder<N: FullNodeComponents>: 'static {
    /// Builds the `EthApi` from the given context.
    fn build(ctx: &EthApiBuilderCtx<N>) -> Self;
}

impl<N: FullNodeComponents> EthApiBuilder<N> for EthApi<N::Provider, N::Pool, N::Network, N::Evm> {
    fn build(ctx: &EthApiBuilderCtx<N>) -> Self {
        Self::with_spawner(ctx)
    }
}

/// A type that knows how to build the engine validator.
pub trait EngineValidatorBuilder<Node: FullNodeComponents>: Send {
    /// The consensus implementation to build.
    type Validator: EngineValidator<<Node::Types as NodeTypesWithEngine>::Engine>
        + Clone
        + Unpin
        + 'static;

    /// Creates the engine validator.
    fn build(
        self,
        ctx: &AddOnsContext<'_, Node>,
    ) -> impl Future<Output = eyre::Result<Self::Validator>> + Send;
}

impl<Node, F, Fut, Validator> EngineValidatorBuilder<Node> for F
where
    Node: FullNodeComponents,
    Validator:
        EngineValidator<<Node::Types as NodeTypesWithEngine>::Engine> + Clone + Unpin + 'static,
    F: FnOnce(&AddOnsContext<'_, Node>) -> Fut + Send,
    Fut: Future<Output = eyre::Result<Validator>> + Send,
{
    type Validator = Validator;

    fn build(
        self,
        ctx: &AddOnsContext<'_, Node>,
    ) -> impl Future<Output = eyre::Result<Self::Validator>> {
        self(ctx)
    }
}<|MERGE_RESOLUTION|>--- conflicted
+++ resolved
@@ -9,14 +9,10 @@
 
 use alloy_rpc_types::engine::ClientVersionV1;
 use futures::TryFutureExt;
-<<<<<<< HEAD
-use reth_bsc_consensus::BscTraceHelper;
-use reth_node_api::{BuilderProvider, FullNodeComponents, NodeTypes, NodeTypesWithEngine};
-=======
+// TODO: use reth_bsc_consensus::BscTraceHelper;
 use reth_node_api::{
     AddOnsContext, EngineValidator, FullNodeComponents, NodeAddOns, NodeTypes, NodeTypesWithEngine,
 };
->>>>>>> 15c230ba
 use reth_node_core::{
     node_config::NodeConfig,
     version::{CARGO_PKG_VERSION, CLIENT_CODE, NAME_CLIENT, VERGEN_GIT_SHA},
@@ -306,17 +302,6 @@
     }
 }
 
-<<<<<<< HEAD
-/// Launch the rpc servers.
-pub async fn launch_rpc_servers<Node, Engine, EthApi>(
-    node: Node,
-    engine_api: Engine,
-    config: &NodeConfig<<Node::Types as NodeTypes>::ChainSpec>,
-    jwt_secret: JwtSecret,
-    add_ons: RpcAddOns<Node, EthApi>,
-    bsc_trace_helper: Option<BscTraceHelper>,
-) -> eyre::Result<(RethRpcServerHandles, RpcRegistry<Node, EthApi>)>
-=======
 /// Handle to the launched RPC servers.
 #[derive(Clone)]
 pub struct RpcHandle<Node: FullNodeComponents, EthApi: EthApiTypes> {
@@ -335,52 +320,9 @@
 }
 
 impl<Node: FullNodeComponents, EthApi: EthApiTypes> Debug for RpcHandle<Node, EthApi>
->>>>>>> 15c230ba
 where
     RpcRegistry<Node, EthApi>: Debug,
 {
-<<<<<<< HEAD
-    let auth_config = config.rpc.auth_server_config(jwt_secret)?;
-    let module_config = config.rpc.transport_rpc_module_config();
-    debug!(target: "reth::cli", http=?module_config.http(), ws=?module_config.ws(), "Using RPC module config");
-
-    let (mut modules, mut auth_module, registry) = RpcModuleBuilder::default()
-        .with_provider(node.provider().clone())
-        .with_pool(node.pool().clone())
-        .with_network(node.network().clone())
-        .with_events(node.provider().clone())
-        .with_executor(node.task_executor().clone())
-        .with_evm_config(node.evm_config().clone())
-        .with_block_executor(node.block_executor().clone())
-        .with_bsc_trace_helper(bsc_trace_helper)
-        .build_with_auth_server(module_config, engine_api, EthApi::eth_api_builder());
-
-    let mut registry = RpcRegistry { registry };
-    let ctx = RpcContext {
-        node: node.clone(),
-        config,
-        registry: &mut registry,
-        modules: &mut modules,
-        auth_module: &mut auth_module,
-    };
-
-    let RpcAddOns { hooks, .. } = add_ons;
-    let RpcHooks { on_rpc_started, extend_rpc_modules } = hooks;
-
-    extend_rpc_modules.extend_rpc_modules(ctx)?;
-
-    let server_config = config.rpc.rpc_server_config();
-    let cloned_modules = modules.clone();
-    let launch_rpc = server_config.start(&cloned_modules).map_ok(|handle| {
-        if let Some(path) = handle.ipc_endpoint() {
-            info!(target: "reth::cli", %path, "RPC IPC server started");
-        }
-        if let Some(addr) = handle.http_local_addr() {
-            info!(target: "reth::cli", url=%addr, "RPC HTTP server started");
-        }
-        if let Some(addr) = handle.ws_local_addr() {
-            info!(target: "reth::cli", url=%addr, "RPC WS server started");
-=======
     fn fmt(&self, f: &mut fmt::Formatter<'_>) -> fmt::Result {
         f.debug_struct("RpcHandle")
             .field("rpc_server_handles", &self.rpc_server_handles)
@@ -424,7 +366,6 @@
             eth_api_builder: Box::new(eth_api_builder),
             engine_validator_builder,
             _pd: PhantomData,
->>>>>>> 15c230ba
         }
     }
 
@@ -507,6 +448,7 @@
             .with_evm_config(node.evm_config().clone())
             .with_block_executor(node.block_executor().clone())
             .with_consensus(node.consensus().clone())
+            .with_bsc_trace_helper(node.bsc_trace_helper().clone())
             .build_with_auth_server(module_config, engine_api, eth_api_builder);
 
         // in dev mode we generate 20 random dev-signer accounts
