//! Engine node related functionality.

use futures::{future::Either, stream, stream_select, StreamExt};
use reth_beacon_consensus::{
    hooks::{EngineHooks, StaticFileHook},
    BeaconConsensusEngineHandle,
};
use reth_blockchain_tree::BlockchainTreeConfig;
#[cfg(feature = "bsc")]
use reth_bsc_consensus::BscTraceHelper;
#[cfg(feature = "bsc")]
use reth_bsc_engine::ParliaEngineBuilder;
use reth_chainspec::EthChainSpec;
use reth_consensus_debug_client::{DebugConsensusClient, EtherscanBlockProvider};
use reth_engine_local::{LocalEngineService, LocalPayloadAttributesBuilder, MiningMode};
use reth_engine_service::service::{ChainEvent, EngineService};
use reth_engine_tree::{
    engine::{EngineApiRequest, EngineRequestHandler},
    tree::TreeConfig,
};
use reth_engine_util::EngineMessageStreamExt;
use reth_exex::ExExManagerHandle;
use reth_network::{NetworkSyncUpdater, SyncState};
#[cfg(feature = "bsc")]
use reth_network_api::EngineRxProvider;
use reth_network_api::{BlockDownloaderProvider, NetworkEventListenerProvider};
use reth_node_api::{
    BuiltPayload, FullNodeTypes, NodeTypesWithEngine, PayloadAttributesBuilder, PayloadTypes,
};
use reth_node_core::{
    dirs::{ChainPath, DataDirPath},
    exit::NodeExitFuture,
    primitives::Head,
};
use reth_node_events::{cl::ConsensusLayerHealthEvents, node};
use reth_payload_primitives::PayloadBuilder;
use reth_primitives::EthereumHardforks;
use reth_provider::providers::{BlockchainProvider2, ProviderNodeTypes};
use reth_tasks::TaskExecutor;
use reth_tokio_util::EventSender;
use reth_tracing::tracing::{debug, error, info};
#[cfg(feature = "bsc")]
use std::marker::PhantomData;
use std::sync::Arc;
use tokio::sync::{mpsc::unbounded_channel, oneshot};
use tokio_stream::wrappers::UnboundedReceiverStream;

use crate::{
    common::{Attached, LaunchContextWith, WithConfigs},
    hooks::NodeHooks,
    rpc::{RethRpcAddOns, RpcHandle},
    setup::build_networked_pipeline,
    AddOns, AddOnsContext, ExExLauncher, FullNode, LaunchContext, LaunchNode, NodeAdapter,
    NodeBuilderWithComponents, NodeComponents, NodeComponentsBuilder, NodeHandle, NodeTypesAdapter,
};

/// The engine node launcher.
#[derive(Debug)]
pub struct EngineNodeLauncher {
    /// The task executor for the node.
    pub ctx: LaunchContext,

    /// Temporary configuration for engine tree.
    /// After engine is stabilized, this should be configured through node builder.
    pub engine_tree_config: TreeConfig,
}

impl EngineNodeLauncher {
    /// Create a new instance of the ethereum node launcher.
    pub const fn new(
        task_executor: TaskExecutor,
        data_dir: ChainPath<DataDirPath>,
        engine_tree_config: TreeConfig,
    ) -> Self {
        Self { ctx: LaunchContext::new(task_executor, data_dir), engine_tree_config }
    }
}

impl<Types, T, CB, AO> LaunchNode<NodeBuilderWithComponents<T, CB, AO>> for EngineNodeLauncher
where
    Types: ProviderNodeTypes + NodeTypesWithEngine,
    T: FullNodeTypes<Types = Types, Provider = BlockchainProvider2<Types>>,
    CB: NodeComponentsBuilder<T>,
    AO: RethRpcAddOns<NodeAdapter<T, CB::Components>>,
    LocalPayloadAttributesBuilder<Types::ChainSpec>: PayloadAttributesBuilder<
        <<Types as NodeTypesWithEngine>::Engine as PayloadTypes>::PayloadAttributes,
    >,
{
    type Node = NodeHandle<NodeAdapter<T, CB::Components>, AO>;

    async fn launch_node(
        self,
        target: NodeBuilderWithComponents<T, CB, AO>,
    ) -> eyre::Result<Self::Node> {
        let Self { ctx, engine_tree_config } = self;
        let NodeBuilderWithComponents {
            adapter: NodeTypesAdapter { database },
            components_builder,
            add_ons: AddOns { hooks, exexs: installed_exex, add_ons },
            config,
        } = target;
        let NodeHooks { on_component_initialized, on_node_started, .. } = hooks;

        // TODO: move tree_config and canon_state_notification_sender
        // initialization to with_blockchain_db once the engine revamp is done
        // https://github.com/paradigmxyz/reth/issues/8742
        let tree_config = BlockchainTreeConfig::default();

        // NOTE: This is a temporary workaround to provide the canon state notification sender to the components builder because there's a cyclic dependency between the blockchain provider and the tree component. This will be removed once the Blockchain provider no longer depends on an instance of the tree: <https://github.com/paradigmxyz/reth/issues/7154>
        let (canon_state_notification_sender, _receiver) =
            tokio::sync::broadcast::channel(tree_config.max_reorg_depth() as usize * 2);

        // setup the launch context
        let ctx = ctx
            .with_configured_globals()
            // load the toml config
            .with_loaded_toml_config(config)?
            // add resolved peers
            .with_resolved_peers().await?
            // attach the database
            .attach(database.clone())
            // ensure certain settings take effect
            .with_adjusted_configs()
            // Create the provider factory
            .with_provider_factory().await?
            .inspect(|_| {
                info!(target: "reth::cli", "Database opened");
            })
            .with_prometheus_server().await?
            .inspect(|this| {
                debug!(target: "reth::cli", chain=%this.chain_id(), genesis=?this.genesis_hash(), "Initializing genesis");
            })
            .with_genesis()?
            .inspect(|this: &LaunchContextWith<Attached<WithConfigs<Types::ChainSpec>, _>>| {
                info!(target: "reth::cli", "\n{}", this.chain_spec().display_hardforks());
            })
            .with_metrics_task()
            // passing FullNodeTypes as type parameter here so that we can build
            // later the components.
            .with_blockchain_db::<T, _>(move |provider_factory| {
                Ok(BlockchainProvider2::new(provider_factory)?)
            }, tree_config, canon_state_notification_sender)?
            .with_components(components_builder, on_component_initialized).await?;

        // spawn exexs
        let exex_manager_handle = ExExLauncher::new(
            ctx.head(),
            ctx.node_adapter().clone(),
            installed_exex,
            ctx.configs().clone(),
        )
        .launch()
        .await?;

        // create pipeline
        let network_client = ctx.components().network().fetch_client().await?;
        let (consensus_engine_tx, consensus_engine_rx) = unbounded_channel();

        let node_config = ctx.node_config();
        let consensus_engine_stream = UnboundedReceiverStream::from(consensus_engine_rx)
            .maybe_skip_fcu(node_config.debug.skip_fcu)
            .maybe_skip_new_payload(node_config.debug.skip_new_payload)
            .maybe_reorg(
                ctx.blockchain_db().clone(),
                ctx.components().evm_config().clone(),
                reth_payload_validator::ExecutionPayloadValidator::new(ctx.chain_spec()),
                node_config.debug.reorg_frequency,
                node_config.debug.reorg_depth,
            )
            // Store messages _after_ skipping so that `replay-engine` command
            // would replay only the messages that were observed by the engine
            // during this run.
            .maybe_store_messages(node_config.debug.engine_api_store.clone());

        let max_block = ctx.max_block(network_client.clone()).await?;
        let mut hooks = EngineHooks::new();

        let static_file_producer = ctx.static_file_producer();
        let static_file_producer_events = static_file_producer.lock().events();
        hooks.add(StaticFileHook::new(
            static_file_producer.clone(),
            Box::new(ctx.task_executor().clone()),
        ));
        info!(target: "reth::cli", "StaticFileProducer initialized");

        // Configure the pipeline
        let pipeline_exex_handle =
            exex_manager_handle.clone().unwrap_or_else(ExExManagerHandle::empty);
        let pipeline = build_networked_pipeline(
            &ctx.toml_config().stages,
            network_client.clone(),
            ctx.consensus(),
            ctx.provider_factory().clone(),
            ctx.task_executor(),
            ctx.sync_metrics_tx(),
            ctx.prune_config(),
            max_block,
            static_file_producer,
            ctx.components().block_executor().clone(),
            pipeline_exex_handle,
            ctx.node_config().skip_state_root_validation,
        )?;

        // The new engine writes directly to static files. This ensures that they're up to the tip.
        pipeline.move_to_static_files()?;

        let pipeline_events = pipeline.events();

        let mut pruner_builder = ctx.pruner_builder();
        if let Some(exex_manager_handle) = &exex_manager_handle {
            pruner_builder =
                pruner_builder.finished_exex_height(exex_manager_handle.finished_height());
        }
        let pruner = pruner_builder.build_with_provider_factory(ctx.provider_factory().clone());

        let pruner_events = pruner.events();
        info!(target: "reth::cli", prune_config=?ctx.prune_config().unwrap_or_default(), "Pruner initialized");

<<<<<<< HEAD
        // Configure the consensus engine
        let mut eth_service = {
            #[cfg(not(feature = "bsc"))]
            {
                let eth_service = EngineService::new(
                    ctx.consensus(),
                    ctx.components().block_executor().clone(),
                    ctx.chain_spec(),
                    network_client.clone(),
                    Box::pin(consensus_engine_stream),
                    pipeline,
                    Box::new(ctx.task_executor().clone()),
                    ctx.provider_factory().clone(),
                    ctx.blockchain_db().clone(),
                    pruner,
                    ctx.components().payload_builder().clone(),
                    engine_tree_config,
                    ctx.invalid_block_hook()?,
                    ctx.sync_metrics_tx(),
                    ctx.node_config().skip_state_root_validation,
                    ctx.node_config().enable_prefetch,
                    ctx.node_config().enable_execution_cache,
                );
                eth_service
            }
            #[cfg(feature = "bsc")]
            {
                let engine_rx = ctx.node_adapter().components.network().get_to_engine_rx();
                let client = ParliaEngineBuilder::new(
                    ctx.chain_spec(),
                    ctx.blockchain_db().clone(),
                    ctx.blockchain_db().clone(),
                    ctx.components().parlia().clone(),
                    consensus_engine_tx.clone(),
                    engine_rx,
                    network_client.clone(),
                    ctx.toml_config().stages.merkle.clean_threshold,
                    PhantomData::<Types>,
                )
                .build(ctx.node_config().debug.tip.is_none());
                let eth_service = EngineService::new(
                    ctx.consensus(),
                    ctx.components().block_executor().clone(),
                    ctx.chain_spec(),
                    client.clone(),
                    Box::pin(consensus_engine_stream),
                    pipeline,
                    Box::new(ctx.task_executor().clone()),
                    ctx.provider_factory().clone(),
                    ctx.blockchain_db().clone(),
                    pruner,
                    ctx.components().payload_builder().clone(),
                    engine_tree_config,
                    ctx.invalid_block_hook()?,
                    ctx.sync_metrics_tx(),
                    ctx.node_config().skip_state_root_validation,
                    ctx.node_config().enable_prefetch,
                    ctx.node_config().enable_execution_cache,
                );
                eth_service
            }
=======
        let mut engine_service = if ctx.is_dev() {
            let mining_mode = if let Some(block_time) = ctx.node_config().dev.block_time {
                MiningMode::interval(block_time)
            } else {
                MiningMode::instant(ctx.components().pool().clone())
            };
            let eth_service = LocalEngineService::new(
                ctx.consensus(),
                ctx.components().block_executor().clone(),
                ctx.provider_factory().clone(),
                ctx.blockchain_db().clone(),
                pruner,
                ctx.components().payload_builder().clone(),
                engine_tree_config,
                ctx.invalid_block_hook()?,
                ctx.sync_metrics_tx(),
                consensus_engine_tx.clone(),
                Box::pin(consensus_engine_stream),
                mining_mode,
                LocalPayloadAttributesBuilder::new(ctx.chain_spec()),
            );

            Either::Left(eth_service)
        } else {
            let eth_service = EngineService::new(
                ctx.consensus(),
                ctx.components().block_executor().clone(),
                ctx.chain_spec(),
                network_client.clone(),
                Box::pin(consensus_engine_stream),
                pipeline,
                Box::new(ctx.task_executor().clone()),
                ctx.provider_factory().clone(),
                ctx.blockchain_db().clone(),
                pruner,
                ctx.components().payload_builder().clone(),
                engine_tree_config,
                ctx.invalid_block_hook()?,
                ctx.sync_metrics_tx(),
            );

            Either::Right(eth_service)
>>>>>>> 15c230ba
        };

        let event_sender = EventSender::default();

        let beacon_engine_handle =
            BeaconConsensusEngineHandle::new(consensus_engine_tx, event_sender.clone());

        info!(target: "reth::cli", "Consensus engine initialized");

        let events = stream_select!(
            ctx.components().network().event_listener().map(Into::into),
            beacon_engine_handle.event_listener().map(Into::into),
            pipeline_events.map(Into::into),
            if ctx.node_config().debug.tip.is_none() && !ctx.is_dev() {
                Either::Left(
                    ConsensusLayerHealthEvents::new(Box::new(ctx.blockchain_db().clone()))
                        .map(Into::into),
                )
            } else {
                Either::Right(stream::empty())
            },
            pruner_events.map(Into::into),
            static_file_producer_events.map(Into::into),
        );
        ctx.task_executor().spawn_critical(
            "events task",
            node::handle_events(
                Some(Box::new(ctx.components().network().clone())),
                Some(ctx.head().number),
                events,
            ),
        );

        // extract the jwt secret from the args if possible
        let jwt_secret = ctx.auth_jwt_secret()?;

<<<<<<< HEAD
        #[cfg(not(feature = "bsc"))]
        let bsc_trace_helper = None;
        #[cfg(feature = "bsc")]
        let bsc_trace_helper =
            Some(BscTraceHelper::new(Arc::new(ctx.components().parlia().clone())));

        // Start RPC servers
        let (rpc_server_handles, rpc_registry) = launch_rpc_servers(
            ctx.node_adapter().clone(),
            engine_api,
            ctx.node_config(),
            jwt_secret,
            rpc,
            bsc_trace_helper,
        )
        .await?;
=======
        let add_ons_ctx = AddOnsContext {
            node: ctx.node_adapter().clone(),
            config: ctx.node_config(),
            beacon_engine_handle,
            jwt_secret,
        };

        let RpcHandle { rpc_server_handles, rpc_registry } =
            add_ons.launch_add_ons(add_ons_ctx).await?;
>>>>>>> 15c230ba

        // TODO: migrate to devmode with https://github.com/paradigmxyz/reth/issues/10104
        if let Some(maybe_custom_etherscan_url) = ctx.node_config().debug.etherscan.clone() {
            info!(target: "reth::cli", "Using etherscan as consensus client");

            let chain = ctx.node_config().chain.chain();
            let etherscan_url = maybe_custom_etherscan_url.map(Ok).unwrap_or_else(|| {
                // If URL isn't provided, use default Etherscan URL for the chain if it is known
                chain
                    .etherscan_urls()
                    .map(|urls| urls.0.to_string())
                    .ok_or_else(|| eyre::eyre!("failed to get etherscan url for chain: {chain}"))
            })?;

            let block_provider = EtherscanBlockProvider::new(
                etherscan_url,
                chain.etherscan_api_key().ok_or_else(|| {
                    eyre::eyre!(
                        "etherscan api key not found for rpc consensus client for chain: {chain}"
                    )
                })?,
            );
            let rpc_consensus_client = DebugConsensusClient::new(
                rpc_server_handles.auth.clone(),
                Arc::new(block_provider),
            );
            ctx.task_executor().spawn_critical("etherscan consensus client", async move {
                rpc_consensus_client.run::<<Types as NodeTypesWithEngine>::Engine>().await
            });
        }

        // Run consensus engine to completion
        let initial_target = ctx.initial_backfill_target()?;
        let network_handle = ctx.components().network().clone();
        let mut built_payloads = ctx
            .components()
            .payload_builder()
            .subscribe()
            .await
            .map_err(|e| eyre::eyre!("Failed to subscribe to payload builder events: {:?}", e))?
            .into_built_payload_stream()
            .fuse();
        let chainspec = ctx.chain_spec();
        let (exit, rx) = oneshot::channel();
        let terminate_after_backfill = ctx.terminate_after_initial_backfill();

        info!(target: "reth::cli", "Starting consensus engine");
        ctx.task_executor().spawn_critical("consensus engine", async move {
            if let Some(initial_target) = initial_target {
                debug!(target: "reth::cli", %initial_target,  "start backfill sync");
                if let Either::Right(eth_service) = &mut engine_service {
                    eth_service.orchestrator_mut().start_backfill_sync(initial_target);
                }
            }

            let mut res = Ok(());

            // advance the chain and await payloads built locally to add into the engine api tree handler to prevent re-execution if that block is received as payload from the CL
            loop {
                tokio::select! {
                    payload = built_payloads.select_next_some() => {
                        if let Some(executed_block) = payload.executed_block() {
                            debug!(target: "reth::cli", block=?executed_block.block().num_hash(),  "inserting built payload");
                            if let Either::Right(eth_service) = &mut engine_service {
                                eth_service.orchestrator_mut().handler_mut().handler_mut().on_event(EngineApiRequest::InsertExecutedBlock(executed_block).into());
                            }
                        }
                    }
                    event = engine_service.next() => {
                        let Some(event) = event else { break };
                        debug!(target: "reth::cli", "Event: {event}");
                        match event {
                            ChainEvent::BackfillSyncFinished => {
                                if terminate_after_backfill {
                                    debug!(target: "reth::cli", "Terminating after initial backfill");
                                    break
                                }

                                network_handle.update_sync_state(SyncState::Idle);
                            }
                            ChainEvent::BackfillSyncStarted => {
                                network_handle.update_sync_state(SyncState::Syncing);
                            }
                            ChainEvent::FatalError => {
                                error!(target: "reth::cli", "Fatal error in consensus engine");
                                res = Err(eyre::eyre!("Fatal error in consensus engine"));
                                break
                            }
                            ChainEvent::Handler(ev) => {
                                if let Some(head) = ev.canonical_header() {
                                    let head_block = Head {
                                        number: head.number,
                                        hash: head.hash(),
                                        difficulty: head.difficulty,
                                        timestamp: head.timestamp,
                                        total_difficulty: chainspec
                                            .final_paris_total_difficulty(head.number)
                                            .unwrap_or_default(),
                                    };
                                    network_handle.update_status(head_block);
                                }
                                event_sender.notify(ev);
                            }
                        }
                    }
                }
            }

            let _ = exit.send(res);
        });

        let full_node = FullNode {
            evm_config: ctx.components().evm_config().clone(),
            block_executor: ctx.components().block_executor().clone(),
            pool: ctx.components().pool().clone(),
            network: ctx.components().network().clone(),
            provider: ctx.node_adapter().provider.clone(),
            payload_builder: ctx.components().payload_builder().clone(),
            task_executor: ctx.task_executor().clone(),
            config: ctx.node_config().clone(),
            data_dir: ctx.data_dir().clone(),
            add_ons_handle: RpcHandle { rpc_server_handles, rpc_registry },
        };
        // Notify on node started
        on_node_started.on_event(FullNode::clone(&full_node))?;

        let handle = NodeHandle {
            node_exit_future: NodeExitFuture::new(
                async { rx.await? },
                full_node.config.debug.terminate,
            ),
            node: full_node,
        };

        Ok(handle)
    }
}<|MERGE_RESOLUTION|>--- conflicted
+++ resolved
@@ -216,9 +216,30 @@
         let pruner_events = pruner.events();
         info!(target: "reth::cli", prune_config=?ctx.prune_config().unwrap_or_default(), "Pruner initialized");
 
-<<<<<<< HEAD
-        // Configure the consensus engine
-        let mut eth_service = {
+        let mut engine_service = if ctx.is_dev() {
+            let mining_mode = if let Some(block_time) = ctx.node_config().dev.block_time {
+                MiningMode::interval(block_time)
+            } else {
+                MiningMode::instant(ctx.components().pool().clone())
+            };
+            let eth_service = LocalEngineService::new(
+                ctx.consensus(),
+                ctx.components().block_executor().clone(),
+                ctx.provider_factory().clone(),
+                ctx.blockchain_db().clone(),
+                pruner,
+                ctx.components().payload_builder().clone(),
+                engine_tree_config,
+                ctx.invalid_block_hook()?,
+                ctx.sync_metrics_tx(),
+                consensus_engine_tx.clone(),
+                Box::pin(consensus_engine_stream),
+                mining_mode,
+                LocalPayloadAttributesBuilder::new(ctx.chain_spec()),
+            );
+
+            Either::Left(eth_service)
+        } else {
             #[cfg(not(feature = "bsc"))]
             {
                 let eth_service = EngineService::new(
@@ -240,7 +261,8 @@
                     ctx.node_config().enable_prefetch,
                     ctx.node_config().enable_execution_cache,
                 );
-                eth_service
+    
+                Either::Right(eth_service)
             }
             #[cfg(feature = "bsc")]
             {
@@ -276,52 +298,9 @@
                     ctx.node_config().enable_prefetch,
                     ctx.node_config().enable_execution_cache,
                 );
-                eth_service
+
+                Either::Right(eth_service)
             }
-=======
-        let mut engine_service = if ctx.is_dev() {
-            let mining_mode = if let Some(block_time) = ctx.node_config().dev.block_time {
-                MiningMode::interval(block_time)
-            } else {
-                MiningMode::instant(ctx.components().pool().clone())
-            };
-            let eth_service = LocalEngineService::new(
-                ctx.consensus(),
-                ctx.components().block_executor().clone(),
-                ctx.provider_factory().clone(),
-                ctx.blockchain_db().clone(),
-                pruner,
-                ctx.components().payload_builder().clone(),
-                engine_tree_config,
-                ctx.invalid_block_hook()?,
-                ctx.sync_metrics_tx(),
-                consensus_engine_tx.clone(),
-                Box::pin(consensus_engine_stream),
-                mining_mode,
-                LocalPayloadAttributesBuilder::new(ctx.chain_spec()),
-            );
-
-            Either::Left(eth_service)
-        } else {
-            let eth_service = EngineService::new(
-                ctx.consensus(),
-                ctx.components().block_executor().clone(),
-                ctx.chain_spec(),
-                network_client.clone(),
-                Box::pin(consensus_engine_stream),
-                pipeline,
-                Box::new(ctx.task_executor().clone()),
-                ctx.provider_factory().clone(),
-                ctx.blockchain_db().clone(),
-                pruner,
-                ctx.components().payload_builder().clone(),
-                engine_tree_config,
-                ctx.invalid_block_hook()?,
-                ctx.sync_metrics_tx(),
-            );
-
-            Either::Right(eth_service)
->>>>>>> 15c230ba
         };
 
         let event_sender = EventSender::default();
@@ -358,34 +337,23 @@
         // extract the jwt secret from the args if possible
         let jwt_secret = ctx.auth_jwt_secret()?;
 
-<<<<<<< HEAD
         #[cfg(not(feature = "bsc"))]
         let bsc_trace_helper = None;
         #[cfg(feature = "bsc")]
         let bsc_trace_helper =
             Some(BscTraceHelper::new(Arc::new(ctx.components().parlia().clone())));
 
-        // Start RPC servers
-        let (rpc_server_handles, rpc_registry) = launch_rpc_servers(
-            ctx.node_adapter().clone(),
-            engine_api,
-            ctx.node_config(),
-            jwt_secret,
-            rpc,
-            bsc_trace_helper,
-        )
-        .await?;
-=======
+
         let add_ons_ctx = AddOnsContext {
             node: ctx.node_adapter().clone(),
             config: ctx.node_config(),
             beacon_engine_handle,
             jwt_secret,
+            bsc_trace_helper,
         };
 
         let RpcHandle { rpc_server_handles, rpc_registry } =
             add_ons.launch_add_ons(add_ons_ctx).await?;
->>>>>>> 15c230ba
 
         // TODO: migrate to devmode with https://github.com/paradigmxyz/reth/issues/10104
         if let Some(maybe_custom_etherscan_url) = ctx.node_config().debug.etherscan.clone() {
