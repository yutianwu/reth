--- conflicted
+++ resolved
@@ -25,15 +25,7 @@
 use reth_engine_util::EngineMessageStreamExt;
 use reth_exex::ExExManagerHandle;
 use reth_network::{BlockDownloaderProvider, NetworkEventListenerProvider};
-<<<<<<< HEAD
-#[cfg(feature = "bsc")]
-use reth_network_api::EngineRxProvider;
-use reth_node_api::{
-    FullNodeComponents, FullNodeTypes, NodeAddOns, NodeTypesWithDB, NodeTypesWithEngine,
-};
-=======
 use reth_node_api::{AddOnsContext, FullNodeTypes, NodeTypesWithDB, NodeTypesWithEngine};
->>>>>>> 15c230ba
 use reth_node_core::{
     dirs::{ChainPath, DataDirPath},
     exit::NodeExitFuture,
@@ -362,31 +354,19 @@
         // extract the jwt secret from the args if possible
         let jwt_secret = ctx.auth_jwt_secret()?;
 
-<<<<<<< HEAD
         #[cfg(not(feature = "bsc"))]
         let bsc_trace_helper = None;
         #[cfg(feature = "bsc")]
         let bsc_trace_helper =
             Some(BscTraceHelper::new(Arc::new(ctx.components().parlia().clone())));
 
-        // Start RPC servers
-        let (rpc_server_handles, rpc_registry) = crate::rpc::launch_rpc_servers(
-            ctx.node_adapter().clone(),
-            engine_api,
-            ctx.node_config(),
-            jwt_secret,
-            rpc,
-            bsc_trace_helper,
-        )
-        .await?;
-=======
         let add_ons_ctx = AddOnsContext {
             node: ctx.node_adapter().clone(),
             config: ctx.node_config(),
             beacon_engine_handle,
             jwt_secret,
+            bsc_trace_helper,
         };
->>>>>>> 15c230ba
 
         let RpcHandle { rpc_server_handles, rpc_registry } =
             add_ons.launch_add_ons(add_ons_ctx).await?;
