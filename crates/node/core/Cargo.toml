--- conflicted
+++ resolved
@@ -85,7 +85,10 @@
     "reth-rpc-types-compat/optimism",
     "reth-rpc-eth-api/optimism",
 ]
-<<<<<<< HEAD
+# Features for vergen to generate correct env vars
+jemalloc = []
+asm-keccak = []
+
 opbnb = [
     "reth-primitives/opbnb",
 ]
@@ -94,12 +97,5 @@
     "reth-primitives/bsc",
 ]
 
-jemalloc = ["dep:tikv-jemalloc-ctl"]
-=======
-# Features for vergen to generate correct env vars
-jemalloc = []
-asm-keccak = []
->>>>>>> 603e39ab
-
 [build-dependencies]
 vergen = { version = "8.0.0", features = ["build", "cargo", "git", "gitcl"] }