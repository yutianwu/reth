//! Pruning and full node arguments

use crate::args::error::ReceiptsLogError;
use alloy_primitives::{Address, BlockNumber};
use clap::{builder::RangedU64ValueParser, Args};
use reth_chainspec::EthChainSpec;
use reth_config::config::PruneConfig;
use reth_prune_types::{PruneMode, PruneModes, ReceiptsLogPruneConfig, MINIMUM_PRUNING_DISTANCE};
use std::collections::BTreeMap;

/// Parameters for pruning and full node
#[derive(Debug, Clone, Args, PartialEq, Eq, Default)]
#[command(next_help_heading = "Pruning")]
pub struct PruningArgs {
    /// Run full node. Only the most recent [`MINIMUM_PRUNING_DISTANCE`] block states are stored.
    #[arg(long, default_value_t = false)]
    pub full: bool,

    /// Minimum pruning interval measured in blocks.
    #[arg(long, value_parser = RangedU64ValueParser::<u64>::new().range(1..),)]
    pub block_interval: Option<u64>,

    // Sender Recovery
    /// Prunes all sender recovery data.
    #[arg(long = "prune.senderrecovery.full", conflicts_with_all = &["sender_recovery_distance", "sender_recovery_before"])]
    pub sender_recovery_full: bool,
    /// Prune sender recovery data before the `head-N` block number. In other words, keep last N +
    /// 1 blocks.
    #[arg(long = "prune.senderrecovery.distance", value_name = "BLOCKS", conflicts_with_all = &["sender_recovery_full", "sender_recovery_before"])]
    pub sender_recovery_distance: Option<u64>,
    /// Prune sender recovery data before the specified block number. The specified block number is
    /// not pruned.
    #[arg(long = "prune.senderrecovery.before", value_name = "BLOCK_NUMBER", conflicts_with_all = &["sender_recovery_full", "sender_recovery_distance"])]
    pub sender_recovery_before: Option<BlockNumber>,

    // Transaction Lookup
    /// Prunes all transaction lookup data.
    #[arg(long = "prune.transactionlookup.full", conflicts_with_all = &["transaction_lookup_distance", "transaction_lookup_before"])]
    pub transaction_lookup_full: bool,
    /// Prune transaction lookup data before the `head-N` block number. In other words, keep last N
    /// + 1 blocks.
    #[arg(long = "prune.transactionlookup.distance", value_name = "BLOCKS", conflicts_with_all = &["transaction_lookup_full", "transaction_lookup_before"])]
    pub transaction_lookup_distance: Option<u64>,
    /// Prune transaction lookup data before the specified block number. The specified block number
    /// is not pruned.
    #[arg(long = "prune.transactionlookup.before", value_name = "BLOCK_NUMBER", conflicts_with_all = &["transaction_lookup_full", "transaction_lookup_distance"])]
    pub transaction_lookup_before: Option<BlockNumber>,

    // Receipts
    /// Prunes all receipt data.
    #[arg(long = "prune.receipts.full", conflicts_with_all = &["receipts_distance", "receipts_before"])]
    pub receipts_full: bool,
    /// Prune receipts before the `head-N` block number. In other words, keep last N + 1 blocks.
    #[arg(long = "prune.receipts.distance", value_name = "BLOCKS", conflicts_with_all = &["receipts_full", "receipts_before"])]
    pub receipts_distance: Option<u64>,
    /// Prune receipts before the specified block number. The specified block number is not pruned.
    #[arg(long = "prune.receipts.before", value_name = "BLOCK_NUMBER", conflicts_with_all = &["receipts_full", "receipts_distance"])]
    pub receipts_before: Option<BlockNumber>,

    // Account History
    /// Prunes all account history.
    #[arg(long = "prune.accounthistory.full", conflicts_with_all = &["account_history_distance", "account_history_before"])]
    pub account_history_full: bool,
    /// Prune account before the `head-N` block number. In other words, keep last N + 1 blocks.
    #[arg(long = "prune.accounthistory.distance", value_name = "BLOCKS", conflicts_with_all = &["account_history_full", "account_history_before"])]
    pub account_history_distance: Option<u64>,
    /// Prune account history before the specified block number. The specified block number is not
    /// pruned.
    #[arg(long = "prune.accounthistory.before", value_name = "BLOCK_NUMBER", conflicts_with_all = &["account_history_full", "account_history_distance"])]
    pub account_history_before: Option<BlockNumber>,

    // Storage History
    /// Prunes all storage history data.
    #[arg(long = "prune.storagehistory.full", conflicts_with_all = &["storage_history_distance", "storage_history_before"])]
    pub storage_history_full: bool,
    /// Prune storage history before the `head-N` block number. In other words, keep last N + 1
    /// blocks.
    #[arg(long = "prune.storagehistory.distance", value_name = "BLOCKS", conflicts_with_all = &["storage_history_full", "storage_history_before"])]
    pub storage_history_distance: Option<u64>,
    /// Prune storage history before the specified block number. The specified block number is not
    /// pruned.
    #[arg(long = "prune.storagehistory.before", value_name = "BLOCK_NUMBER", conflicts_with_all = &["storage_history_full", "storage_history_distance"])]
    pub storage_history_before: Option<BlockNumber>,

    // Receipts Log Filter
    /// Configure receipts log filter. Format:
    /// <`address`>:<`prune_mode`>[,<`address`>:<`prune_mode`>...] Where <`prune_mode`> can be
    /// 'full', 'distance:<`blocks`>', or 'before:<`block_number`>'
    #[arg(long = "prune.receiptslogfilter", value_name = "FILTER_CONFIG", value_delimiter = ',', value_parser = parse_receipts_log_filter)]
    pub receipts_log_filter: Vec<String>,
}

impl PruningArgs {
    /// Returns pruning configuration.
    pub fn prune_config(&self, chain_spec: &impl EthChainSpec) -> Option<PruneConfig> {
        // Initialise with a default prune configuration.
        let mut config = PruneConfig::default();

        // If --full is set, use full node defaults.
        if self.full {
            config = PruneConfig {
<<<<<<< HEAD
                block_interval: 5,
                recent_sidecars_kept_blocks: 0,
=======
                block_interval: config.block_interval,
>>>>>>> 15c230ba
                segments: PruneModes {
                    sender_recovery: Some(PruneMode::Full),
                    transaction_lookup: None,
                    // prune all receipts if chain doesn't have deposit contract specified in chain
                    // spec
                    receipts: chain_spec
                        .deposit_contract()
                        .map(|contract| PruneMode::Before(contract.block))
                        .or(Some(PruneMode::Distance(MINIMUM_PRUNING_DISTANCE))),
                    account_history: Some(PruneMode::Distance(MINIMUM_PRUNING_DISTANCE)),
                    storage_history: Some(PruneMode::Distance(MINIMUM_PRUNING_DISTANCE)),
                    receipts_log_filter: ReceiptsLogPruneConfig(
                        chain_spec
                            .deposit_contract()
                            .map(|contract| (contract.address, PruneMode::Before(contract.block)))
                            .into_iter()
                            .collect(),
                    ),
                },
            }
        }

        // Override with any explicitly set prune.* flags.
        if let Some(block_interval) = self.block_interval {
            config.block_interval = block_interval as usize;
        }
        if let Some(mode) = self.sender_recovery_prune_mode() {
            config.segments.sender_recovery = Some(mode);
        }
        if let Some(mode) = self.transaction_lookup_prune_mode() {
            config.segments.transaction_lookup = Some(mode);
        }
        if let Some(mode) = self.receipts_prune_mode() {
            config.segments.receipts = Some(mode);
        }
        if let Some(mode) = self.account_history_prune_mode() {
            config.segments.account_history = Some(mode);
        }
        if let Some(mode) = self.storage_history_prune_mode() {
            config.segments.storage_history = Some(mode);
        }

        Some(config)
    }
    const fn sender_recovery_prune_mode(&self) -> Option<PruneMode> {
        if self.sender_recovery_full {
            Some(PruneMode::Full)
        } else if let Some(distance) = self.sender_recovery_distance {
            Some(PruneMode::Distance(distance))
        } else if let Some(block_number) = self.sender_recovery_before {
            Some(PruneMode::Before(block_number))
        } else {
            None
        }
    }

    const fn transaction_lookup_prune_mode(&self) -> Option<PruneMode> {
        if self.transaction_lookup_full {
            Some(PruneMode::Full)
        } else if let Some(distance) = self.transaction_lookup_distance {
            Some(PruneMode::Distance(distance))
        } else if let Some(block_number) = self.transaction_lookup_before {
            Some(PruneMode::Before(block_number))
        } else {
            None
        }
    }

    const fn receipts_prune_mode(&self) -> Option<PruneMode> {
        if self.receipts_full {
            Some(PruneMode::Full)
        } else if let Some(distance) = self.receipts_distance {
            Some(PruneMode::Distance(distance))
        } else if let Some(block_number) = self.receipts_before {
            Some(PruneMode::Before(block_number))
        } else {
            None
        }
    }

    const fn account_history_prune_mode(&self) -> Option<PruneMode> {
        if self.account_history_full {
            Some(PruneMode::Full)
        } else if let Some(distance) = self.account_history_distance {
            Some(PruneMode::Distance(distance))
        } else if let Some(block_number) = self.account_history_before {
            Some(PruneMode::Before(block_number))
        } else {
            None
        }
    }

    const fn storage_history_prune_mode(&self) -> Option<PruneMode> {
        if self.storage_history_full {
            Some(PruneMode::Full)
        } else if let Some(distance) = self.storage_history_distance {
            Some(PruneMode::Distance(distance))
        } else if let Some(block_number) = self.storage_history_before {
            Some(PruneMode::Before(block_number))
        } else {
            None
        }
    }
}

pub(crate) fn parse_receipts_log_filter(
    value: &str,
) -> Result<ReceiptsLogPruneConfig, ReceiptsLogError> {
    let mut config = BTreeMap::new();
    // Split out each of the filters.
    let filters = value.split(',');
    for filter in filters {
        let parts: Vec<&str> = filter.split(':').collect();
        if parts.len() < 2 {
            return Err(ReceiptsLogError::InvalidFilterFormat(filter.to_string()));
        }
        // Parse the address
        let address = parts[0]
            .parse::<Address>()
            .map_err(|_| ReceiptsLogError::InvalidAddress(parts[0].to_string()))?;

        // Parse the prune mode
        let prune_mode = match parts[1] {
            "full" => PruneMode::Full,
            s if s.starts_with("distance") => {
                if parts.len() < 3 {
                    return Err(ReceiptsLogError::InvalidFilterFormat(filter.to_string()));
                }
                let distance =
                    parts[2].parse::<u64>().map_err(ReceiptsLogError::InvalidDistance)?;
                PruneMode::Distance(distance)
            }
            s if s.starts_with("before") => {
                if parts.len() < 3 {
                    return Err(ReceiptsLogError::InvalidFilterFormat(filter.to_string()));
                }
                let block_number = parts[2]
                    .parse::<BlockNumber>()
                    .map_err(ReceiptsLogError::InvalidBlockNumber)?;
                PruneMode::Before(block_number)
            }
            _ => return Err(ReceiptsLogError::InvalidPruneMode(parts[1].to_string())),
        };
        config.insert(address, prune_mode);
    }
    Ok(ReceiptsLogPruneConfig(config))
}

#[cfg(test)]
mod tests {
    use super::*;
    use clap::Parser;

    /// A helper type to parse Args more easily
    #[derive(Parser)]
    struct CommandParser<T: Args> {
        #[command(flatten)]
        args: T,
    }

    #[test]
    fn pruning_args_sanity_check() {
        let default_args = PruningArgs::default();
        let args = CommandParser::<PruningArgs>::parse_from(["reth"]).args;
        assert_eq!(args, default_args);
    }

    #[test]
    fn test_parse_receipts_log_filter() {
        let filter1 = "0x0000000000000000000000000000000000000001:full";
        let filter2 = "0x0000000000000000000000000000000000000002:distance:1000";
        let filter3 = "0x0000000000000000000000000000000000000003:before:5000000";
        let filters = [filter1, filter2, filter3].join(",");

        // Args can be parsed.
        let result = parse_receipts_log_filter(&filters);
        assert!(result.is_ok());
        let config = result.unwrap();
        assert_eq!(config.0.len(), 3);

        // Check that the args were parsed correctly.
        let addr1: Address = "0x0000000000000000000000000000000000000001".parse().unwrap();
        let addr2: Address = "0x0000000000000000000000000000000000000002".parse().unwrap();
        let addr3: Address = "0x0000000000000000000000000000000000000003".parse().unwrap();

        assert_eq!(config.0.get(&addr1), Some(&PruneMode::Full));
        assert_eq!(config.0.get(&addr2), Some(&PruneMode::Distance(1000)));
        assert_eq!(config.0.get(&addr3), Some(&PruneMode::Before(5000000)));
    }

    #[test]
    fn test_parse_receipts_log_filter_invalid_filter_format() {
        let result = parse_receipts_log_filter("invalid_format");
        assert!(matches!(result, Err(ReceiptsLogError::InvalidFilterFormat(_))));
    }

    #[test]
    fn test_parse_receipts_log_filter_invalid_address() {
        let result = parse_receipts_log_filter("invalid_address:full");
        assert!(matches!(result, Err(ReceiptsLogError::InvalidAddress(_))));
    }

    #[test]
    fn test_parse_receipts_log_filter_invalid_prune_mode() {
        let result =
            parse_receipts_log_filter("0x0000000000000000000000000000000000000000:invalid_mode");
        assert!(matches!(result, Err(ReceiptsLogError::InvalidPruneMode(_))));
    }

    #[test]
    fn test_parse_receipts_log_filter_invalid_distance() {
        let result = parse_receipts_log_filter(
            "0x0000000000000000000000000000000000000000:distance:invalid_distance",
        );
        assert!(matches!(result, Err(ReceiptsLogError::InvalidDistance(_))));
    }

    #[test]
    fn test_parse_receipts_log_filter_invalid_block_number() {
        let result = parse_receipts_log_filter(
            "0x0000000000000000000000000000000000000000:before:invalid_block",
        );
        assert!(matches!(result, Err(ReceiptsLogError::InvalidBlockNumber(_))));
    }
}<|MERGE_RESOLUTION|>--- conflicted
+++ resolved
@@ -99,12 +99,8 @@
         // If --full is set, use full node defaults.
         if self.full {
             config = PruneConfig {
-<<<<<<< HEAD
-                block_interval: 5,
+                block_interval: config.block_interval,
                 recent_sidecars_kept_blocks: 0,
-=======
-                block_interval: config.block_interval,
->>>>>>> 15c230ba
                 segments: PruneModes {
                     sender_recovery: Some(PruneMode::Full),
                     transaction_lookup: None,
