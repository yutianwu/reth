use crate::{hardfork, ChainHardforks, EthereumHardfork, ForkCondition, Hardfork};
use alloy_chains::Chain;
use alloy_primitives::U256;
use core::{
    any::Any,
    fmt::{self, Display, Formatter},
    str::FromStr,
};
#[cfg(feature = "serde")]
use serde::{Deserialize, Serialize};

#[cfg(not(feature = "std"))]
use alloc::{boxed::Box, format, string::String, vec};

hardfork!(
    /// The name of an optimism hardfork.
    ///
    /// When building a list of hardforks for a chain, it's still expected to mix with [`EthereumHardfork`].
    OptimismHardfork {
        /// Bedrock: <https://blog.oplabs.co/introducing-optimism-bedrock>.
        Bedrock,
        /// Regolith: <https://github.com/ethereum-optimism/specs/blob/main/specs/protocol/superchain-upgrades.md#regolith>.
        Regolith,
        /// `Fermat`
        Fermat,
        /// <https://github.com/ethereum-optimism/specs/blob/main/specs/protocol/superchain-upgrades.md#canyon>.
        Canyon,
        /// Ecotone: <https://github.com/ethereum-optimism/specs/blob/main/specs/protocol/superchain-upgrades.md#ecotone>.
        Ecotone,
        /// `PreContractForkBlock`
        PreContractForkBlock,
        /// `Haber`
        Haber,
        /// `Wright`
        Wright,
        /// Fjord: <https://github.com/ethereum-optimism/specs/blob/main/specs/protocol/superchain-upgrades.md#fjord>
        Fjord,
        /// Granite: <https://github.com/ethereum-optimism/specs/blob/main/specs/protocol/superchain-upgrades.md#granite>
        Granite,
    }
);

impl OptimismHardfork {
    /// Retrieves the activation block for the specified hardfork on the given chain.
    pub fn activation_block<H: Hardfork>(self, fork: H, chain: Chain) -> Option<u64> {
        if chain == Chain::base_sepolia() {
            return Self::base_sepolia_activation_block(fork)
        }
        if chain == Chain::base_mainnet() {
            return Self::base_mainnet_activation_block(fork)
        }
        if chain == Chain::opbnb_mainnet() {
            return Self::opbnb_mainnet_activation_block(fork)
        }
        if chain == Chain::opbnb_testnet() {
            return Self::opbnb_testnet_activation_block(fork)
        }

        None
    }

    /// Retrieves the activation timestamp for the specified hardfork on the given chain.
    pub fn activation_timestamp<H: Hardfork>(self, fork: H, chain: Chain) -> Option<u64> {
        if chain == Chain::base_sepolia() {
            return Self::base_sepolia_activation_timestamp(fork)
        }
        if chain == Chain::base_mainnet() {
            return Self::base_mainnet_activation_timestamp(fork)
        }
        if chain == Chain::opbnb_mainnet() {
            return Self::opbnb_mainnet_activation_timestamp(fork)
        }
        if chain == Chain::opbnb_testnet() {
            return Self::opbnb_testnet_activation_timestamp(fork)
        }

        None
    }

    /// Retrieves the activation block for the specified hardfork on the Base Sepolia testnet.
    pub fn base_sepolia_activation_block<H: Hardfork>(fork: H) -> Option<u64> {
        match_hardfork(
            fork,
            |fork| match fork {
                EthereumHardfork::Frontier |
                EthereumHardfork::Homestead |
                EthereumHardfork::Dao |
                EthereumHardfork::Tangerine |
                EthereumHardfork::SpuriousDragon |
                EthereumHardfork::Byzantium |
                EthereumHardfork::Constantinople |
                EthereumHardfork::Petersburg |
                EthereumHardfork::Istanbul |
                EthereumHardfork::MuirGlacier |
                EthereumHardfork::Berlin |
                EthereumHardfork::London |
                EthereumHardfork::ArrowGlacier |
                EthereumHardfork::GrayGlacier |
                EthereumHardfork::Paris |
                EthereumHardfork::Shanghai => Some(2106456),
                EthereumHardfork::Cancun => Some(6383256),
                _ => None,
            },
            |fork| match fork {
                Self::Bedrock | Self::Regolith => Some(0),
                Self::Canyon => Some(2106456),
                Self::Ecotone => Some(6383256),
                Self::Fjord => Some(10615056),
                _ => None,
            },
        )
    }

    /// Retrieves the activation block for the specified hardfork on the Base mainnet.
    pub fn base_mainnet_activation_block<H: Hardfork>(fork: H) -> Option<u64> {
        match_hardfork(
            fork,
            |fork| match fork {
                EthereumHardfork::Frontier |
                EthereumHardfork::Homestead |
                EthereumHardfork::Dao |
                EthereumHardfork::Tangerine |
                EthereumHardfork::SpuriousDragon |
                EthereumHardfork::Byzantium |
                EthereumHardfork::Constantinople |
                EthereumHardfork::Petersburg |
                EthereumHardfork::Istanbul |
                EthereumHardfork::MuirGlacier |
                EthereumHardfork::Berlin |
                EthereumHardfork::London |
                EthereumHardfork::ArrowGlacier |
                EthereumHardfork::GrayGlacier |
                EthereumHardfork::Paris |
                EthereumHardfork::Shanghai => Some(9101527),
                EthereumHardfork::Cancun => Some(11188936),
                _ => None,
            },
            |fork| match fork {
                Self::Bedrock | Self::Regolith => Some(0),
                Self::Canyon => Some(9101527),
                Self::Ecotone => Some(11188936),
                _ => None,
            },
        )
    }

    /// Retrieves the activation block for the specified hardfork on the opBNB mainnet.
    pub fn opbnb_mainnet_activation_block<H: Hardfork>(fork: H) -> Option<u64> {
        match_hardfork(
            fork,
            |fork| match fork {
                EthereumHardfork::Frontier |
                EthereumHardfork::Homestead |
                EthereumHardfork::Tangerine |
                EthereumHardfork::SpuriousDragon |
                EthereumHardfork::Byzantium |
                EthereumHardfork::Constantinople |
                EthereumHardfork::Petersburg |
                EthereumHardfork::Istanbul |
                EthereumHardfork::MuirGlacier |
                EthereumHardfork::Berlin |
                EthereumHardfork::London |
                EthereumHardfork::ArrowGlacier |
                EthereumHardfork::GrayGlacier |
                EthereumHardfork::Paris => Some(0),
                _ => None,
            },
            |fork| match fork {
                Self::Bedrock => Some(0),
                _ => None,
            },
        )
    }

    /// Retrieves the activation block for the specified hardfork on the opBNB testnet.
    pub fn opbnb_testnet_activation_block<H: Hardfork>(fork: H) -> Option<u64> {
        match_hardfork(
            fork,
            |fork| match fork {
                EthereumHardfork::Frontier |
                EthereumHardfork::Homestead |
                EthereumHardfork::Tangerine |
                EthereumHardfork::SpuriousDragon |
                EthereumHardfork::Byzantium |
                EthereumHardfork::Constantinople |
                EthereumHardfork::Petersburg |
                EthereumHardfork::Istanbul |
                EthereumHardfork::MuirGlacier |
                EthereumHardfork::Berlin |
                EthereumHardfork::London |
                EthereumHardfork::ArrowGlacier |
                EthereumHardfork::GrayGlacier |
                EthereumHardfork::Paris => Some(0),
                _ => None,
            },
            |fork| match fork {
                Self::Bedrock => Some(0),
                Self::PreContractForkBlock => Some(5805494),
                _ => None,
            },
        )
    }

    /// Retrieves the activation timestamp for the specified hardfork on the Base Sepolia testnet.
    pub fn base_sepolia_activation_timestamp<H: Hardfork>(fork: H) -> Option<u64> {
        match_hardfork(
            fork,
            |fork| match fork {
                EthereumHardfork::Frontier |
                EthereumHardfork::Homestead |
                EthereumHardfork::Dao |
                EthereumHardfork::Tangerine |
                EthereumHardfork::SpuriousDragon |
                EthereumHardfork::Byzantium |
                EthereumHardfork::Constantinople |
                EthereumHardfork::Petersburg |
                EthereumHardfork::Istanbul |
                EthereumHardfork::MuirGlacier |
                EthereumHardfork::Berlin |
                EthereumHardfork::London |
                EthereumHardfork::ArrowGlacier |
                EthereumHardfork::GrayGlacier |
                EthereumHardfork::Paris |
                EthereumHardfork::Shanghai => Some(1699981200),
                EthereumHardfork::Cancun => Some(1708534800),
                _ => None,
            },
            |fork| match fork {
                Self::Bedrock | Self::Regolith => Some(1695768288),
                Self::Canyon => Some(1699981200),
                Self::Ecotone => Some(1708534800),
                Self::Fjord => Some(1716998400),
<<<<<<< HEAD
                _ => None,
=======
                Self::Granite => Some(1723478400),
>>>>>>> 603e39ab
            },
        )
    }

    /// Retrieves the activation timestamp for the specified hardfork on the Base mainnet.
    pub fn base_mainnet_activation_timestamp<H: Hardfork>(fork: H) -> Option<u64> {
        match_hardfork(
            fork,
            |fork| match fork {
                EthereumHardfork::Frontier |
                EthereumHardfork::Homestead |
                EthereumHardfork::Dao |
                EthereumHardfork::Tangerine |
                EthereumHardfork::SpuriousDragon |
                EthereumHardfork::Byzantium |
                EthereumHardfork::Constantinople |
                EthereumHardfork::Petersburg |
                EthereumHardfork::Istanbul |
                EthereumHardfork::MuirGlacier |
                EthereumHardfork::Berlin |
                EthereumHardfork::London |
                EthereumHardfork::ArrowGlacier |
                EthereumHardfork::GrayGlacier |
                EthereumHardfork::Paris |
                EthereumHardfork::Shanghai => Some(1704992401),
                EthereumHardfork::Cancun => Some(1710374401),
                _ => None,
            },
            |fork| match fork {
                Self::Bedrock | Self::Regolith => Some(1686789347),
                Self::Canyon => Some(1704992401),
                Self::Ecotone => Some(1710374401),
                Self::Fjord => Some(1720627201),
                _ => None,
<<<<<<< HEAD
            },
        )
    }

    /// Retrieves the activation timestamp for the specified hardfork on the opBNB mainnet.
    pub fn opbnb_mainnet_activation_timestamp<H: Hardfork>(fork: H) -> Option<u64> {
        match_hardfork(
            fork,
            |fork| match fork {
                EthereumHardfork::Shanghai => Some(1718870400),
                EthereumHardfork::Cancun => Some(1718871600),
                _ => None,
            },
            |fork| match fork {
                Self::Regolith => Some(0),
                Self::Fermat => Some(1701151200),
                Self::Canyon => Some(1718870400),
                Self::Ecotone => Some(1718871600),
                Self::Haber => Some(1718872200),
                _ => None,
            },
        )
    }

    /// Retrieves the activation timestamp for the specified hardfork on the opBNB testnet.
    pub fn opbnb_testnet_activation_timestamp<H: Hardfork>(fork: H) -> Option<u64> {
        match_hardfork(
            fork,
            |fork| match fork {
                EthereumHardfork::Shanghai => Some(1715753400),
                EthereumHardfork::Cancun => Some(1715754600),
                _ => None,
            },
            |fork| match fork {
                Self::Regolith => Some(0),
                Self::Fermat => Some(1698991506),
                Self::Canyon => Some(1715753400),
                Self::Ecotone => Some(1715754600),
                Self::Haber => Some(1717048800),
                _ => None,
=======
>>>>>>> 603e39ab
            },
        )
    }

    /// Optimism mainnet list of hardforks.
    pub fn op_mainnet() -> ChainHardforks {
        ChainHardforks::new(vec![
            (EthereumHardfork::Frontier.boxed(), ForkCondition::Block(0)),
            (EthereumHardfork::Homestead.boxed(), ForkCondition::Block(0)),
            (EthereumHardfork::Tangerine.boxed(), ForkCondition::Block(0)),
            (EthereumHardfork::SpuriousDragon.boxed(), ForkCondition::Block(0)),
            (EthereumHardfork::Byzantium.boxed(), ForkCondition::Block(0)),
            (EthereumHardfork::Constantinople.boxed(), ForkCondition::Block(0)),
            (EthereumHardfork::Petersburg.boxed(), ForkCondition::Block(0)),
            (EthereumHardfork::Istanbul.boxed(), ForkCondition::Block(0)),
            (EthereumHardfork::MuirGlacier.boxed(), ForkCondition::Block(0)),
            (EthereumHardfork::Berlin.boxed(), ForkCondition::Block(3950000)),
            (EthereumHardfork::London.boxed(), ForkCondition::Block(105235063)),
            (EthereumHardfork::ArrowGlacier.boxed(), ForkCondition::Block(105235063)),
            (EthereumHardfork::GrayGlacier.boxed(), ForkCondition::Block(105235063)),
            (
                EthereumHardfork::Paris.boxed(),
                ForkCondition::TTD { fork_block: Some(105235063), total_difficulty: U256::ZERO },
            ),
            (Self::Bedrock.boxed(), ForkCondition::Block(105235063)),
            (Self::Regolith.boxed(), ForkCondition::Timestamp(0)),
            (EthereumHardfork::Shanghai.boxed(), ForkCondition::Timestamp(1704992401)),
            (Self::Canyon.boxed(), ForkCondition::Timestamp(1704992401)),
            (EthereumHardfork::Cancun.boxed(), ForkCondition::Timestamp(1710374401)),
            (Self::Ecotone.boxed(), ForkCondition::Timestamp(1710374401)),
            (Self::Fjord.boxed(), ForkCondition::Timestamp(1720627201)),
        ])
    }

    /// Optimism sepolia list of hardforks.
    pub fn op_sepolia() -> ChainHardforks {
        ChainHardforks::new(vec![
            (EthereumHardfork::Frontier.boxed(), ForkCondition::Block(0)),
            (EthereumHardfork::Homestead.boxed(), ForkCondition::Block(0)),
            (EthereumHardfork::Tangerine.boxed(), ForkCondition::Block(0)),
            (EthereumHardfork::SpuriousDragon.boxed(), ForkCondition::Block(0)),
            (EthereumHardfork::Byzantium.boxed(), ForkCondition::Block(0)),
            (EthereumHardfork::Constantinople.boxed(), ForkCondition::Block(0)),
            (EthereumHardfork::Petersburg.boxed(), ForkCondition::Block(0)),
            (EthereumHardfork::Istanbul.boxed(), ForkCondition::Block(0)),
            (EthereumHardfork::MuirGlacier.boxed(), ForkCondition::Block(0)),
            (EthereumHardfork::Berlin.boxed(), ForkCondition::Block(0)),
            (EthereumHardfork::London.boxed(), ForkCondition::Block(0)),
            (EthereumHardfork::ArrowGlacier.boxed(), ForkCondition::Block(0)),
            (EthereumHardfork::GrayGlacier.boxed(), ForkCondition::Block(0)),
            (
                EthereumHardfork::Paris.boxed(),
                ForkCondition::TTD { fork_block: Some(0), total_difficulty: U256::ZERO },
            ),
            (Self::Bedrock.boxed(), ForkCondition::Block(0)),
            (Self::Regolith.boxed(), ForkCondition::Timestamp(0)),
            (EthereumHardfork::Shanghai.boxed(), ForkCondition::Timestamp(1699981200)),
            (Self::Canyon.boxed(), ForkCondition::Timestamp(1699981200)),
            (EthereumHardfork::Cancun.boxed(), ForkCondition::Timestamp(1708534800)),
            (Self::Ecotone.boxed(), ForkCondition::Timestamp(1708534800)),
            (Self::Fjord.boxed(), ForkCondition::Timestamp(1716998400)),
            (Self::Granite.boxed(), ForkCondition::Timestamp(1723478400)),
        ])
    }

    /// Base sepolia list of hardforks.
    pub fn base_sepolia() -> ChainHardforks {
        ChainHardforks::new(vec![
            (EthereumHardfork::Frontier.boxed(), ForkCondition::Block(0)),
            (EthereumHardfork::Homestead.boxed(), ForkCondition::Block(0)),
            (EthereumHardfork::Tangerine.boxed(), ForkCondition::Block(0)),
            (EthereumHardfork::SpuriousDragon.boxed(), ForkCondition::Block(0)),
            (EthereumHardfork::Byzantium.boxed(), ForkCondition::Block(0)),
            (EthereumHardfork::Constantinople.boxed(), ForkCondition::Block(0)),
            (EthereumHardfork::Petersburg.boxed(), ForkCondition::Block(0)),
            (EthereumHardfork::Istanbul.boxed(), ForkCondition::Block(0)),
            (EthereumHardfork::MuirGlacier.boxed(), ForkCondition::Block(0)),
            (EthereumHardfork::Berlin.boxed(), ForkCondition::Block(0)),
            (EthereumHardfork::London.boxed(), ForkCondition::Block(0)),
            (EthereumHardfork::ArrowGlacier.boxed(), ForkCondition::Block(0)),
            (EthereumHardfork::GrayGlacier.boxed(), ForkCondition::Block(0)),
            (
                EthereumHardfork::Paris.boxed(),
                ForkCondition::TTD { fork_block: Some(0), total_difficulty: U256::ZERO },
            ),
            (Self::Bedrock.boxed(), ForkCondition::Block(0)),
            (Self::Regolith.boxed(), ForkCondition::Timestamp(0)),
            (EthereumHardfork::Shanghai.boxed(), ForkCondition::Timestamp(1699981200)),
            (Self::Canyon.boxed(), ForkCondition::Timestamp(1699981200)),
            (EthereumHardfork::Cancun.boxed(), ForkCondition::Timestamp(1708534800)),
            (Self::Ecotone.boxed(), ForkCondition::Timestamp(1708534800)),
            (Self::Fjord.boxed(), ForkCondition::Timestamp(1716998400)),
            (Self::Granite.boxed(), ForkCondition::Timestamp(1723478400)),
        ])
    }

    /// Base mainnet list of hardforks.
    pub fn base_mainnet() -> ChainHardforks {
        ChainHardforks::new(vec![
            (EthereumHardfork::Frontier.boxed(), ForkCondition::Block(0)),
            (EthereumHardfork::Homestead.boxed(), ForkCondition::Block(0)),
            (EthereumHardfork::Tangerine.boxed(), ForkCondition::Block(0)),
            (EthereumHardfork::SpuriousDragon.boxed(), ForkCondition::Block(0)),
            (EthereumHardfork::Byzantium.boxed(), ForkCondition::Block(0)),
            (EthereumHardfork::Constantinople.boxed(), ForkCondition::Block(0)),
            (EthereumHardfork::Petersburg.boxed(), ForkCondition::Block(0)),
            (EthereumHardfork::Istanbul.boxed(), ForkCondition::Block(0)),
            (EthereumHardfork::MuirGlacier.boxed(), ForkCondition::Block(0)),
            (EthereumHardfork::Berlin.boxed(), ForkCondition::Block(0)),
            (EthereumHardfork::London.boxed(), ForkCondition::Block(0)),
            (EthereumHardfork::ArrowGlacier.boxed(), ForkCondition::Block(0)),
            (EthereumHardfork::GrayGlacier.boxed(), ForkCondition::Block(0)),
            (
                EthereumHardfork::Paris.boxed(),
                ForkCondition::TTD { fork_block: Some(0), total_difficulty: U256::ZERO },
            ),
            (Self::Bedrock.boxed(), ForkCondition::Block(0)),
            (Self::Regolith.boxed(), ForkCondition::Timestamp(0)),
            (EthereumHardfork::Shanghai.boxed(), ForkCondition::Timestamp(1704992401)),
            (Self::Canyon.boxed(), ForkCondition::Timestamp(1704992401)),
            (EthereumHardfork::Cancun.boxed(), ForkCondition::Timestamp(1710374401)),
            (Self::Ecotone.boxed(), ForkCondition::Timestamp(1710374401)),
            (Self::Fjord.boxed(), ForkCondition::Timestamp(1720627201)),
        ])
    }

    /// opBNB mainnet list of hardforks.
    pub fn opbnb_mainnet() -> ChainHardforks {
        ChainHardforks::new(vec![
            (EthereumHardfork::Frontier.boxed(), ForkCondition::Block(0)),
            (EthereumHardfork::Homestead.boxed(), ForkCondition::Block(0)),
            (EthereumHardfork::Tangerine.boxed(), ForkCondition::Block(0)),
            (EthereumHardfork::SpuriousDragon.boxed(), ForkCondition::Block(0)),
            (EthereumHardfork::Byzantium.boxed(), ForkCondition::Block(0)),
            (EthereumHardfork::Constantinople.boxed(), ForkCondition::Block(0)),
            (EthereumHardfork::Petersburg.boxed(), ForkCondition::Block(0)),
            (EthereumHardfork::Istanbul.boxed(), ForkCondition::Block(0)),
            (EthereumHardfork::MuirGlacier.boxed(), ForkCondition::Block(0)),
            (EthereumHardfork::Berlin.boxed(), ForkCondition::Block(0)),
            (EthereumHardfork::London.boxed(), ForkCondition::Block(0)),
            (EthereumHardfork::ArrowGlacier.boxed(), ForkCondition::Block(0)),
            (EthereumHardfork::GrayGlacier.boxed(), ForkCondition::Block(0)),
            (
                EthereumHardfork::Paris.boxed(),
                ForkCondition::TTD { fork_block: Some(0), total_difficulty: U256::ZERO },
            ),
            (Self::Bedrock.boxed(), ForkCondition::Block(0)),
            (Self::Regolith.boxed(), ForkCondition::Timestamp(0)),
            (Self::Fermat.boxed(), ForkCondition::Timestamp(1701151200)),
            (EthereumHardfork::Shanghai.boxed(), ForkCondition::Timestamp(1718870400)),
            (Self::Canyon.boxed(), ForkCondition::Timestamp(1718870400)),
            (EthereumHardfork::Cancun.boxed(), ForkCondition::Timestamp(1718871600)),
            (Self::Ecotone.boxed(), ForkCondition::Timestamp(1718871600)),
            (Self::Haber.boxed(), ForkCondition::Timestamp(1718872200)),
        ])
    }

    /// opBNB testnet list of hardforks.
    pub fn opbnb_testnet() -> ChainHardforks {
        ChainHardforks::new(vec![
            (EthereumHardfork::Frontier.boxed(), ForkCondition::Block(0)),
            (EthereumHardfork::Homestead.boxed(), ForkCondition::Block(0)),
            (EthereumHardfork::Tangerine.boxed(), ForkCondition::Block(0)),
            (EthereumHardfork::SpuriousDragon.boxed(), ForkCondition::Block(0)),
            (EthereumHardfork::Byzantium.boxed(), ForkCondition::Block(0)),
            (EthereumHardfork::Constantinople.boxed(), ForkCondition::Block(0)),
            (EthereumHardfork::Petersburg.boxed(), ForkCondition::Block(0)),
            (EthereumHardfork::Istanbul.boxed(), ForkCondition::Block(0)),
            (EthereumHardfork::MuirGlacier.boxed(), ForkCondition::Block(0)),
            (EthereumHardfork::Berlin.boxed(), ForkCondition::Block(0)),
            (EthereumHardfork::London.boxed(), ForkCondition::Block(0)),
            (EthereumHardfork::ArrowGlacier.boxed(), ForkCondition::Block(0)),
            (EthereumHardfork::GrayGlacier.boxed(), ForkCondition::Block(0)),
            (
                EthereumHardfork::Paris.boxed(),
                ForkCondition::TTD { fork_block: Some(0), total_difficulty: U256::ZERO },
            ),
            (Self::Bedrock.boxed(), ForkCondition::Block(0)),
            (Self::Regolith.boxed(), ForkCondition::Timestamp(0)),
            (Self::PreContractForkBlock.boxed(), ForkCondition::Block(5805494)),
            (Self::Fermat.boxed(), ForkCondition::Timestamp(1698991506)),
            (EthereumHardfork::Shanghai.boxed(), ForkCondition::Timestamp(1715753400)),
            (Self::Canyon.boxed(), ForkCondition::Timestamp(1715753400)),
            (EthereumHardfork::Cancun.boxed(), ForkCondition::Timestamp(1715754600)),
            (Self::Ecotone.boxed(), ForkCondition::Timestamp(1715754600)),
            (Self::Haber.boxed(), ForkCondition::Timestamp(1717048800)),
            (Self::Wright.boxed(), ForkCondition::Timestamp(1723701600)),
        ])
    }

    /// opBNB qa network list of hardforks.
    pub fn opbnb_qa() -> ChainHardforks {
        ChainHardforks::new(vec![
            (EthereumHardfork::Frontier.boxed(), ForkCondition::Block(0)),
            (EthereumHardfork::Homestead.boxed(), ForkCondition::Block(0)),
            (EthereumHardfork::Tangerine.boxed(), ForkCondition::Block(0)),
            (EthereumHardfork::SpuriousDragon.boxed(), ForkCondition::Block(0)),
            (EthereumHardfork::Byzantium.boxed(), ForkCondition::Block(0)),
            (EthereumHardfork::Constantinople.boxed(), ForkCondition::Block(0)),
            (EthereumHardfork::Petersburg.boxed(), ForkCondition::Block(0)),
            (EthereumHardfork::Istanbul.boxed(), ForkCondition::Block(0)),
            (EthereumHardfork::MuirGlacier.boxed(), ForkCondition::Block(0)),
            (EthereumHardfork::Berlin.boxed(), ForkCondition::Block(0)),
            (EthereumHardfork::London.boxed(), ForkCondition::Block(0)),
            (EthereumHardfork::ArrowGlacier.boxed(), ForkCondition::Block(0)),
            (EthereumHardfork::GrayGlacier.boxed(), ForkCondition::Block(0)),
            (
                EthereumHardfork::Paris.boxed(),
                ForkCondition::TTD { fork_block: Some(0), total_difficulty: U256::ZERO },
            ),
            (Self::Bedrock.boxed(), ForkCondition::Block(0)),
            (Self::Regolith.boxed(), ForkCondition::Timestamp(0)),
            (Self::Fermat.boxed(), ForkCondition::Timestamp(0)),
            (EthereumHardfork::Shanghai.boxed(), ForkCondition::Timestamp(0)),
            (Self::Canyon.boxed(), ForkCondition::Timestamp(0)),
            (EthereumHardfork::Cancun.boxed(), ForkCondition::Timestamp(0)),
            (Self::Ecotone.boxed(), ForkCondition::Timestamp(0)),
            (Self::Wright.boxed(), ForkCondition::Timestamp(0)),
        ])
    }
}

/// Match helper method since it's not possible to match on `dyn Hardfork`
fn match_hardfork<H, HF, OHF>(fork: H, hardfork_fn: HF, optimism_hardfork_fn: OHF) -> Option<u64>
where
    H: Hardfork,
    HF: Fn(&EthereumHardfork) -> Option<u64>,
    OHF: Fn(&OptimismHardfork) -> Option<u64>,
{
    let fork: &dyn Any = &fork;
    if let Some(fork) = fork.downcast_ref::<EthereumHardfork>() {
        return hardfork_fn(fork)
    }
    fork.downcast_ref::<OptimismHardfork>().and_then(optimism_hardfork_fn)
}

#[cfg(test)]
mod tests {
    use super::*;

    #[test]
    fn test_match_hardfork() {
        assert_eq!(
            OptimismHardfork::base_mainnet_activation_block(EthereumHardfork::Cancun),
            Some(11188936)
        );
        assert_eq!(
            OptimismHardfork::base_mainnet_activation_block(OptimismHardfork::Canyon),
            Some(9101527)
        );
    }
}<|MERGE_RESOLUTION|>--- conflicted
+++ resolved
@@ -230,11 +230,8 @@
                 Self::Canyon => Some(1699981200),
                 Self::Ecotone => Some(1708534800),
                 Self::Fjord => Some(1716998400),
-<<<<<<< HEAD
-                _ => None,
-=======
                 Self::Granite => Some(1723478400),
->>>>>>> 603e39ab
+                _ => None,
             },
         )
     }
@@ -269,7 +266,6 @@
                 Self::Ecotone => Some(1710374401),
                 Self::Fjord => Some(1720627201),
                 _ => None,
-<<<<<<< HEAD
             },
         )
     }
@@ -310,8 +306,6 @@
                 Self::Ecotone => Some(1715754600),
                 Self::Haber => Some(1717048800),
                 _ => None,
-=======
->>>>>>> 603e39ab
             },
         )
     }
