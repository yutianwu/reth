--- conflicted
+++ resolved
@@ -63,13 +63,6 @@
 
 [features]
 test-utils = [
-<<<<<<< HEAD
-    "alloy-signer",
-    "alloy-signer-local",
-    "alloy-consensus",
-    "rand",
-    "revm"
-=======
 	"alloy-signer",
 	"alloy-signer-local",
 	"alloy-consensus",
@@ -79,5 +72,4 @@
 	"reth-primitives/test-utils",
 	"reth-trie/test-utils",
 	"revm?/test-utils"
->>>>>>> 15c230ba
 ]