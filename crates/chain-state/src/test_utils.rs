use crate::{
    in_memory::ExecutedBlock, CanonStateNotification, CanonStateNotifications,
    CanonStateSubscriptions,
};
use alloy_consensus::{Transaction as _, TxEip1559, EMPTY_ROOT_HASH};
use alloy_eips::{eip1559::INITIAL_BASE_FEE, eip7685::Requests};
use alloy_primitives::{Address, BlockNumber, Sealable, B256, U256};
use alloy_signer::SignerSync;
use alloy_signer_local::PrivateKeySigner;
use rand::{thread_rng, Rng};
use reth_chainspec::{ChainSpec, EthereumHardfork, MIN_TRANSACTION_GAS};
use reth_execution_types::{Chain, ExecutionOutcome};
use reth_primitives::{
    proofs::{calculate_receipt_root, calculate_transaction_root, calculate_withdrawals_root},
    BlockBody, Header, Receipt, Receipts, SealedBlock, SealedBlockWithSenders, SealedHeader,
    Transaction, TransactionSigned, TransactionSignedEcRecovered,
};
use reth_trie::{root::state_root_unhashed, updates::TrieUpdates, HashedPostState};
use revm::{db::BundleState, primitives::AccountInfo};
use std::{
    collections::HashMap,
    ops::Range,
    sync::{Arc, Mutex},
};
use tokio::sync::broadcast::{self, Sender};

/// Functionality to build blocks for tests and help with assertions about
/// their execution.
#[derive(Debug)]
pub struct TestBlockBuilder {
    /// The account that signs all the block's transactions.
    pub signer: Address,
    /// Private key for signing.
    pub signer_pk: PrivateKeySigner,
    /// Keeps track of signer's account info after execution, will be updated in
    /// methods related to block execution.
    pub signer_execute_account_info: AccountInfo,
    /// Keeps track of signer's nonce, will be updated in methods related
    /// to block execution.
    pub signer_build_account_info: AccountInfo,
    /// Chain spec of the blocks generated by this builder
    pub chain_spec: ChainSpec,
}

impl Default for TestBlockBuilder {
    fn default() -> Self {
        let initial_account_info = AccountInfo::from_balance(U256::from(10).pow(U256::from(18)));
        let signer_pk = PrivateKeySigner::random();
        let signer = signer_pk.address();
        Self {
            chain_spec: ChainSpec::default(),
            signer,
            signer_pk,
            signer_execute_account_info: initial_account_info.clone(),
            signer_build_account_info: initial_account_info,
        }
    }
}

impl TestBlockBuilder {
    /// Signer pk setter.
    pub fn with_signer_pk(mut self, signer_pk: PrivateKeySigner) -> Self {
        self.signer = signer_pk.address();
        self.signer_pk = signer_pk;

        self
    }

    /// Chainspec setter.
    pub fn with_chain_spec(mut self, chain_spec: ChainSpec) -> Self {
        self.chain_spec = chain_spec;
        self
    }

    /// Gas cost of a single transaction generated by the block builder.
    pub fn single_tx_cost() -> U256 {
        U256::from(INITIAL_BASE_FEE * MIN_TRANSACTION_GAS)
    }

    /// Generates a random [`SealedBlockWithSenders`].
    pub fn generate_random_block(
        &mut self,
        number: BlockNumber,
        parent_hash: B256,
    ) -> SealedBlockWithSenders {
        let mut rng = thread_rng();

        let mock_tx = |nonce: u64| -> TransactionSignedEcRecovered {
            let tx = Transaction::Eip1559(TxEip1559 {
                chain_id: self.chain_spec.chain.id(),
                nonce,
                gas_limit: MIN_TRANSACTION_GAS,
                to: Address::random().into(),
                max_fee_per_gas: INITIAL_BASE_FEE as u128,
                max_priority_fee_per_gas: 1,
                ..Default::default()
            });
            let signature_hash = tx.signature_hash();
            let signature = self.signer_pk.sign_hash_sync(&signature_hash).unwrap();

            TransactionSigned::from_transaction_and_signature(tx, signature)
                .with_signer(self.signer)
        };

        let num_txs = rng.gen_range(0..5);
        let signer_balance_decrease = Self::single_tx_cost() * U256::from(num_txs);
        let transactions: Vec<TransactionSignedEcRecovered> = (0..num_txs)
            .map(|_| {
                let tx = mock_tx(self.signer_build_account_info.nonce);
                self.signer_build_account_info.nonce += 1;
                self.signer_build_account_info.balance -= signer_balance_decrease;
                tx
            })
            .collect();

        let receipts = transactions
            .iter()
            .enumerate()
            .map(|(idx, tx)| {
                Receipt {
                    tx_type: tx.tx_type(),
                    success: true,
                    cumulative_gas_used: (idx as u64 + 1) * MIN_TRANSACTION_GAS,
                    ..Default::default()
                }
                .with_bloom()
            })
            .collect::<Vec<_>>();

        let initial_signer_balance = U256::from(10).pow(U256::from(18));

        let header = Header {
            number,
            parent_hash,
            gas_used: transactions.len() as u64 * MIN_TRANSACTION_GAS,
            gas_limit: self.chain_spec.max_gas_limit,
            mix_hash: B256::random(),
            base_fee_per_gas: Some(INITIAL_BASE_FEE),
            transactions_root: calculate_transaction_root(&transactions),
            receipts_root: calculate_receipt_root(&receipts),
            beneficiary: Address::random(),
            state_root: state_root_unhashed(HashMap::from([(
                self.signer,
                (
                    AccountInfo {
                        balance: initial_signer_balance - signer_balance_decrease,
                        nonce: num_txs,
                        ..Default::default()
                    },
                    EMPTY_ROOT_HASH,
                ),
            )])),
            // use the number as the timestamp so it is monotonically increasing
            timestamp: number +
                EthereumHardfork::Cancun.activation_timestamp(self.chain_spec.chain).unwrap(),
            withdrawals_root: Some(calculate_withdrawals_root(&[])),
            blob_gas_used: Some(0),
            excess_blob_gas: Some(0),
            parent_beacon_block_root: Some(B256::random()),
            ..Default::default()
        };

        let sealed = header.seal_slow();
        let (header, seal) = sealed.into_parts();

        let block = SealedBlock {
            header: SealedHeader::new(header, seal),
            body: BlockBody {
                transactions: transactions.into_iter().map(|tx| tx.into_signed()).collect(),
                ommers: Vec::new(),
                withdrawals: Some(vec![].into()),
<<<<<<< HEAD
                sidecars: None,
                requests: None,
=======
>>>>>>> 15c230ba
            },
        };

        SealedBlockWithSenders::new(block, vec![self.signer; num_txs as usize]).unwrap()
    }

    /// Creates a fork chain with the given base block.
    pub fn create_fork(
        &mut self,
        base_block: &SealedBlock,
        length: u64,
    ) -> Vec<SealedBlockWithSenders> {
        let mut fork = Vec::with_capacity(length as usize);
        let mut parent = base_block.clone();

        for _ in 0..length {
            let block = self.generate_random_block(parent.number + 1, parent.hash());
            parent = block.block.clone();
            fork.push(block);
        }

        fork
    }

    /// Gets an [`ExecutedBlock`] with [`BlockNumber`], [`Receipts`] and parent hash.
    fn get_executed_block(
        &mut self,
        block_number: BlockNumber,
        receipts: Receipts,
        parent_hash: B256,
    ) -> ExecutedBlock {
        let block_with_senders = self.generate_random_block(block_number, parent_hash);

        ExecutedBlock::new(
            Arc::new(block_with_senders.block.clone()),
            Arc::new(block_with_senders.senders),
            Arc::new(ExecutionOutcome::new(
                BundleState::default(),
                receipts,
                block_number,
                vec![Requests::default()],
            )),
            Arc::new(HashedPostState::default()),
            Arc::new(TrieUpdates::default()),
        )
    }

    /// Generates an [`ExecutedBlock`] that includes the given [`Receipts`].
    pub fn get_executed_block_with_receipts(
        &mut self,
        receipts: Receipts,
        parent_hash: B256,
    ) -> ExecutedBlock {
        let number = rand::thread_rng().gen::<u64>();
        self.get_executed_block(number, receipts, parent_hash)
    }

    /// Generates an [`ExecutedBlock`] with the given [`BlockNumber`].
    pub fn get_executed_block_with_number(
        &mut self,
        block_number: BlockNumber,
        parent_hash: B256,
    ) -> ExecutedBlock {
        self.get_executed_block(block_number, Receipts { receipt_vec: vec![vec![]] }, parent_hash)
    }

    /// Generates a range of executed blocks with ascending block numbers.
    pub fn get_executed_blocks(
        &mut self,
        range: Range<u64>,
    ) -> impl Iterator<Item = ExecutedBlock> + '_ {
        let mut parent_hash = B256::default();
        range.map(move |number| {
            let current_parent_hash = parent_hash;
            let block = self.get_executed_block_with_number(number, current_parent_hash);
            parent_hash = block.block.hash();
            block
        })
    }

    /// Returns the execution outcome for a block created with this builder.
    /// In order to properly include the bundle state, the signer balance is
    /// updated.
    pub fn get_execution_outcome(&mut self, block: SealedBlockWithSenders) -> ExecutionOutcome {
        let receipts = block
            .body
            .transactions
            .iter()
            .enumerate()
            .map(|(idx, tx)| Receipt {
                tx_type: tx.tx_type(),
                success: true,
                cumulative_gas_used: (idx as u64 + 1) * MIN_TRANSACTION_GAS,
                ..Default::default()
            })
            .collect::<Vec<_>>();

        let mut bundle_state_builder = BundleState::builder(block.number..=block.number);

        for tx in &block.body.transactions {
            self.signer_execute_account_info.balance -= Self::single_tx_cost();
            bundle_state_builder = bundle_state_builder.state_present_account_info(
                self.signer,
                AccountInfo {
                    nonce: tx.nonce(),
                    balance: self.signer_execute_account_info.balance,
                    ..Default::default()
                },
            );
        }

        let execution_outcome = ExecutionOutcome::new(
            bundle_state_builder.build(),
            vec![vec![None]].into(),
            block.number,
            Vec::new(),
        );

        execution_outcome.with_receipts(Receipts::from(receipts))
    }
}
/// A test `ChainEventSubscriptions`
#[derive(Clone, Debug, Default)]
pub struct TestCanonStateSubscriptions {
    canon_notif_tx: Arc<Mutex<Vec<Sender<CanonStateNotification>>>>,
}

impl TestCanonStateSubscriptions {
    /// Adds new block commit to the queue that can be consumed with
    /// [`TestCanonStateSubscriptions::subscribe_to_canonical_state`]
    pub fn add_next_commit(&self, new: Arc<Chain>) {
        let event = CanonStateNotification::Commit { new };
        self.canon_notif_tx.lock().as_mut().unwrap().retain(|tx| tx.send(event.clone()).is_ok())
    }

    /// Adds reorg to the queue that can be consumed with
    /// [`TestCanonStateSubscriptions::subscribe_to_canonical_state`]
    pub fn add_next_reorg(&self, old: Arc<Chain>, new: Arc<Chain>) {
        let event = CanonStateNotification::Reorg { old, new };
        self.canon_notif_tx.lock().as_mut().unwrap().retain(|tx| tx.send(event.clone()).is_ok())
    }
}

impl CanonStateSubscriptions for TestCanonStateSubscriptions {
    /// Sets up a broadcast channel with a buffer size of 100.
    fn subscribe_to_canonical_state(&self) -> CanonStateNotifications {
        let (canon_notif_tx, canon_notif_rx) = broadcast::channel(100);
        self.canon_notif_tx.lock().as_mut().unwrap().push(canon_notif_tx);

        canon_notif_rx
    }
}<|MERGE_RESOLUTION|>--- conflicted
+++ resolved
@@ -169,11 +169,7 @@
                 transactions: transactions.into_iter().map(|tx| tx.into_signed()).collect(),
                 ommers: Vec::new(),
                 withdrawals: Some(vec![].into()),
-<<<<<<< HEAD
                 sidecars: None,
-                requests: None,
-=======
->>>>>>> 15c230ba
             },
         };
 
