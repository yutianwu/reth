//! Implementation of [`BlockchainTree`]

use crate::{
    metrics::{MakeCanonicalAction, MakeCanonicalDurationsRecorder, TreeMetrics},
    state::{SidechainId, TreeState},
    AppendableChain, BlockIndices, BlockchainTreeConfig, ExecutionData, TreeExternals,
};
use alloy_eips::{BlockNumHash, ForkBlock};
use alloy_primitives::{BlockHash, BlockNumber, B256, U256};
use reth_blockchain_tree_api::{
    error::{BlockchainTreeError, CanonicalError, InsertBlockError, InsertBlockErrorKind},
    BlockAttachment, BlockStatus, BlockValidationKind, CanonicalOutcome, InsertPayloadOk,
};
use reth_chainspec::EthChainSpec;
use reth_consensus::{Consensus, ConsensusError};
use reth_evm::execute::BlockExecutorProvider;
use reth_execution_errors::{BlockExecutionError, BlockValidationError};
use reth_execution_types::{Chain, ExecutionOutcome};
use reth_node_types::NodeTypesWithDB;
use reth_primitives::{
    EthereumHardfork, GotExpected, Hardforks, Receipt, SealedBlock, SealedBlockWithSenders,
    SealedHeader, StaticFileSegment,
};
use reth_provider::{
    providers::ProviderNodeTypes, BlockExecutionWriter, BlockNumReader, BlockWriter,
    CanonStateNotification, CanonStateNotificationSender, CanonStateNotifications,
    ChainSpecProvider, ChainSplit, ChainSplitTarget, DisplayBlocksChain, HeaderProvider,
    ProviderError, StaticFileProviderFactory,
};
use reth_stages_api::{MetricEvent, MetricEventsSender};
use reth_storage_errors::provider::{ProviderResult, RootMismatch};
use reth_trie::{
    hashed_cursor::HashedPostStateCursorFactory, updates::TrieUpdates, HashedPostStateSorted,
    StateRoot,
};
use reth_trie_db::{DatabaseHashedCursorFactory, DatabaseStateRoot};
use std::{
    collections::{btree_map::Entry, BTreeMap, HashSet},
    sync::Arc,
};
use tracing::{debug, error, info, instrument, trace, warn};

#[cfg_attr(doc, aquamarine::aquamarine)]
/// A Tree of chains.
///
/// The flowchart represents all the states a block can have inside the tree.
///
/// - Green blocks belong to the canonical chain and are saved inside the database.
/// - Pending blocks and sidechains are found in-memory inside [`BlockchainTree`].
///
/// Both pending chains and sidechains have the same mechanisms, the only difference is when they
/// get committed to the database.
///
/// For pending, it is an append operation, but for sidechains they need to move the current
/// canonical blocks to the tree (by removing them from the database), and commit the sidechain
/// blocks to the database to become the canonical chain (reorg).
///
/// `include_mmd!("docs/mermaid/tree.mmd`")
///
/// # Main functions
/// * [`BlockchainTree::insert_block`]: Connect a block to a chain, execute it, and if valid, insert
///   the block into the tree.
/// * [`BlockchainTree::finalize_block`]: Remove chains that branch off of the now finalized block.
/// * [`BlockchainTree::make_canonical`]: Check if we have the hash of a block that is the current
///   canonical head and commit it to db.
#[derive(Debug)]
pub struct BlockchainTree<N: NodeTypesWithDB, E> {
    /// The state of the tree
    ///
    /// Tracks all the chains, the block indices, and the block buffer.
    state: TreeState,
    /// External components (the database, consensus engine etc.)
    externals: TreeExternals<N, E>,
    /// Tree configuration
    config: BlockchainTreeConfig,
    /// Broadcast channel for canon state changes notifications.
    canon_state_notification_sender: CanonStateNotificationSender,
    /// Metrics for sync stages.
    sync_metrics_tx: Option<MetricEventsSender>,
    /// Metrics for the blockchain tree.
    metrics: TreeMetrics,
    /// Whether to enable prefetch when execute block
    enable_prefetch: bool,
    /// Disable state root calculation for blocks.
    skip_state_root_validation: bool,
}

impl<N: NodeTypesWithDB, E> BlockchainTree<N, E> {
    /// Subscribe to new blocks events.
    ///
    /// Note: Only canonical blocks are emitted by the tree.
    pub fn subscribe_canon_state(&self) -> CanonStateNotifications {
        self.canon_state_notification_sender.subscribe()
    }

    /// Returns a clone of the sender for the canonical state notifications.
    pub fn canon_state_notification_sender(&self) -> CanonStateNotificationSender {
        self.canon_state_notification_sender.clone()
    }
}

impl<N, E> BlockchainTree<N, E>
where
    N: ProviderNodeTypes,
    E: BlockExecutorProvider,
{
    /// Builds the blockchain tree for the node.
    ///
    /// This method configures the blockchain tree, which is a critical component of the node,
    /// responsible for managing the blockchain state, including blocks, transactions, and receipts.
    /// It integrates with the consensus mechanism and the EVM for executing transactions.
    ///
    /// # Parameters
    /// - `externals`: External components required by the blockchain tree:
    ///     - `provider_factory`: A factory for creating various blockchain-related providers, such
    ///       as for accessing the database or static files.
    ///     - `consensus`: The consensus configuration, which defines how the node reaches agreement
    ///       on the blockchain state with other nodes.
    ///     - `evm_config`: The EVM (Ethereum Virtual Machine) configuration, which affects how
    ///       smart contracts and transactions are executed. Proper validation of this configuration
    ///       is crucial for the correct execution of transactions.
    /// - `tree_config`: Configuration for the blockchain tree, including any parameters that affect
    ///   its structure or performance.
    pub fn new(
        externals: TreeExternals<N, E>,
        config: BlockchainTreeConfig,
    ) -> ProviderResult<Self> {
        let max_reorg_depth = config.max_reorg_depth() as usize;
        // The size of the broadcast is twice the maximum reorg depth, because at maximum reorg
        // depth at least N blocks must be sent at once.
        let (canon_state_notification_sender, _receiver) =
            tokio::sync::broadcast::channel(max_reorg_depth * 2);

        let last_canonical_hashes =
            externals.fetch_latest_canonical_hashes(config.num_of_canonical_hashes() as usize)?;

        // If we haven't written the finalized block, assume it's zero
        let last_finalized_block_number =
            externals.fetch_latest_finalized_block_number()?.unwrap_or_default();

        Ok(Self {
            externals,
            state: TreeState::new(
                last_finalized_block_number,
                last_canonical_hashes,
                config.max_unconnected_blocks(),
            ),
            config,
            canon_state_notification_sender,
            sync_metrics_tx: None,
            metrics: Default::default(),
            enable_prefetch: false,
            skip_state_root_validation: false,
        })
    }

    /// Replaces the canon state notification sender.
    ///
    /// Caution: this will close any existing subscriptions to the previous sender.
    #[doc(hidden)]
    pub fn with_canon_state_notification_sender(
        mut self,
        canon_state_notification_sender: CanonStateNotificationSender,
    ) -> Self {
        self.canon_state_notification_sender = canon_state_notification_sender;
        self
    }

    /// Set the sync metric events sender.
    ///
    /// A transmitter for sending synchronization metrics. This is used for monitoring the node's
    /// synchronization process with the blockchain network.
    pub fn with_sync_metrics_tx(mut self, metrics_tx: MetricEventsSender) -> Self {
        self.sync_metrics_tx = Some(metrics_tx);
        self
    }

    /// Enable prefetch.
    pub const fn enable_prefetch(mut self) -> Self {
        self.enable_prefetch = true;
        self
    }

    /// Set the state root calculation to be disabled.
    ///
    /// This is helpful when the state root is taking too long to calculate.
    pub const fn skip_state_root_validation(mut self) -> Self {
        self.skip_state_root_validation = true;
        self
    }

    /// Check if the block is known to blockchain tree or database and return its status.
    ///
    /// Function will check:
    /// * if block is inside database returns [`BlockStatus::Valid`].
    /// * if block is inside buffer returns [`BlockStatus::Disconnected`].
    /// * if block is part of the canonical returns [`BlockStatus::Valid`].
    ///
    /// Returns an error if
    ///    - an error occurred while reading from the database.
    ///    - the block is already finalized
    pub(crate) fn is_block_known(
        &self,
        block: BlockNumHash,
    ) -> Result<Option<BlockStatus>, InsertBlockErrorKind> {
        // check if block is canonical
        if self.is_block_hash_canonical(&block.hash)? {
            return Ok(Some(BlockStatus::Valid(BlockAttachment::Canonical)));
        }

        let last_finalized_block = self.block_indices().last_finalized_block();
        // check db if block is finalized.
        if block.number <= last_finalized_block {
            // check if block is inside database
            if self.externals.provider_factory.provider()?.block_number(block.hash)?.is_some() {
                return Ok(Some(BlockStatus::Valid(BlockAttachment::Canonical)));
            }

            return Err(BlockchainTreeError::PendingBlockIsFinalized {
                last_finalized: last_finalized_block,
            }
            .into())
        }

        // is block inside chain
        if let Some(attachment) = self.is_block_inside_sidechain(&block) {
            return Ok(Some(BlockStatus::Valid(attachment)));
        }

        // check if block is disconnected
        if let Some(block) = self.state.buffered_blocks.block(&block.hash) {
            return Ok(Some(BlockStatus::Disconnected {
                head: self.state.block_indices.canonical_tip(),
                missing_ancestor: block.parent_num_hash(),
            }))
        }

        Ok(None)
    }

    /// Expose internal indices of the `BlockchainTree`.
    #[inline]
    pub const fn block_indices(&self) -> &BlockIndices {
        self.state.block_indices()
    }

    /// Returns the block with matching hash from any side-chain.
    ///
    /// Caution: This will not return blocks from the canonical chain.
    #[inline]
    pub fn sidechain_block_by_hash(&self, block_hash: BlockHash) -> Option<&SealedBlock> {
        self.state.block_by_hash(block_hash)
    }

    /// Returns the block with matching hash from any side-chain.
    ///
    /// Caution: This will not return blocks from the canonical chain.
    #[inline]
    pub fn block_with_senders_by_hash(
        &self,
        block_hash: BlockHash,
    ) -> Option<&SealedBlockWithSenders> {
        self.state.block_with_senders_by_hash(block_hash)
    }

    /// Returns the block's receipts with matching hash from any side-chain.
    ///
    /// Caution: This will not return blocks from the canonical chain.
    pub fn receipts_by_block_hash(&self, block_hash: BlockHash) -> Option<Vec<&Receipt>> {
        self.state.receipts_by_block_hash(block_hash)
    }

    /// Returns the block that's considered the `Pending` block, if it exists.
    pub fn pending_block(&self) -> Option<&SealedBlock> {
        let b = self.block_indices().pending_block_num_hash()?;
        self.sidechain_block_by_hash(b.hash)
    }

    /// Return items needed to execute on the pending state.
    /// This includes:
    ///     * `BlockHash` of canonical block that chain connects to. Needed for creating database
    ///       provider for the rest of the state.
    ///     * `BundleState` changes that happened at the asked `block_hash`
    ///     * `BTreeMap<BlockNumber,BlockHash>` list of past pending and canonical hashes, That are
    ///       needed for evm `BLOCKHASH` opcode.
    /// Return none if:
    ///     * block unknown.
    ///     * `chain_id` not present in state.
    ///     * there are no parent hashes stored.
    pub fn post_state_data(&self, block_hash: BlockHash) -> Option<ExecutionData> {
        trace!(target: "blockchain_tree", ?block_hash, "Searching for post state data");

        let canonical_chain = self.state.block_indices.canonical_chain();

        // if it is part of the chain
        if let Some(chain_id) = self.block_indices().get_side_chain_id(&block_hash) {
            trace!(target: "blockchain_tree", ?block_hash, "Constructing post state data based on non-canonical chain");
            // get block state
            let Some(chain) = self.state.chains.get(&chain_id) else {
                debug!(target: "blockchain_tree", ?chain_id, "Chain with ID not present");
                return None;
            };
            let block_number = chain.block_number(block_hash)?;
            let execution_outcome = chain.execution_outcome_at_block(block_number)?;

            // get parent hashes
            let mut parent_block_hashes = self.all_chain_hashes(chain_id);
            let Some((first_pending_block_number, _)) = parent_block_hashes.first_key_value()
            else {
                debug!(target: "blockchain_tree", ?chain_id, "No block hashes stored");
                return None;
            };
            let canonical_chain = canonical_chain
                .iter()
                .filter(|&(key, _)| &key < first_pending_block_number)
                .collect::<Vec<_>>();
            parent_block_hashes.extend(canonical_chain);

            // get canonical fork.
            let canonical_fork = self.canonical_fork(chain_id)?;
            return Some(ExecutionData { execution_outcome, parent_block_hashes, canonical_fork });
        }

        // check if there is canonical block
        if let Some(canonical_number) = canonical_chain.canonical_number(&block_hash) {
            trace!(target: "blockchain_tree", %block_hash, "Constructing post state data based on canonical chain");
            return Some(ExecutionData {
                canonical_fork: ForkBlock { number: canonical_number, hash: block_hash },
                execution_outcome: ExecutionOutcome::default(),
                parent_block_hashes: canonical_chain.inner().clone(),
            });
        }

        None
    }

    /// Try inserting a validated [Self::validate_block] block inside the tree.
    ///
    /// If the block's parent block is unknown, this returns [`BlockStatus::Disconnected`] and the
    /// block will be buffered until the parent block is inserted and then attached to sidechain
    #[instrument(level = "trace", skip_all, fields(block = ?block.num_hash()), target = "blockchain_tree", ret)]
    fn try_insert_validated_block(
        &mut self,
        block: SealedBlockWithSenders,
        block_validation_kind: BlockValidationKind,
    ) -> Result<BlockStatus, InsertBlockErrorKind> {
        debug_assert!(self.validate_block(&block).is_ok(), "Block must be validated");

        let parent = block.parent_num_hash();

        // check if block parent can be found in any side chain.
        if let Some(chain_id) = self.block_indices().get_side_chain_id(&parent.hash) {
            // found parent in side tree, try to insert there
            return self.try_insert_block_into_side_chain(block, chain_id, block_validation_kind);
        }

        // if not found, check if the parent can be found inside canonical chain.
        if self.is_block_hash_canonical(&parent.hash)? {
            return self.try_append_canonical_chain(block.clone(), block_validation_kind);
        }

        // this is another check to ensure that if the block points to a canonical block its block
        // is valid
        if let Some(canonical_parent_number) =
            self.block_indices().canonical_number(&block.parent_hash)
        {
            // we found the parent block in canonical chain
            if canonical_parent_number != parent.number {
                return Err(ConsensusError::ParentBlockNumberMismatch {
                    parent_block_number: canonical_parent_number,
                    block_number: block.number,
                }
                .into())
            }
        }

        // if there is a parent inside the buffer, validate against it.
        if let Some(buffered_parent) = self.state.buffered_blocks.block(&parent.hash) {
            self.externals.consensus.validate_header_against_parent(&block, buffered_parent)?;
        }

        // insert block inside unconnected block buffer. Delaying its execution.
        self.state.buffered_blocks.insert_block(block.clone());

        let block_hash = block.hash();
        // find the lowest ancestor of the block in the buffer to return as the missing parent
        // this shouldn't return None because that only happens if the block was evicted, which
        // shouldn't happen right after insertion
        let lowest_ancestor = self
            .state
            .buffered_blocks
            .lowest_ancestor(&block_hash)
            .ok_or(BlockchainTreeError::BlockBufferingFailed { block_hash })?;

        Ok(BlockStatus::Disconnected {
            head: self.state.block_indices.canonical_tip(),
            missing_ancestor: lowest_ancestor.parent_num_hash(),
        })
    }

    /// This tries to append the given block to the canonical chain.
    ///
    /// WARNING: this expects that the block extends the canonical chain: The block's parent is
    /// part of the canonical chain (e.g. the block's parent is the latest canonical hash). See also
    /// [Self::is_block_hash_canonical].
    #[instrument(level = "trace", skip_all, target = "blockchain_tree")]
    fn try_append_canonical_chain(
        &mut self,
        block: SealedBlockWithSenders,
        mut block_validation_kind: BlockValidationKind,
    ) -> Result<BlockStatus, InsertBlockErrorKind> {
        let parent = block.parent_num_hash();
        let block_num_hash = block.num_hash();
        debug!(target: "blockchain_tree", head = ?block_num_hash.hash, ?parent, "Appending block to canonical chain");

        let provider = self.externals.provider_factory.provider()?;

        // Validate that the block is post merge
        let parent_td = provider
            .header_td(&block.parent_hash)?
            .ok_or_else(|| BlockchainTreeError::CanonicalChain { block_hash: block.parent_hash })?;

        // Pass the parent total difficulty to short-circuit unnecessary calculations.
        if !self
            .externals
            .provider_factory
            .chain_spec()
            .fork(EthereumHardfork::Paris)
            .active_at_ttd(parent_td, U256::ZERO) &&
            !self.externals.provider_factory.chain_spec().is_bsc()
        {
            return Err(BlockExecutionError::Validation(BlockValidationError::BlockPreMerge {
                hash: block.hash(),
            })
            .into())
        }

        let parent_header = provider
            .header(&block.parent_hash)?
            .ok_or_else(|| BlockchainTreeError::CanonicalChain { block_hash: block.parent_hash })?;

        let parent_sealed_header = SealedHeader::new(parent_header, block.parent_hash);

        let canonical_chain = self.state.block_indices.canonical_chain();

        let block_attachment = if block.parent_hash == canonical_chain.tip().hash {
            BlockAttachment::Canonical
        } else {
            BlockAttachment::HistoricalFork
        };

        if self.skip_state_root_validation {
            block_validation_kind = BlockValidationKind::SkipStateRootValidation;
        }

        let chain = AppendableChain::new_canonical_fork(
            block,
            &parent_sealed_header,
            canonical_chain.inner(),
            parent,
            &self.externals,
            block_attachment,
            block_validation_kind,
            self.enable_prefetch,
        )?;

        self.insert_chain(chain);
        self.try_connect_buffered_blocks(block_num_hash);

        Ok(BlockStatus::Valid(block_attachment))
    }

    /// Try inserting a block into the given side chain.
    ///
    /// WARNING: This expects a valid side chain id, see [BlockIndices::get_side_chain_id]
    #[instrument(level = "trace", skip_all, target = "blockchain_tree")]
    fn try_insert_block_into_side_chain(
        &mut self,
        block: SealedBlockWithSenders,
        chain_id: SidechainId,
        mut block_validation_kind: BlockValidationKind,
    ) -> Result<BlockStatus, InsertBlockErrorKind> {
        let block_num_hash = block.num_hash();
        debug!(target: "blockchain_tree", ?block_num_hash, ?chain_id, "Inserting block into side chain");
        // Create a new sidechain by forking the given chain, or append the block if the parent
        // block is the top of the given chain.
        let block_hashes = self.all_chain_hashes(chain_id);

        // get canonical fork.
        let canonical_fork = self.canonical_fork(chain_id).ok_or_else(|| {
            BlockchainTreeError::BlockSideChainIdConsistency { chain_id: chain_id.into() }
        })?;

        // get chain that block needs to join to.
        let parent_chain = self.state.chains.get_mut(&chain_id).ok_or_else(|| {
            BlockchainTreeError::BlockSideChainIdConsistency { chain_id: chain_id.into() }
        })?;

        let chain_tip = parent_chain.tip().hash();
        let canonical_chain = self.state.block_indices.canonical_chain();

        if self.skip_state_root_validation {
            block_validation_kind = BlockValidationKind::SkipStateRootValidation;
        }

        // append the block if it is continuing the side chain.
        let block_attachment = if chain_tip == block.parent_hash {
            // check if the chain extends the currently tracked canonical head
            let block_attachment = if canonical_fork.hash == canonical_chain.tip().hash {
                BlockAttachment::Canonical
            } else {
                BlockAttachment::HistoricalFork
            };

            let block_hash = block.hash();
            let block_number = block.number;
            debug!(target: "blockchain_tree", ?block_hash, ?block_number, "Appending block to side chain");
            parent_chain.append_block(
                block,
                block_hashes,
                canonical_chain.inner(),
                &self.externals,
                canonical_fork,
                block_attachment,
                block_validation_kind,
                self.enable_prefetch,
            )?;

            self.state.block_indices.insert_non_fork_block(block_number, block_hash, chain_id);
            block_attachment
        } else {
            debug!(target: "blockchain_tree", ?canonical_fork, "Starting new fork from side chain");
            // the block starts a new fork
            let chain = parent_chain.new_chain_fork(
                block,
                block_hashes,
                canonical_chain.inner(),
                canonical_fork,
                &self.externals,
                block_validation_kind,
                self.enable_prefetch,
            )?;
            self.insert_chain(chain);
            BlockAttachment::HistoricalFork
        };

        // After we inserted the block, we try to connect any buffered blocks
        self.try_connect_buffered_blocks(block_num_hash);

        Ok(BlockStatus::Valid(block_attachment))
    }

    /// Get all block hashes from a sidechain that are not part of the canonical chain.
    /// This is a one time operation per block.
    ///
    /// # Note
    ///
    /// This is not cached in order to save memory.
    fn all_chain_hashes(&self, chain_id: SidechainId) -> BTreeMap<BlockNumber, BlockHash> {
        let mut chain_id = chain_id;
        let mut hashes = BTreeMap::new();
        loop {
            let Some(chain) = self.state.chains.get(&chain_id) else { return hashes };

            // The parent chains might contain blocks with overlapping numbers or numbers greater
            // than original chain tip. Insert the block hash only if it's not present
            // for the given block number and the block number does not exceed the
            // original chain tip.
            let latest_block_number = hashes
                .last_key_value()
                .map(|(number, _)| *number)
                .unwrap_or_else(|| chain.tip().number);
            for block in chain.blocks().values().filter(|b| b.number <= latest_block_number) {
                if let Entry::Vacant(e) = hashes.entry(block.number) {
                    e.insert(block.hash());
                }
            }

            let fork_block = chain.fork_block();
            if let Some(next_chain_id) = self.block_indices().get_side_chain_id(&fork_block.hash) {
                chain_id = next_chain_id;
            } else {
                // if there is no fork block that point to other chains, break the loop.
                // it means that this fork joins to canonical block.
                break
            }
        }
        hashes
    }

    /// Get the block at which the given chain forks off the current canonical chain.
    ///
    /// This is used to figure out what kind of state provider the executor should use to execute
    /// the block on
    ///
    /// Returns `None` if the chain is unknown.
    fn canonical_fork(&self, chain_id: SidechainId) -> Option<ForkBlock> {
        let mut chain_id = chain_id;
        let mut fork;
        loop {
            // chain fork block
            fork = self.state.chains.get(&chain_id)?.fork_block();
            // get fork block chain
            if let Some(fork_chain_id) = self.block_indices().get_side_chain_id(&fork.hash) {
                chain_id = fork_chain_id;
                continue
            }
            break
        }
        (self.block_indices().canonical_hash(&fork.number) == Some(fork.hash)).then_some(fork)
    }

    /// Insert a chain into the tree.
    ///
    /// Inserts a chain into the tree and builds the block indices.
    fn insert_chain(&mut self, chain: AppendableChain) -> Option<SidechainId> {
        self.state.insert_chain(chain)
    }

    /// Iterate over all child chains that depend on this block and return
    /// their ids.
    fn find_all_dependent_chains(&self, block: &BlockHash) -> HashSet<SidechainId> {
        // Find all forks of given block.
        let mut dependent_block =
            self.block_indices().fork_to_child().get(block).cloned().unwrap_or_default();
        let mut dependent_chains = HashSet::default();

        while let Some(block) = dependent_block.pop_back() {
            // Get chain of dependent block.
            let Some(chain_id) = self.block_indices().get_side_chain_id(&block) else {
                debug!(target: "blockchain_tree", ?block, "Block not in tree");
                return Default::default();
            };

            // Find all blocks that fork from this chain.
            let Some(chain) = self.state.chains.get(&chain_id) else {
                debug!(target: "blockchain_tree", ?chain_id, "Chain not in tree");
                return Default::default();
            };
            for chain_block in chain.blocks().values() {
                if let Some(forks) = self.block_indices().fork_to_child().get(&chain_block.hash()) {
                    // If there are sub forks append them for processing.
                    dependent_block.extend(forks);
                }
            }
            // Insert dependent chain id.
            dependent_chains.insert(chain_id);
        }
        dependent_chains
    }

    /// Inserts unwound chain back into the tree and updates any dependent chains.
    ///
    /// This method searches for any chain that depended on this block being part of the canonical
    /// chain. Each dependent chain's state is then updated with state entries removed from the
    /// plain state during the unwind.
    /// Returns the result of inserting the chain or None if any of the dependent chains is not
    /// in the tree.
    fn insert_unwound_chain(&mut self, chain: AppendableChain) -> Option<SidechainId> {
        // iterate over all blocks in chain and find any fork blocks that are in tree.
        for (number, block) in chain.blocks() {
            let hash = block.hash();

            // find all chains that fork from this block.
            let chains_to_bump = self.find_all_dependent_chains(&hash);
            if !chains_to_bump.is_empty() {
                // if there is such chain, revert state to this block.
                let mut cloned_execution_outcome = chain.execution_outcome().clone();
                cloned_execution_outcome.revert_to(*number);

                // prepend state to all chains that fork from this block.
                for chain_id in chains_to_bump {
                    let Some(chain) = self.state.chains.get_mut(&chain_id) else {
                        debug!(target: "blockchain_tree", ?chain_id, "Chain not in tree");
                        return None;
                    };

                    debug!(target: "blockchain_tree",
                        unwound_block= ?block.num_hash(),
                        chain_id = ?chain_id,
                        chain_tip = ?chain.tip().num_hash(),
                        "Prepend unwound block state to blockchain tree chain");

                    chain.prepend_state(cloned_execution_outcome.state().clone())
                }
            }
        }
        // Insert unwound chain to the tree.
        self.insert_chain(chain)
    }

    /// Checks the block buffer for the given block.
    pub fn get_buffered_block(&self, hash: &BlockHash) -> Option<&SealedBlockWithSenders> {
        self.state.get_buffered_block(hash)
    }

    /// Gets the lowest ancestor for the given block in the block buffer.
    pub fn lowest_buffered_ancestor(&self, hash: &BlockHash) -> Option<&SealedBlockWithSenders> {
        self.state.lowest_buffered_ancestor(hash)
    }

    /// Insert a new block into the tree.
    ///
    /// # Note
    ///
    /// This recovers transaction signers (unlike [`BlockchainTree::insert_block`]).
    pub fn insert_block_without_senders(
        &mut self,
        block: SealedBlock,
    ) -> Result<InsertPayloadOk, InsertBlockError> {
        match block.try_seal_with_senders() {
            Ok(block) => self.insert_block(block, BlockValidationKind::Exhaustive),
            Err(block) => Err(InsertBlockError::sender_recovery_error(block)),
        }
    }

    /// Insert block for future execution.
    ///
    /// Returns an error if the block is invalid.
    pub fn buffer_block(&mut self, block: SealedBlockWithSenders) -> Result<(), InsertBlockError> {
        // validate block consensus rules
        if let Err(err) = self.validate_block(&block) {
            return Err(InsertBlockError::consensus_error(err, block.block));
        }

        self.state.buffered_blocks.insert_block(block);
        Ok(())
    }

    /// Validate if block is correct and satisfies all the consensus rules that concern the header
    /// and block body itself.
    fn validate_block(&self, block: &SealedBlockWithSenders) -> Result<(), ConsensusError> {
        if let Err(e) =
            self.externals.consensus.validate_header_with_total_difficulty(block, U256::MAX)
        {
            error!(
                ?block,
                "Failed to validate total difficulty for block {}: {e}",
                block.header.hash()
            );
            return Err(e);
        }

        if let Err(e) = self.externals.consensus.validate_header(block) {
            error!(?block, "Failed to validate header {}: {e}", block.header.hash());
            return Err(e);
        }

        if let Err(e) = self.externals.consensus.validate_block_pre_execution(block) {
            error!(?block, "Failed to validate block {}: {e}", block.header.hash());
            return Err(e);
        }

        Ok(())
    }

    /// Check if block is found inside a sidechain and its attachment.
    ///
    /// if it is canonical or extends the canonical chain, return [`BlockAttachment::Canonical`]
    /// if it does not extend the canonical chain, return [`BlockAttachment::HistoricalFork`]
    /// if the block is not in the tree or its chain id is not valid, return None
    #[track_caller]
    fn is_block_inside_sidechain(&self, block: &BlockNumHash) -> Option<BlockAttachment> {
        // check if block known and is already in the tree
        if let Some(chain_id) = self.block_indices().get_side_chain_id(&block.hash) {
            // find the canonical fork of this chain
            let Some(canonical_fork) = self.canonical_fork(chain_id) else {
                debug!(target: "blockchain_tree", chain_id=?chain_id, block=?block.hash, "Chain id not valid");
                return None;
            };
            // if the block's chain extends canonical chain
            return if canonical_fork == self.block_indices().canonical_tip() {
                Some(BlockAttachment::Canonical)
            } else {
                Some(BlockAttachment::HistoricalFork)
            };
        }
        None
    }

    /// Insert a block (with recovered senders) into the tree.
    ///
    /// Returns the [`BlockStatus`] on success:
    ///
    /// - The block is already part of a sidechain in the tree, or
    /// - The block is already part of the canonical chain, or
    /// - The parent is part of a sidechain in the tree, and we can fork at this block, or
    /// - The parent is part of the canonical chain, and we can fork at this block
    ///
    /// Otherwise, an error is returned, indicating that neither the block nor its parent are part
    /// of the chain or any sidechains.
    ///
    /// This means that if the block becomes canonical, we need to fetch the missing blocks over
    /// P2P.
    ///
    /// If the [`BlockValidationKind::SkipStateRootValidation`] variant is provided the state root
    /// is not validated.
    ///
    /// # Note
    ///
    /// If the senders have not already been recovered, call
    /// [`BlockchainTree::insert_block_without_senders`] instead.
    pub fn insert_block(
        &mut self,
        block: SealedBlockWithSenders,
        block_validation_kind: BlockValidationKind,
    ) -> Result<InsertPayloadOk, InsertBlockError> {
        // check if we already have this block
        match self.is_block_known(block.num_hash()) {
            Ok(Some(status)) => return Ok(InsertPayloadOk::AlreadySeen(status)),
            Err(err) => return Err(InsertBlockError::new(block.block, err)),
            _ => {}
        }

        // validate block consensus rules
        if let Err(err) = self.validate_block(&block) {
            return Err(InsertBlockError::consensus_error(err, block.block));
        }

        let status = self
            .try_insert_validated_block(block.clone(), block_validation_kind)
            .map_err(|kind| InsertBlockError::new(block.block, kind))?;
        Ok(InsertPayloadOk::Inserted(status))
    }

    /// Discard all blocks that precede block number from the buffer.
    pub fn remove_old_blocks(&mut self, block: BlockNumber) {
        self.state.buffered_blocks.remove_old_blocks(block);
    }

    /// Finalize blocks up until and including `finalized_block`, and remove them from the tree.
    pub fn finalize_block(&mut self, finalized_block: BlockNumber) -> ProviderResult<()> {
        // remove blocks
        let mut remove_chains = self.state.block_indices.finalize_canonical_blocks(
            finalized_block,
            self.config.num_of_additional_canonical_block_hashes(),
        );
        // remove chains of removed blocks
        while let Some(chain_id) = remove_chains.pop_first() {
            if let Some(chain) = self.state.chains.remove(&chain_id) {
                remove_chains.extend(self.state.block_indices.remove_chain(&chain));
            }
        }
        // clean block buffer.
        self.remove_old_blocks(finalized_block);

        // save finalized block in db.
        self.externals.save_finalized_block_number(finalized_block)?;

        Ok(())
    }

    /// Reads the last `N` canonical hashes from the database and updates the block indices of the
    /// tree by attempting to connect the buffered blocks to canonical hashes.
    ///
    ///
    /// `N` is the maximum of `max_reorg_depth` and the number of block hashes needed to satisfy the
    /// `BLOCKHASH` opcode in the EVM.
    ///
    /// # Note
    ///
    /// This finalizes `last_finalized_block` prior to reading the canonical hashes (using
    /// [`BlockchainTree::finalize_block`]).
    pub fn connect_buffered_blocks_to_canonical_hashes_and_finalize(
        &mut self,
        last_finalized_block: BlockNumber,
    ) -> ProviderResult<()> {
        self.finalize_block(last_finalized_block)?;

        let last_canonical_hashes = self.update_block_hashes()?;

        self.connect_buffered_blocks_to_hashes(last_canonical_hashes)?;

        Ok(())
    }

    /// Update all block hashes. iterate over present and new list of canonical hashes and compare
    /// them. Remove all mismatches, disconnect them and removes all chains.
    pub fn update_block_hashes(&mut self) -> ProviderResult<BTreeMap<BlockNumber, B256>> {
        let last_canonical_hashes = self
            .externals
            .fetch_latest_canonical_hashes(self.config.num_of_canonical_hashes() as usize)?;

        let (mut remove_chains, _) =
            self.state.block_indices.update_block_hashes(last_canonical_hashes.clone());

        // remove all chains that got discarded
        while let Some(chain_id) = remove_chains.first() {
            if let Some(chain) = self.state.chains.remove(chain_id) {
                remove_chains.extend(self.state.block_indices.remove_chain(&chain));
            }
        }

        Ok(last_canonical_hashes)
    }

    /// Update all block hashes. iterate over present and new list of canonical hashes and compare
    /// them. Remove all mismatches, disconnect them, removes all chains and clears all buffered
    /// blocks before the tip.
    pub fn update_block_hashes_and_clear_buffered(
        &mut self,
    ) -> ProviderResult<BTreeMap<BlockNumber, BlockHash>> {
        let chain = self.update_block_hashes()?;

        if let Some((block, _)) = chain.last_key_value() {
            self.remove_old_blocks(*block);
        }

        Ok(chain)
    }

    /// Reads the last `N` canonical hashes from the database and updates the block indices of the
    /// tree by attempting to connect the buffered blocks to canonical hashes.
    ///
    /// `N` is the maximum of `max_reorg_depth` and the number of block hashes needed to satisfy the
    /// `BLOCKHASH` opcode in the EVM.
    pub fn connect_buffered_blocks_to_canonical_hashes(&mut self) -> ProviderResult<()> {
        let last_canonical_hashes = self
            .externals
            .fetch_latest_canonical_hashes(self.config.num_of_canonical_hashes() as usize)?;
        self.connect_buffered_blocks_to_hashes(last_canonical_hashes)?;

        Ok(())
    }

    fn connect_buffered_blocks_to_hashes(
        &mut self,
        hashes: impl IntoIterator<Item = impl Into<BlockNumHash>>,
    ) -> ProviderResult<()> {
        // check unconnected block buffer for children of the canonical hashes
        for added_block in hashes {
            self.try_connect_buffered_blocks(added_block.into())
        }

        // check unconnected block buffer for children of the chains
        let mut all_chain_blocks = Vec::new();
        for chain in self.state.chains.values() {
            all_chain_blocks.reserve_exact(chain.blocks().len());
            for (&number, block) in chain.blocks() {
                all_chain_blocks.push(BlockNumHash { number, hash: block.hash() })
            }
        }
        for block in all_chain_blocks {
            self.try_connect_buffered_blocks(block)
        }

        Ok(())
    }

    /// Connect unconnected (buffered) blocks if the new block closes a gap.
    ///
    /// This will try to insert all children of the new block, extending its chain.
    ///
    /// If all children are valid, then this essentially appends all child blocks to the
    /// new block's chain.
    fn try_connect_buffered_blocks(&mut self, new_block: BlockNumHash) {
        trace!(target: "blockchain_tree", ?new_block, "try_connect_buffered_blocks");

        // first remove all the children of the new block from the buffer
        let include_blocks = self.state.buffered_blocks.remove_block_with_children(&new_block.hash);
        // then try to reinsert them into the tree
        for block in include_blocks {
            // don't fail on error, just ignore the block.
            let _ = self
                .try_insert_validated_block(block, BlockValidationKind::SkipStateRootValidation)
                .map_err(|err| {
                    debug!(target: "blockchain_tree", %err, "Failed to insert buffered block");
                    err
                });
        }
    }

    /// Removes chain corresponding to provided chain id from block indices,
    /// splits it at split target, and returns the canonical part of it.
    /// Returns [None] if chain is missing.
    ///
    /// The pending part of the chain is reinserted back into the tree with the same `chain_id`.
    fn remove_and_split_chain(
        &mut self,
        chain_id: SidechainId,
        split_at: ChainSplitTarget,
    ) -> Option<Chain> {
        let chain = self.state.chains.remove(&chain_id)?;
        match chain.into_inner().split(split_at) {
            ChainSplit::Split { canonical, pending } => {
                trace!(target: "blockchain_tree", ?canonical, ?pending, "Split chain");
                // rest of split chain is inserted back with same chain_id.
                self.state.block_indices.insert_chain(chain_id, &pending);
                self.state.chains.insert(chain_id, AppendableChain::new(pending));
                Some(canonical)
            }
            ChainSplit::NoSplitCanonical(canonical) => {
                trace!(target: "blockchain_tree", "No split on canonical chain");
                Some(canonical)
            }
            ChainSplit::NoSplitPending(_) => {
                unreachable!("Should not happen as block indices guarantee structure of blocks")
            }
        }
    }

    /// Attempts to find the header for the given block hash if it is canonical.
    ///
    /// Returns `Ok(None)` if the block hash is not canonical (block hash does not exist, or is
    /// included in a sidechain).
    ///
    /// Note: this does not distinguish between a block that is finalized and a block that is not
    /// finalized yet, only whether it is part of the canonical chain or not.
    pub fn find_canonical_header(
        &self,
        hash: &BlockHash,
    ) -> Result<Option<SealedHeader>, ProviderError> {
        // if the indices show that the block hash is not canonical, it's either in a sidechain or
        // canonical, but in the db. If it is in a sidechain, it is not canonical. If it is missing
        // in the db, then it is also not canonical.

        let provider = self.externals.provider_factory.provider()?;

        let mut header = None;
        if let Some(num) = self.block_indices().canonical_number(hash) {
            header = provider.header_by_number(num)?;
        }

        if header.is_none() && self.sidechain_block_by_hash(*hash).is_some() {
            return Ok(None)
        }

        if header.is_none() {
            header = provider.header(hash)?
        }

        Ok(header.map(|header| SealedHeader::new(header, *hash)))
    }

    /// Determines whether or not a block is canonical, checking the db if necessary.
    ///
    /// Note: this does not distinguish between a block that is finalized and a block that is not
    /// finalized yet, only whether it is part of the canonical chain or not.
    pub fn is_block_hash_canonical(&self, hash: &BlockHash) -> Result<bool, ProviderError> {
        self.find_canonical_header(hash).map(|header| header.is_some())
    }

    /// Make a block and its parent(s) part of the canonical chain and commit them to the database
    ///
    /// # Note
    ///
    /// This unwinds the database if necessary, i.e. if parts of the canonical chain have been
    /// reorged.
    ///
    /// # Returns
    ///
    /// Returns `Ok` if the blocks were canonicalized, or if the blocks were already canonical.
    #[track_caller]
    #[instrument(level = "trace", skip(self), target = "blockchain_tree")]
    pub fn make_canonical(
        &mut self,
        block_hash: BlockHash,
    ) -> Result<CanonicalOutcome, CanonicalError> {
        let mut durations_recorder = MakeCanonicalDurationsRecorder::default();

        let old_block_indices = self.block_indices().clone();
        let old_buffered_blocks = self.state.buffered_blocks.parent_to_child.clone();
        durations_recorder.record_relative(MakeCanonicalAction::CloneOldBlocks);

        // If block is already canonical don't return error.
        let canonical_header = self.find_canonical_header(&block_hash)?;
        durations_recorder.record_relative(MakeCanonicalAction::FindCanonicalHeader);
        if let Some(header) = canonical_header {
            info!(target: "blockchain_tree", %block_hash, "Block is already canonical, ignoring.");
            // TODO: this could be fetched from the chainspec first
            let td =
                self.externals.provider_factory.provider()?.header_td(&block_hash)?.ok_or_else(
                    || {
                        CanonicalError::from(BlockValidationError::MissingTotalDifficulty {
                            hash: block_hash,
                        })
                    },
                )?;
            if !self
                .externals
                .provider_factory
                .chain_spec()
                .fork(EthereumHardfork::Paris)
                .active_at_ttd(td, U256::ZERO) &&
                !self.externals.provider_factory.chain_spec().is_bsc()
            {
                return Err(CanonicalError::from(BlockValidationError::BlockPreMerge {
                    hash: block_hash,
                }))
            }

            let head = self.state.block_indices.canonical_tip();
            return Ok(CanonicalOutcome::AlreadyCanonical { header, head });
        }

        let Some(chain_id) = self.block_indices().get_side_chain_id(&block_hash) else {
            debug!(target: "blockchain_tree", ?block_hash, "Block hash not found in block indices");
            return Err(CanonicalError::from(BlockchainTreeError::BlockHashNotFoundInChain {
                block_hash,
            }))
        };

        // we are splitting chain at the block hash that we want to make canonical
        let Some(canonical) = self.remove_and_split_chain(chain_id, block_hash.into()) else {
            debug!(target: "blockchain_tree", ?block_hash, ?chain_id, "Chain not present");
            return Err(CanonicalError::from(BlockchainTreeError::BlockSideChainIdConsistency {
                chain_id: chain_id.into(),
            }))
        };
        trace!(target: "blockchain_tree", chain = ?canonical, "Found chain to make canonical");
        durations_recorder.record_relative(MakeCanonicalAction::SplitChain);

        let mut fork_block = canonical.fork_block();
        let mut chains_to_promote = vec![canonical];

        // loop while fork blocks are found in Tree.
        while let Some(chain_id) = self.block_indices().get_side_chain_id(&fork_block.hash) {
            // canonical chain is lower part of the chain.
            let Some(canonical) =
                self.remove_and_split_chain(chain_id, ChainSplitTarget::Number(fork_block.number))
            else {
                debug!(target: "blockchain_tree", ?fork_block, ?chain_id, "Fork not present");
                return Err(CanonicalError::from(
                    BlockchainTreeError::BlockSideChainIdConsistency { chain_id: chain_id.into() },
                ));
            };
            fork_block = canonical.fork_block();
            chains_to_promote.push(canonical);
        }
        durations_recorder.record_relative(MakeCanonicalAction::SplitChainForks);

        let old_tip = self.block_indices().canonical_tip();
        // Merge all chains into one chain.
        let Some(mut new_canon_chain) = chains_to_promote.pop() else {
            debug!(target: "blockchain_tree", "No blocks in the chain to make canonical");
            return Err(CanonicalError::from(BlockchainTreeError::BlockHashNotFoundInChain {
                block_hash: fork_block.hash,
            }))
        };
        trace!(target: "blockchain_tree", ?new_canon_chain, "Merging chains");
        let mut chain_appended = false;
        for chain in chains_to_promote.into_iter().rev() {
            trace!(target: "blockchain_tree", ?chain, "Appending chain");
            let block_hash = chain.fork_block().hash;
            new_canon_chain.append_chain(chain).map_err(|_| {
                CanonicalError::from(BlockchainTreeError::BlockHashNotFoundInChain { block_hash })
            })?;
            chain_appended = true;
        }
        durations_recorder.record_relative(MakeCanonicalAction::MergeAllChains);

        if chain_appended {
            trace!(target: "blockchain_tree", ?new_canon_chain, "Canonical chain appended");
        }
        // update canonical index
        self.state.block_indices.canonicalize_blocks(new_canon_chain.blocks());
        durations_recorder.record_relative(MakeCanonicalAction::UpdateCanonicalIndex);

        debug!(
            target: "blockchain_tree",
            "Committing new canonical chain: {}", DisplayBlocksChain(new_canon_chain.blocks())
        );

        // If chain extends the tip
        let chain_notification = if new_canon_chain.fork_block().hash == old_tip.hash {
            // Commit new canonical chain to database.
            self.commit_canonical_to_database(new_canon_chain.clone(), &mut durations_recorder)?;
            CanonStateNotification::Commit { new: Arc::new(new_canon_chain) }
        } else {
            // It forks to canonical block that is not the tip.
            let canon_fork: BlockNumHash = new_canon_chain.fork_block();
            // sanity check
            if self.block_indices().canonical_hash(&canon_fork.number) != Some(canon_fork.hash) {
                error!(
                    target: "blockchain_tree",
                    ?canon_fork,
                    block_indices=?self.block_indices(),
                    "All chains should point to canonical chain"
                );
                unreachable!("all chains should point to canonical chain.");
            }

            let old_canon_chain =
                self.revert_canonical_from_database(canon_fork.number).inspect_err(|error| {
                    error!(
                        target: "blockchain_tree",
                        "Reverting canonical chain failed with error: {:?}\n\
                            Old BlockIndices are:{:?}\n\
                            New BlockIndices are: {:?}\n\
                            Old BufferedBlocks are:{:?}",
                        error, old_block_indices, self.block_indices(), old_buffered_blocks
                    );
                })?;
            durations_recorder
                .record_relative(MakeCanonicalAction::RevertCanonicalChainFromDatabase);

            // Commit new canonical chain.
            self.commit_canonical_to_database(new_canon_chain.clone(), &mut durations_recorder)?;

            if let Some(old_canon_chain) = old_canon_chain {
                self.update_reorg_metrics(old_canon_chain.len() as f64);

                // Insert old canonical chain back into tree.
                self.insert_unwound_chain(AppendableChain::new(old_canon_chain.clone()));
                durations_recorder.record_relative(MakeCanonicalAction::InsertOldCanonicalChain);

                CanonStateNotification::Reorg {
                    old: Arc::new(old_canon_chain),
                    new: Arc::new(new_canon_chain),
                }
            } else {
                // error here to confirm that we are reverting nothing from db.
                error!(target: "blockchain_tree", %block_hash, "Nothing was removed from database");
                CanonStateNotification::Commit { new: Arc::new(new_canon_chain) }
            }
        };

        debug!(
            target: "blockchain_tree",
            actions = ?durations_recorder.actions,
            "Canonicalization finished"
        );

        // clear trie updates for other children
        self.block_indices()
            .fork_to_child()
            .get(&old_tip.hash)
            .cloned()
            .unwrap_or_default()
            .into_iter()
            .for_each(|child| {
                if let Some(chain_id) = self.block_indices().get_side_chain_id(&child) {
                    if let Some(chain) = self.state.chains.get_mut(&chain_id) {
                        chain.clear_trie_updates();
                    }
                }
            });

        durations_recorder.record_relative(MakeCanonicalAction::ClearTrieUpdatesForOtherChildren);

        // Send notification about new canonical chain and return outcome of canonicalization.
        let outcome = CanonicalOutcome::Committed { head: chain_notification.tip().header.clone() };
        let _ = self.canon_state_notification_sender.send(chain_notification);
        Ok(outcome)
    }

    /// Write the given chain to the database as canonical.
    fn commit_canonical_to_database(
        &self,
        chain: Chain,
        recorder: &mut MakeCanonicalDurationsRecorder,
    ) -> Result<(), CanonicalError> {
        let (blocks, state, chain_trie_updates) = chain.into_inner();
        let mut hashed_state_sorted = HashedPostStateSorted::default();
        let mut trie_updates = TrieUpdates::default();
        if !self.skip_state_root_validation {
            let hashed_state = state.hash_state_slow();
            let prefix_sets = hashed_state.construct_prefix_sets().freeze();
            hashed_state_sorted = hashed_state.into_sorted();
            // Compute state root or retrieve cached trie updates before opening write transaction.
            let block_hash_numbers =
                blocks.iter().map(|(number, b)| (number, b.hash())).collect::<Vec<_>>();
            trie_updates = match chain_trie_updates {
                Some(updates) => {
                    debug!(target: "blockchain_tree", blocks = ?block_hash_numbers, "Using cached trie updates");
                    self.metrics.trie_updates_insert_cached.increment(1);
                    updates
                }
                None => {
                    debug!(target: "blockchain_tree", blocks = ?block_hash_numbers, "Recomputing state root for insert");
                    let provider = self
                        .externals
                        .provider_factory
                        .provider()?
                        // State root calculation can take a while, and we're sure no write
                        // transaction will be open in parallel. See https://github.com/paradigmxyz/reth/issues/6168.
                        .disable_long_read_transaction_safety();
                    let (state_root, trie_updates) = StateRoot::from_tx(provider.tx_ref())
                        .with_hashed_cursor_factory(HashedPostStateCursorFactory::new(
                            DatabaseHashedCursorFactory::new(provider.tx_ref()),
                            &hashed_state_sorted,
                        ))
                        .with_prefix_sets(prefix_sets)
                        .root_with_updates()
                        .map_err(Into::<BlockValidationError>::into)?;
                    let tip = blocks.tip();
                    if state_root != tip.state_root {
                        return Err(ProviderError::StateRootMismatch(Box::new(RootMismatch {
                            root: GotExpected { got: state_root, expected: tip.state_root },
                            block_number: tip.number,
                            block_hash: tip.hash(),
                        }))
                        .into())
                    }
                    self.metrics.trie_updates_insert_recomputed.increment(1);
                    trie_updates
                }
            };
            recorder.record_relative(MakeCanonicalAction::RetrieveStateTrieUpdates);
        }

        let provider_rw = self.externals.provider_factory.provider_rw()?;
        provider_rw
            .append_blocks_with_state(
                blocks.into_blocks().collect(),
                state,
                hashed_state_sorted,
                trie_updates,
            )
            .map_err(|e| CanonicalError::CanonicalCommit(e.to_string()))?;

        provider_rw.commit()?;
        recorder.record_relative(MakeCanonicalAction::CommitCanonicalChainToDatabase);

        Ok(())
    }

    /// Unwind tables and put it inside state
    pub fn unwind(&mut self, unwind_to: BlockNumber) -> Result<(), CanonicalError> {
        // nothing to be done if unwind_to is higher then the tip
        if self.block_indices().canonical_tip().number <= unwind_to {
            return Ok(());
        }
        // revert `N` blocks from current canonical chain and put them inside BlockchainTree
        let old_canon_chain = self.revert_canonical_from_database(unwind_to)?;

        // check if there is block in chain
        if let Some(old_canon_chain) = old_canon_chain {
            self.state.block_indices.unwind_canonical_chain(unwind_to);
            // insert old canonical chain to BlockchainTree.
            self.insert_unwound_chain(AppendableChain::new(old_canon_chain));
        }

        Ok(())
    }

    /// Reverts the canonical chain down to the given block from the database and returns the
    /// unwound chain.
    ///
    /// The block, `revert_until`, is __non-inclusive__, i.e. `revert_until` stays in the database.
    fn revert_canonical_from_database(
        &self,
        revert_until: BlockNumber,
    ) -> Result<Option<Chain>, CanonicalError> {
        // This should only happen when an optimistic sync target was re-orged.
        //
        // Static files generally contain finalized data. The blockchain tree only deals
        // with non-finalized data. The only scenario where canonical reverts go past the highest
        // static file is when an optimistic sync occurred and non-finalized data was written to
        // static files.
        if self
            .externals
            .provider_factory
            .static_file_provider()
            .get_highest_static_file_block(StaticFileSegment::Headers)
            .unwrap_or_default() >
            revert_until
        {
            trace!(
                target: "blockchain_tree",
                "Reverting optimistic canonical chain to block {}",
                revert_until
            );
            return Err(CanonicalError::OptimisticTargetRevert(revert_until));
        }

        // read data that is needed for new sidechain
        let provider_rw = self.externals.provider_factory.provider_rw()?;

        let tip = provider_rw.last_block_number()?;
        let revert_range = (revert_until + 1)..=tip;
        info!(target: "blockchain_tree", "REORG: revert canonical from database by unwinding chain blocks {:?}", revert_range);
        // read block and execution result from database. and remove traces of block from tables.
        let blocks_and_execution = provider_rw
            .take_block_and_execution_range(revert_range)
            .map_err(|e| CanonicalError::CanonicalRevert(e.to_string()))?;

        provider_rw.commit()?;

        if blocks_and_execution.is_empty() {
            Ok(None)
        } else {
            Ok(Some(blocks_and_execution))
        }
    }

    fn update_reorg_metrics(&self, reorg_depth: f64) {
        self.metrics.reorgs.increment(1);
        self.metrics.latest_reorg_depth.set(reorg_depth);
    }

    /// Update blockchain tree chains (canonical and sidechains) and sync metrics.
    ///
    /// NOTE: this method should not be called during the pipeline sync, because otherwise the sync
    /// checkpoint metric will get overwritten. Buffered blocks metrics are updated in
    /// [`BlockBuffer`](crate::block_buffer::BlockBuffer) during the pipeline sync.
    pub(crate) fn update_chains_metrics(&mut self) {
        let height = self.state.block_indices.canonical_tip().number;

        let longest_sidechain_height =
            self.state.chains.values().map(|chain| chain.tip().number).max();
        if let Some(longest_sidechain_height) = longest_sidechain_height {
            self.metrics.longest_sidechain_height.set(longest_sidechain_height as f64);
        }

        self.metrics.sidechains.set(self.state.chains.len() as f64);
        self.metrics.canonical_chain_height.set(height as f64);
        if let Some(metrics_tx) = self.sync_metrics_tx.as_mut() {
            let _ = metrics_tx.send(MetricEvent::SyncHeight { height });
        }
    }
}

#[cfg(test)]
mod tests {
    use super::*;
    use alloy_consensus::{TxEip1559, EMPTY_ROOT_HASH};
    use alloy_eips::eip1559::INITIAL_BASE_FEE;
    use alloy_genesis::{Genesis, GenesisAccount};
    use alloy_primitives::{keccak256, Address, Sealable, Signature, B256};
    use assert_matches::assert_matches;
    use linked_hash_set::LinkedHashSet;
    use reth_chainspec::{ChainSpecBuilder, MAINNET, MIN_TRANSACTION_GAS};
    use reth_consensus::test_utils::TestConsensus;
    use reth_db::tables;
    use reth_db_api::transaction::DbTxMut;
    use reth_evm::test_utils::MockExecutorProvider;
    use reth_evm_ethereum::execute::EthExecutorProvider;
    use reth_primitives::{
        proofs::{calculate_receipt_root, calculate_transaction_root},
        revm_primitives::AccountInfo,
        Account, BlockBody, Header, Transaction, TransactionSigned, TransactionSignedEcRecovered,
        Withdrawals,
    };
    use reth_provider::{
        test_utils::{
            blocks::BlockchainTestData, create_test_provider_factory_with_chain_spec,
            MockNodeTypesWithDB,
        },
        ProviderFactory,
    };
    use reth_stages_api::StageCheckpoint;
    use reth_trie::{root::state_root_unhashed, StateRoot};
    use std::collections::HashMap;

    fn setup_externals(
        exec_res: Vec<ExecutionOutcome>,
    ) -> TreeExternals<MockNodeTypesWithDB, MockExecutorProvider> {
        let chain_spec = Arc::new(
            ChainSpecBuilder::default()
                .chain(MAINNET.chain)
                .genesis(MAINNET.genesis.clone())
                .shanghai_activated()
                .build(),
        );
        let provider_factory = create_test_provider_factory_with_chain_spec(chain_spec);
        let consensus = Arc::new(TestConsensus::default());
        let executor_factory = MockExecutorProvider::default();
        executor_factory.extend(exec_res);

        TreeExternals::new(provider_factory, consensus, executor_factory)
    }

    fn setup_genesis<N: ProviderNodeTypes>(factory: &ProviderFactory<N>, mut genesis: SealedBlock) {
        // insert genesis to db.

        genesis.header.set_block_number(10);
        genesis.header.set_state_root(EMPTY_ROOT_HASH);
        let provider = factory.provider_rw().unwrap();

        provider
            .insert_historical_block(
                genesis.try_seal_with_senders().expect("invalid tx signature in genesis"),
            )
            .unwrap();

        // insert first 10 blocks
        for i in 0..10 {
            provider
                .tx_ref()
                .put::<tables::CanonicalHeaders>(i, B256::new([100 + i as u8; 32]))
                .unwrap();
        }
        provider
            .tx_ref()
            .put::<tables::StageCheckpoints>("Finish".to_string(), StageCheckpoint::new(10))
            .unwrap();
        provider.commit().unwrap();
    }

    /// Test data structure that will check tree internals
    #[derive(Default, Debug)]
    struct TreeTester {
        /// Number of chains
        chain_num: Option<usize>,
        /// Check block to chain index
        block_to_chain: Option<HashMap<BlockHash, SidechainId>>,
        /// Check fork to child index
        fork_to_child: Option<HashMap<BlockHash, HashSet<BlockHash>>>,
        /// Pending blocks
        pending_blocks: Option<(BlockNumber, HashSet<BlockHash>)>,
        /// Buffered blocks
        buffered_blocks: Option<HashMap<BlockHash, SealedBlockWithSenders>>,
    }

    impl TreeTester {
        const fn with_chain_num(mut self, chain_num: usize) -> Self {
            self.chain_num = Some(chain_num);
            self
        }

        fn with_block_to_chain(mut self, block_to_chain: HashMap<BlockHash, SidechainId>) -> Self {
            self.block_to_chain = Some(block_to_chain);
            self
        }

        fn with_fork_to_child(
            mut self,
            fork_to_child: HashMap<BlockHash, HashSet<BlockHash>>,
        ) -> Self {
            self.fork_to_child = Some(fork_to_child);
            self
        }

        fn with_buffered_blocks(
            mut self,
            buffered_blocks: HashMap<BlockHash, SealedBlockWithSenders>,
        ) -> Self {
            self.buffered_blocks = Some(buffered_blocks);
            self
        }

        fn with_pending_blocks(
            mut self,
            pending_blocks: (BlockNumber, HashSet<BlockHash>),
        ) -> Self {
            self.pending_blocks = Some(pending_blocks);
            self
        }

        fn assert<N: NodeTypesWithDB, E: BlockExecutorProvider>(self, tree: &BlockchainTree<N, E>) {
            if let Some(chain_num) = self.chain_num {
                assert_eq!(tree.state.chains.len(), chain_num);
            }
            if let Some(block_to_chain) = self.block_to_chain {
                assert_eq!(*tree.state.block_indices.blocks_to_chain(), block_to_chain);
            }
            if let Some(fork_to_child) = self.fork_to_child {
                let mut x: HashMap<BlockHash, LinkedHashSet<BlockHash>> =
                    HashMap::with_capacity(fork_to_child.len());
                for (key, hash_set) in fork_to_child {
                    x.insert(key, hash_set.into_iter().collect());
                }
                assert_eq!(*tree.state.block_indices.fork_to_child(), x);
            }
            if let Some(pending_blocks) = self.pending_blocks {
                let (num, hashes) = tree.state.block_indices.pending_blocks();
                let hashes = hashes.into_iter().collect::<HashSet<_>>();
                assert_eq!((num, hashes), pending_blocks);
            }
            if let Some(buffered_blocks) = self.buffered_blocks {
                assert_eq!(*tree.state.buffered_blocks.blocks(), buffered_blocks);
            }
        }
    }

    #[test]
    fn consecutive_reorgs() {
        let signer = Address::random();
        let initial_signer_balance = U256::from(10).pow(U256::from(18));
        let chain_spec = Arc::new(
            ChainSpecBuilder::default()
                .chain(MAINNET.chain)
                .genesis(Genesis {
                    alloc: BTreeMap::from([(
                        signer,
                        GenesisAccount { balance: initial_signer_balance, ..Default::default() },
                    )]),
                    ..MAINNET.genesis.clone()
                })
                .shanghai_activated()
                .build(),
        );
        let provider_factory = create_test_provider_factory_with_chain_spec(chain_spec.clone());
        let consensus = Arc::new(TestConsensus::default());
        let executor_provider = EthExecutorProvider::ethereum(chain_spec.clone());

        {
            let provider_rw = provider_factory.provider_rw().unwrap();
            provider_rw
                .insert_block(
                    SealedBlock::new(chain_spec.sealed_genesis_header(), Default::default())
                        .try_seal_with_senders()
                        .unwrap(),
                )
                .unwrap();
            let account = Account { balance: initial_signer_balance, ..Default::default() };
            provider_rw.tx_ref().put::<tables::PlainAccountState>(signer, account).unwrap();
            provider_rw.tx_ref().put::<tables::HashedAccounts>(keccak256(signer), account).unwrap();
            provider_rw.commit().unwrap();
        }

        let single_tx_cost = U256::from(INITIAL_BASE_FEE * MIN_TRANSACTION_GAS);
        let mock_tx = |nonce: u64| -> TransactionSignedEcRecovered {
            TransactionSigned::from_transaction_and_signature(
                Transaction::Eip1559(TxEip1559 {
                    chain_id: chain_spec.chain.id(),
                    nonce,
                    gas_limit: MIN_TRANSACTION_GAS,
                    to: Address::ZERO.into(),
                    max_fee_per_gas: INITIAL_BASE_FEE as u128,
                    ..Default::default()
                }),
                Signature::test_signature(),
            )
            .with_signer(signer)
        };

        let mock_block = |number: u64,
                          parent: Option<B256>,
                          body: Vec<TransactionSignedEcRecovered>,
                          num_of_signer_txs: u64|
         -> SealedBlockWithSenders {
            let transactions_root = calculate_transaction_root(&body);
            let receipts = body
                .iter()
                .enumerate()
                .map(|(idx, tx)| {
                    Receipt {
                        tx_type: tx.tx_type(),
                        success: true,
                        cumulative_gas_used: (idx as u64 + 1) * MIN_TRANSACTION_GAS,
                        ..Default::default()
                    }
                    .with_bloom()
                })
                .collect::<Vec<_>>();

            // receipts root computation is different for OP
            let receipts_root = calculate_receipt_root(&receipts);

            let sealed = Header {
                number,
                parent_hash: parent.unwrap_or_default(),
                gas_used: body.len() as u64 * MIN_TRANSACTION_GAS,
                gas_limit: chain_spec.max_gas_limit,
                mix_hash: B256::random(),
                base_fee_per_gas: Some(INITIAL_BASE_FEE),
                transactions_root,
                receipts_root,
                state_root: state_root_unhashed(HashMap::from([(
                    signer,
                    (
                        AccountInfo {
                            balance: initial_signer_balance -
                                (single_tx_cost * U256::from(num_of_signer_txs)),
                            nonce: num_of_signer_txs,
                            ..Default::default()
                        },
                        EMPTY_ROOT_HASH,
                    ),
                )])),
                ..Default::default()
            }
            .seal_slow();
            let (header, seal) = sealed.into_parts();

            SealedBlockWithSenders::new(
                SealedBlock {
                    header: SealedHeader::new(header, seal),
                    body: BlockBody {
                        transactions: body.clone().into_iter().map(|tx| tx.into_signed()).collect(),
                        ommers: Vec::new(),
                        withdrawals: Some(Withdrawals::default()),
<<<<<<< HEAD
                        sidecars: None,
                        requests: None,
=======
>>>>>>> 15c230ba
                    },
                },
                body.iter().map(|tx| tx.signer()).collect(),
            )
            .unwrap()
        };

        let fork_block = mock_block(1, Some(chain_spec.genesis_hash()), Vec::from([mock_tx(0)]), 1);

        let canonical_block_1 =
            mock_block(2, Some(fork_block.hash()), Vec::from([mock_tx(1), mock_tx(2)]), 3);
        let canonical_block_2 = mock_block(3, Some(canonical_block_1.hash()), Vec::new(), 3);
        let canonical_block_3 =
            mock_block(4, Some(canonical_block_2.hash()), Vec::from([mock_tx(3)]), 4);

        let sidechain_block_1 = mock_block(2, Some(fork_block.hash()), Vec::from([mock_tx(1)]), 2);
        let sidechain_block_2 =
            mock_block(3, Some(sidechain_block_1.hash()), Vec::from([mock_tx(2)]), 3);

        let mut tree = BlockchainTree::new(
            TreeExternals::new(provider_factory, consensus, executor_provider),
            BlockchainTreeConfig::default(),
        )
        .expect("failed to create tree");

        tree.insert_block(fork_block.clone(), BlockValidationKind::Exhaustive).unwrap();

        assert_eq!(
            tree.make_canonical(fork_block.hash()).unwrap(),
            CanonicalOutcome::Committed { head: fork_block.header.clone() }
        );

        assert_eq!(
            tree.insert_block(canonical_block_1.clone(), BlockValidationKind::Exhaustive).unwrap(),
            InsertPayloadOk::Inserted(BlockStatus::Valid(BlockAttachment::Canonical))
        );

        assert_eq!(
            tree.make_canonical(canonical_block_1.hash()).unwrap(),
            CanonicalOutcome::Committed { head: canonical_block_1.header.clone() }
        );

        assert_eq!(
            tree.insert_block(canonical_block_2, BlockValidationKind::Exhaustive).unwrap(),
            InsertPayloadOk::Inserted(BlockStatus::Valid(BlockAttachment::Canonical))
        );

        assert_eq!(
            tree.insert_block(sidechain_block_1.clone(), BlockValidationKind::Exhaustive).unwrap(),
            InsertPayloadOk::Inserted(BlockStatus::Valid(BlockAttachment::HistoricalFork))
        );

        assert_eq!(
            tree.make_canonical(sidechain_block_1.hash()).unwrap(),
            CanonicalOutcome::Committed { head: sidechain_block_1.header.clone() }
        );

        assert_eq!(
            tree.make_canonical(canonical_block_1.hash()).unwrap(),
            CanonicalOutcome::Committed { head: canonical_block_1.header.clone() }
        );

        assert_eq!(
            tree.insert_block(sidechain_block_2.clone(), BlockValidationKind::Exhaustive).unwrap(),
            InsertPayloadOk::Inserted(BlockStatus::Valid(BlockAttachment::HistoricalFork))
        );

        assert_eq!(
            tree.make_canonical(sidechain_block_2.hash()).unwrap(),
            CanonicalOutcome::Committed { head: sidechain_block_2.header.clone() }
        );

        assert_eq!(
            tree.insert_block(canonical_block_3.clone(), BlockValidationKind::Exhaustive).unwrap(),
            InsertPayloadOk::Inserted(BlockStatus::Valid(BlockAttachment::HistoricalFork))
        );

        assert_eq!(
            tree.make_canonical(canonical_block_3.hash()).unwrap(),
            CanonicalOutcome::Committed { head: canonical_block_3.header.clone() }
        );
    }

    #[test]
    fn sidechain_block_hashes() {
        let data = BlockchainTestData::default_from_number(11);
        let (block1, exec1) = data.blocks[0].clone();
        let (block2, exec2) = data.blocks[1].clone();
        let (block3, exec3) = data.blocks[2].clone();
        let genesis = data.genesis;

        // test pops execution results from vector, so order is from last to first.
        let externals = setup_externals(vec![exec3.clone(), exec2.clone(), exec2, exec1]);

        // last finalized block would be number 9.
        setup_genesis(&externals.provider_factory, genesis);

        // make tree
        let config = BlockchainTreeConfig::new(1, 2, 3, 2);
        let mut tree = BlockchainTree::new(externals, config).expect("failed to create tree");
        // genesis block 10 is already canonical
        tree.make_canonical(B256::ZERO).unwrap();

        // make genesis block 10 as finalized
        tree.finalize_block(10).unwrap();

        assert_eq!(
            tree.insert_block(block1.clone(), BlockValidationKind::Exhaustive).unwrap(),
            InsertPayloadOk::Inserted(BlockStatus::Valid(BlockAttachment::Canonical))
        );

        assert_eq!(
            tree.insert_block(block2.clone(), BlockValidationKind::Exhaustive).unwrap(),
            InsertPayloadOk::Inserted(BlockStatus::Valid(BlockAttachment::Canonical))
        );

        let mut block2a = block2;
        let block2a_hash = B256::new([0x34; 32]);
        block2a.set_hash(block2a_hash);

        assert_eq!(
            tree.insert_block(block2a.clone(), BlockValidationKind::Exhaustive).unwrap(),
            InsertPayloadOk::Inserted(BlockStatus::Valid(BlockAttachment::HistoricalFork))
        );

        let mut block3a = block3;
        let block3a_hash = B256::new([0x35; 32]);
        block3a.set_hash(block3a_hash);
        block3a.set_parent_hash(block2a.hash());

        assert_eq!(
            tree.insert_block(block3a.clone(), BlockValidationKind::Exhaustive).unwrap(),
            InsertPayloadOk::Inserted(BlockStatus::Valid(BlockAttachment::Canonical)) /* TODO: this is incorrect, figure out why */
        );

        let block3a_chain_id = tree.state.block_indices.get_side_chain_id(&block3a.hash()).unwrap();
        assert_eq!(
            tree.all_chain_hashes(block3a_chain_id),
            BTreeMap::from([
                (block1.number, block1.hash()),
                (block2a.number, block2a.hash()),
                (block3a.number, block3a.hash()),
            ])
        );
    }

    #[test]
    fn cached_trie_updates() {
        let data = BlockchainTestData::default_from_number(11);
        let (block1, exec1) = data.blocks[0].clone();
        let (block2, exec2) = data.blocks[1].clone();
        let (block3, exec3) = data.blocks[2].clone();
        let (block4, exec4) = data.blocks[3].clone();
        let (block5, exec5) = data.blocks[4].clone();
        let genesis = data.genesis;

        // test pops execution results from vector, so order is from last to first.
        let externals = setup_externals(vec![exec5.clone(), exec4, exec3, exec2, exec1]);

        // last finalized block would be number 9.
        setup_genesis(&externals.provider_factory, genesis);

        // make tree
        let config = BlockchainTreeConfig::new(1, 2, 3, 2);
        let mut tree = BlockchainTree::new(externals, config).expect("failed to create tree");
        // genesis block 10 is already canonical
        tree.make_canonical(B256::ZERO).unwrap();

        // make genesis block 10 as finalized
        tree.finalize_block(10).unwrap();

        assert_eq!(
            tree.insert_block(block1.clone(), BlockValidationKind::Exhaustive).unwrap(),
            InsertPayloadOk::Inserted(BlockStatus::Valid(BlockAttachment::Canonical))
        );
        let block1_chain_id = tree.state.block_indices.get_side_chain_id(&block1.hash()).unwrap();
        let block1_chain = tree.state.chains.get(&block1_chain_id).unwrap();
        assert!(block1_chain.trie_updates().is_some());

        assert_eq!(
            tree.insert_block(block2.clone(), BlockValidationKind::Exhaustive).unwrap(),
            InsertPayloadOk::Inserted(BlockStatus::Valid(BlockAttachment::Canonical))
        );
        let block2_chain_id = tree.state.block_indices.get_side_chain_id(&block2.hash()).unwrap();
        let block2_chain = tree.state.chains.get(&block2_chain_id).unwrap();
        assert!(block2_chain.trie_updates().is_none());

        assert_eq!(
            tree.make_canonical(block2.hash()).unwrap(),
            CanonicalOutcome::Committed { head: block2.header.clone() }
        );

        assert_eq!(
            tree.insert_block(block3.clone(), BlockValidationKind::Exhaustive).unwrap(),
            InsertPayloadOk::Inserted(BlockStatus::Valid(BlockAttachment::Canonical))
        );
        let block3_chain_id = tree.state.block_indices.get_side_chain_id(&block3.hash()).unwrap();
        let block3_chain = tree.state.chains.get(&block3_chain_id).unwrap();
        assert!(block3_chain.trie_updates().is_some());

        assert_eq!(
            tree.make_canonical(block3.hash()).unwrap(),
            CanonicalOutcome::Committed { head: block3.header.clone() }
        );

        assert_eq!(
            tree.insert_block(block4.clone(), BlockValidationKind::Exhaustive).unwrap(),
            InsertPayloadOk::Inserted(BlockStatus::Valid(BlockAttachment::Canonical))
        );
        let block4_chain_id = tree.state.block_indices.get_side_chain_id(&block4.hash()).unwrap();
        let block4_chain = tree.state.chains.get(&block4_chain_id).unwrap();
        assert!(block4_chain.trie_updates().is_some());

        assert_eq!(
            tree.insert_block(block5.clone(), BlockValidationKind::Exhaustive).unwrap(),
            InsertPayloadOk::Inserted(BlockStatus::Valid(BlockAttachment::Canonical))
        );

        let block5_chain_id = tree.state.block_indices.get_side_chain_id(&block5.hash()).unwrap();
        let block5_chain = tree.state.chains.get(&block5_chain_id).unwrap();
        assert!(block5_chain.trie_updates().is_none());

        assert_eq!(
            tree.make_canonical(block5.hash()).unwrap(),
            CanonicalOutcome::Committed { head: block5.header.clone() }
        );

        let provider = tree.externals.provider_factory.provider().unwrap();
        let prefix_sets = exec5.hash_state_slow().construct_prefix_sets().freeze();
        let state_root =
            StateRoot::from_tx(provider.tx_ref()).with_prefix_sets(prefix_sets).root().unwrap();
        assert_eq!(state_root, block5.state_root);
    }

    #[test]
    fn test_side_chain_fork() {
        let data = BlockchainTestData::default_from_number(11);
        let (block1, exec1) = data.blocks[0].clone();
        let (block2, exec2) = data.blocks[1].clone();
        let genesis = data.genesis;

        // test pops execution results from vector, so order is from last to first.
        let externals = setup_externals(vec![exec2.clone(), exec2, exec1]);

        // last finalized block would be number 9.
        setup_genesis(&externals.provider_factory, genesis);

        // make tree
        let config = BlockchainTreeConfig::new(1, 2, 3, 2);
        let mut tree = BlockchainTree::new(externals, config).expect("failed to create tree");
        // genesis block 10 is already canonical
        tree.make_canonical(B256::ZERO).unwrap();

        // make genesis block 10 as finalized
        tree.finalize_block(10).unwrap();

        assert_eq!(
            tree.insert_block(block1.clone(), BlockValidationKind::Exhaustive).unwrap(),
            InsertPayloadOk::Inserted(BlockStatus::Valid(BlockAttachment::Canonical))
        );

        assert_eq!(
            tree.insert_block(block2.clone(), BlockValidationKind::Exhaustive).unwrap(),
            InsertPayloadOk::Inserted(BlockStatus::Valid(BlockAttachment::Canonical))
        );

        // we have one chain that has two blocks.
        // Trie state:
        //      b2 (pending block)
        //      |
        //      |
        //      b1 (pending block)
        //    /
        //  /
        // g1 (canonical blocks)
        // |
        TreeTester::default()
            .with_chain_num(1)
            .with_block_to_chain(HashMap::from([
                (block1.hash(), 0.into()),
                (block2.hash(), 0.into()),
            ]))
            .with_fork_to_child(HashMap::from([(
                block1.parent_hash,
                HashSet::from([block1.hash()]),
            )]))
            .assert(&tree);

        let mut block2a = block2.clone();
        let block2a_hash = B256::new([0x34; 32]);
        block2a.set_hash(block2a_hash);

        assert_eq!(
            tree.insert_block(block2a.clone(), BlockValidationKind::Exhaustive).unwrap(),
            InsertPayloadOk::Inserted(BlockStatus::Valid(BlockAttachment::HistoricalFork))
        );

        // fork chain.
        // Trie state:
        //      b2  b2a (pending blocks in tree)
        //      |   /
        //      | /
        //      b1
        //    /
        //  /
        // g1 (canonical blocks)
        // |

        TreeTester::default()
            .with_chain_num(2)
            .with_block_to_chain(HashMap::from([
                (block1.hash(), 0.into()),
                (block2.hash(), 0.into()),
                (block2a.hash(), 1.into()),
            ]))
            .with_fork_to_child(HashMap::from([
                (block1.parent_hash, HashSet::from([block1.hash()])),
                (block2a.parent_hash, HashSet::from([block2a.hash()])),
            ]))
            .assert(&tree);
        // chain 0 has two blocks so receipts and reverts len is 2
        let chain0 = tree.state.chains.get(&0.into()).unwrap().execution_outcome();
        assert_eq!(chain0.receipts().len(), 2);
        assert_eq!(chain0.state().reverts.len(), 2);
        assert_eq!(chain0.first_block(), block1.number);
        // chain 1 has one block so receipts and reverts len is 1
        let chain1 = tree.state.chains.get(&1.into()).unwrap().execution_outcome();
        assert_eq!(chain1.receipts().len(), 1);
        assert_eq!(chain1.state().reverts.len(), 1);
        assert_eq!(chain1.first_block(), block2.number);
    }

    #[test]
    fn sanity_path() {
        let data = BlockchainTestData::default_from_number(11);
        let (block1, exec1) = data.blocks[0].clone();
        let (block2, exec2) = data.blocks[1].clone();
        let genesis = data.genesis;

        // test pops execution results from vector, so order is from last to first.
        let externals = setup_externals(vec![exec2.clone(), exec1.clone(), exec2, exec1]);

        // last finalized block would be number 9.
        setup_genesis(&externals.provider_factory, genesis);

        // make tree
        let config = BlockchainTreeConfig::new(1, 2, 3, 2);
        let mut tree = BlockchainTree::new(externals, config).expect("failed to create tree");

        let mut canon_notif = tree.subscribe_canon_state();
        // genesis block 10 is already canonical
        let head = BlockNumHash::new(10, B256::ZERO);
        tree.make_canonical(head.hash).unwrap();

        // make sure is_block_hash_canonical returns true for genesis block
        tree.is_block_hash_canonical(&B256::ZERO).unwrap();

        // make genesis block 10 as finalized
        tree.finalize_block(head.number).unwrap();

        // block 2 parent is not known, block2 is buffered.
        assert_eq!(
            tree.insert_block(block2.clone(), BlockValidationKind::Exhaustive).unwrap(),
            InsertPayloadOk::Inserted(BlockStatus::Disconnected {
                head,
                missing_ancestor: block2.parent_num_hash()
            })
        );

        // Buffered block: [block2]
        // Trie state:
        // |
        // g1 (canonical blocks)
        // |

        TreeTester::default()
            .with_buffered_blocks(HashMap::from([(block2.hash(), block2.clone())]))
            .assert(&tree);

        assert_eq!(
            tree.is_block_known(block2.num_hash()).unwrap(),
            Some(BlockStatus::Disconnected { head, missing_ancestor: block2.parent_num_hash() })
        );

        // check if random block is known
        let old_block = BlockNumHash::new(1, B256::new([32; 32]));
        let err = BlockchainTreeError::PendingBlockIsFinalized { last_finalized: 10 };

        assert_eq!(tree.is_block_known(old_block).unwrap_err().as_tree_error(), Some(err));

        // insert block1 and buffered block2 is inserted
        assert_eq!(
            tree.insert_block(block1.clone(), BlockValidationKind::Exhaustive).unwrap(),
            InsertPayloadOk::Inserted(BlockStatus::Valid(BlockAttachment::Canonical))
        );

        // Buffered blocks: []
        // Trie state:
        //      b2 (pending block)
        //      |
        //      |
        //      b1 (pending block)
        //    /
        //  /
        // g1 (canonical blocks)
        // |
        TreeTester::default()
            .with_chain_num(1)
            .with_block_to_chain(HashMap::from([
                (block1.hash(), 0.into()),
                (block2.hash(), 0.into()),
            ]))
            .with_fork_to_child(HashMap::from([(
                block1.parent_hash,
                HashSet::from([block1.hash()]),
            )]))
            .with_pending_blocks((block1.number, HashSet::from([block1.hash()])))
            .assert(&tree);

        // already inserted block will `InsertPayloadOk::AlreadySeen(_)`
        assert_eq!(
            tree.insert_block(block1.clone(), BlockValidationKind::Exhaustive).unwrap(),
            InsertPayloadOk::AlreadySeen(BlockStatus::Valid(BlockAttachment::Canonical))
        );

        // block two is already inserted.
        assert_eq!(
            tree.insert_block(block2.clone(), BlockValidationKind::Exhaustive).unwrap(),
            InsertPayloadOk::AlreadySeen(BlockStatus::Valid(BlockAttachment::Canonical))
        );

        // make block1 canonical
        tree.make_canonical(block1.hash()).unwrap();
        // check notification
        assert_matches!(canon_notif.try_recv(), Ok(CanonStateNotification::Commit{ new}) if *new.blocks() == BTreeMap::from([(block1.number,block1.clone())]));

        // make block2 canonicals
        tree.make_canonical(block2.hash()).unwrap();
        // check notification.
        assert_matches!(canon_notif.try_recv(), Ok(CanonStateNotification::Commit{ new}) if *new.blocks() == BTreeMap::from([(block2.number,block2.clone())]));

        // Trie state:
        // b2 (canonical block)
        // |
        // |
        // b1 (canonical block)
        // |
        // |
        // g1 (canonical blocks)
        // |
        TreeTester::default()
            .with_chain_num(0)
            .with_block_to_chain(HashMap::from([]))
            .with_fork_to_child(HashMap::from([]))
            .assert(&tree);

        /**** INSERT SIDE BLOCKS *** */

        let mut block1a = block1.clone();
        let block1a_hash = B256::new([0x33; 32]);
        block1a.set_hash(block1a_hash);
        let mut block2a = block2.clone();
        let block2a_hash = B256::new([0x34; 32]);
        block2a.set_hash(block2a_hash);

        // reinsert two blocks that point to canonical chain
        assert_eq!(
            tree.insert_block(block1a.clone(), BlockValidationKind::Exhaustive).unwrap(),
            InsertPayloadOk::Inserted(BlockStatus::Valid(BlockAttachment::HistoricalFork))
        );

        TreeTester::default()
            .with_chain_num(1)
            .with_block_to_chain(HashMap::from([(block1a_hash, 1.into())]))
            .with_fork_to_child(HashMap::from([(
                block1.parent_hash,
                HashSet::from([block1a_hash]),
            )]))
            .with_pending_blocks((block2.number + 1, HashSet::from([])))
            .assert(&tree);

        assert_eq!(
            tree.insert_block(block2a.clone(), BlockValidationKind::Exhaustive).unwrap(),
            InsertPayloadOk::Inserted(BlockStatus::Valid(BlockAttachment::HistoricalFork))
        );
        // Trie state:
        // b2   b2a (side chain)
        // |   /
        // | /
        // b1  b1a (side chain)
        // |  /
        // |/
        // g1 (10)
        // |
        TreeTester::default()
            .with_chain_num(2)
            .with_block_to_chain(HashMap::from([
                (block1a_hash, 1.into()),
                (block2a_hash, 2.into()),
            ]))
            .with_fork_to_child(HashMap::from([
                (block1.parent_hash, HashSet::from([block1a_hash])),
                (block1.hash(), HashSet::from([block2a_hash])),
            ]))
            .with_pending_blocks((block2.number + 1, HashSet::from([])))
            .assert(&tree);

        // make b2a canonical
        assert!(tree.make_canonical(block2a_hash).is_ok());
        // check notification.
        assert_matches!(canon_notif.try_recv(),
            Ok(CanonStateNotification::Reorg{ old, new})
            if *old.blocks() == BTreeMap::from([(block2.number,block2.clone())])
                && *new.blocks() == BTreeMap::from([(block2a.number,block2a.clone())]));

        // Trie state:
        // b2a   b2 (side chain)
        // |   /
        // | /
        // b1  b1a (side chain)
        // |  /
        // |/
        // g1 (10)
        // |
        TreeTester::default()
            .with_chain_num(2)
            .with_block_to_chain(HashMap::from([
                (block1a_hash, 1.into()),
                (block2.hash(), 3.into()),
            ]))
            .with_fork_to_child(HashMap::from([
                (block1.parent_hash, HashSet::from([block1a_hash])),
                (block1.hash(), HashSet::from([block2.hash()])),
            ]))
            .with_pending_blocks((block2.number + 1, HashSet::default()))
            .assert(&tree);

        assert_matches!(tree.make_canonical(block1a_hash), Ok(_));
        // Trie state:
        //       b2a   b2 (side chain)
        //       |   /
        //       | /
        // b1a  b1 (side chain)
        // |  /
        // |/
        // g1 (10)
        // |
        TreeTester::default()
            .with_chain_num(2)
            .with_block_to_chain(HashMap::from([
                (block1.hash(), 4.into()),
                (block2a_hash, 4.into()),
                (block2.hash(), 3.into()),
            ]))
            .with_fork_to_child(HashMap::from([
                (block1.parent_hash, HashSet::from([block1.hash()])),
                (block1.hash(), HashSet::from([block2.hash()])),
            ]))
            .with_pending_blocks((block1a.number + 1, HashSet::default()))
            .assert(&tree);

        // check notification.
        assert_matches!(canon_notif.try_recv(),
            Ok(CanonStateNotification::Reorg{ old, new})
            if *old.blocks() == BTreeMap::from([(block1.number,block1.clone()),(block2a.number,block2a.clone())])
                && *new.blocks() == BTreeMap::from([(block1a.number,block1a.clone())]));

        // check that b2 and b1 are not canonical
        assert!(!tree.is_block_hash_canonical(&block2.hash()).unwrap());
        assert!(!tree.is_block_hash_canonical(&block1.hash()).unwrap());

        // ensure that b1a is canonical
        assert!(tree.is_block_hash_canonical(&block1a.hash()).unwrap());

        // make b2 canonical
        tree.make_canonical(block2.hash()).unwrap();
        // Trie state:
        // b2   b2a (side chain)
        // |   /
        // | /
        // b1  b1a (side chain)
        // |  /
        // |/
        // g1 (10)
        // |
        TreeTester::default()
            .with_chain_num(2)
            .with_block_to_chain(HashMap::from([
                (block1a_hash, 5.into()),
                (block2a_hash, 4.into()),
            ]))
            .with_fork_to_child(HashMap::from([
                (block1.parent_hash, HashSet::from([block1a_hash])),
                (block1.hash(), HashSet::from([block2a_hash])),
            ]))
            .with_pending_blocks((block2.number + 1, HashSet::default()))
            .assert(&tree);

        // check notification.
        assert_matches!(canon_notif.try_recv(),
            Ok(CanonStateNotification::Reorg{ old, new})
            if *old.blocks() == BTreeMap::from([(block1a.number,block1a.clone())])
                && *new.blocks() == BTreeMap::from([(block1.number,block1.clone()),(block2.number,block2.clone())]));

        // check that b2 is now canonical
        assert!(tree.is_block_hash_canonical(&block2.hash()).unwrap());

        // finalize b1 that would make b1a removed from tree
        tree.finalize_block(11).unwrap();
        // Trie state:
        // b2   b2a (side chain)
        // |   /
        // | /
        // b1 (canon)
        // |
        // g1 (10)
        // |
        TreeTester::default()
            .with_chain_num(1)
            .with_block_to_chain(HashMap::from([(block2a_hash, 4.into())]))
            .with_fork_to_child(HashMap::from([(block1.hash(), HashSet::from([block2a_hash]))]))
            .with_pending_blocks((block2.number + 1, HashSet::from([])))
            .assert(&tree);

        // unwind canonical
        assert!(tree.unwind(block1.number).is_ok());
        // Trie state:
        //    b2   b2a (pending block)
        //   /    /
        //  /   /
        // /  /
        // b1 (canonical block)
        // |
        // |
        // g1 (canonical blocks)
        // |
        TreeTester::default()
            .with_chain_num(2)
            .with_block_to_chain(HashMap::from([
                (block2a_hash, 4.into()),
                (block2.hash(), 6.into()),
            ]))
            .with_fork_to_child(HashMap::from([(
                block1.hash(),
                HashSet::from([block2a_hash, block2.hash()]),
            )]))
            .with_pending_blocks((block2.number, HashSet::from([block2.hash(), block2a.hash()])))
            .assert(&tree);

        // commit b2a
        tree.make_canonical(block2.hash()).unwrap();

        // Trie state:
        // b2   b2a (side chain)
        // |   /
        // | /
        // b1 (finalized)
        // |
        // g1 (10)
        // |
        TreeTester::default()
            .with_chain_num(1)
            .with_block_to_chain(HashMap::from([(block2a_hash, 4.into())]))
            .with_fork_to_child(HashMap::from([(block1.hash(), HashSet::from([block2a_hash]))]))
            .with_pending_blocks((block2.number + 1, HashSet::default()))
            .assert(&tree);

        // check notification.
        assert_matches!(canon_notif.try_recv(),
            Ok(CanonStateNotification::Commit{ new })
            if *new.blocks() == BTreeMap::from([(block2.number,block2.clone())]));

        // insert unconnected block2b
        let mut block2b = block2a.clone();
        block2b.set_hash(B256::new([0x99; 32]));
        block2b.set_parent_hash(B256::new([0x88; 32]));

        assert_eq!(
            tree.insert_block(block2b.clone(), BlockValidationKind::Exhaustive).unwrap(),
            InsertPayloadOk::Inserted(BlockStatus::Disconnected {
                head: block2.header.num_hash(),
                missing_ancestor: block2b.parent_num_hash()
            })
        );

        TreeTester::default()
            .with_buffered_blocks(HashMap::from([(block2b.hash(), block2b.clone())]))
            .assert(&tree);

        // update canonical block to b2, this would make b2a be removed
        assert!(tree.connect_buffered_blocks_to_canonical_hashes_and_finalize(12).is_ok());

        assert_eq!(
            tree.is_block_known(block2.num_hash()).unwrap(),
            Some(BlockStatus::Valid(BlockAttachment::Canonical))
        );

        // Trie state:
        // b2 (finalized)
        // |
        // b1 (finalized)
        // |
        // g1 (10)
        // |
        TreeTester::default()
            .with_chain_num(0)
            .with_block_to_chain(HashMap::default())
            .with_fork_to_child(HashMap::default())
            .with_pending_blocks((block2.number + 1, HashSet::default()))
            .with_buffered_blocks(HashMap::default())
            .assert(&tree);
    }

    #[test]
    fn last_finalized_block_initialization() {
        let data = BlockchainTestData::default_from_number(11);
        let (block1, exec1) = data.blocks[0].clone();
        let (block2, exec2) = data.blocks[1].clone();
        let (block3, exec3) = data.blocks[2].clone();
        let genesis = data.genesis;

        // test pops execution results from vector, so order is from last to first.
        let externals =
            setup_externals(vec![exec3.clone(), exec2.clone(), exec1.clone(), exec3, exec2, exec1]);
        let cloned_externals_1 = TreeExternals {
            provider_factory: externals.provider_factory.clone(),
            executor_factory: externals.executor_factory.clone(),
            consensus: externals.consensus.clone(),
        };
        let cloned_externals_2 = TreeExternals {
            provider_factory: externals.provider_factory.clone(),
            executor_factory: externals.executor_factory.clone(),
            consensus: externals.consensus.clone(),
        };

        // last finalized block would be number 9.
        setup_genesis(&externals.provider_factory, genesis);

        // make tree
        let config = BlockchainTreeConfig::new(1, 2, 3, 2);
        let mut tree = BlockchainTree::new(externals, config).expect("failed to create tree");

        assert_eq!(
            tree.insert_block(block1.clone(), BlockValidationKind::Exhaustive).unwrap(),
            InsertPayloadOk::Inserted(BlockStatus::Valid(BlockAttachment::Canonical))
        );

        assert_eq!(
            tree.insert_block(block2.clone(), BlockValidationKind::Exhaustive).unwrap(),
            InsertPayloadOk::Inserted(BlockStatus::Valid(BlockAttachment::Canonical))
        );

        assert_eq!(
            tree.insert_block(block3, BlockValidationKind::Exhaustive).unwrap(),
            InsertPayloadOk::Inserted(BlockStatus::Valid(BlockAttachment::Canonical))
        );

        tree.make_canonical(block2.hash()).unwrap();

        // restart
        let mut tree =
            BlockchainTree::new(cloned_externals_1, config).expect("failed to create tree");
        assert_eq!(tree.block_indices().last_finalized_block(), 0);

        let mut block1a = block1;
        let block1a_hash = B256::new([0x33; 32]);
        block1a.set_hash(block1a_hash);

        assert_eq!(
            tree.insert_block(block1a.clone(), BlockValidationKind::Exhaustive).unwrap(),
            InsertPayloadOk::Inserted(BlockStatus::Valid(BlockAttachment::HistoricalFork))
        );

        tree.make_canonical(block1a.hash()).unwrap();
        tree.finalize_block(block1a.number).unwrap();

        // restart
        let tree = BlockchainTree::new(cloned_externals_2, config).expect("failed to create tree");

        assert_eq!(tree.block_indices().last_finalized_block(), block1a.number);
    }
}<|MERGE_RESOLUTION|>--- conflicted
+++ resolved
@@ -1672,11 +1672,7 @@
                         transactions: body.clone().into_iter().map(|tx| tx.into_signed()).collect(),
                         ommers: Vec::new(),
                         withdrawals: Some(Withdrawals::default()),
-<<<<<<< HEAD
                         sidecars: None,
-                        requests: None,
-=======
->>>>>>> 15c230ba
                     },
                 },
                 body.iter().map(|tx| tx.signer()).collect(),
