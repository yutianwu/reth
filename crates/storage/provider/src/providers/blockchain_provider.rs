use crate::{
    providers::StaticFileProvider, AccountReader, BlockHashReader, BlockIdReader, BlockNumReader,
    BlockReader, BlockReaderIdExt, BlockSource, CanonChainTracker, CanonStateNotifications,
<<<<<<< HEAD
    CanonStateSubscriptions, ChainSpecProvider, ChangeSetReader, DatabaseProviderFactory,
    DatabaseProviderRO, EvmEnvProvider, FinalizedBlockReader, HeaderProvider, ParliaSnapshotReader,
    ProviderError, ProviderFactory, PruneCheckpointReader, ReceiptProvider, ReceiptProviderIdExt,
=======
    CanonStateSubscriptions, ChainSpecProvider, ChainStateBlockReader, ChangeSetReader,
    DatabaseProviderFactory, DatabaseProviderRO, EvmEnvProvider, HeaderProvider, ProviderError,
    ProviderFactory, PruneCheckpointReader, ReceiptProvider, ReceiptProviderIdExt,
>>>>>>> 1ba631ba
    RequestsProvider, StageCheckpointReader, StateProviderBox, StateProviderFactory, StateReader,
    StaticFileProviderFactory, TransactionVariant, TransactionsProvider, WithdrawalsProvider,
};
use alloy_eips::{BlockHashOrNumber, BlockId, BlockNumHash, BlockNumberOrTag, HashOrNumber};
use alloy_primitives::{Address, BlockHash, BlockNumber, Sealable, TxHash, TxNumber, B256, U256};
use alloy_rpc_types_engine::ForkchoiceState;
use reth_chain_state::{
    BlockState, CanonicalInMemoryState, ForkChoiceNotifications, ForkChoiceSubscriptions,
    MemoryOverlayStateProvider,
};
use reth_chainspec::{ChainInfo, EthereumHardforks};
use reth_db::models::BlockNumberAddress;
use reth_db_api::models::{AccountBeforeTx, StoredBlockBodyIndices};
use reth_evm::ConfigureEvmEnv;
use reth_execution_types::{BundleStateInit, ExecutionOutcome, RevertsInit};
use reth_node_types::NodeTypesWithDB;
use reth_primitives::{
<<<<<<< HEAD
    parlia::Snapshot, Account, BlobSidecars, Block, BlockHashOrNumber, BlockId, BlockNumHash,
    BlockNumberOrTag, BlockWithSenders, EthereumHardforks, Header, Receipt, SealedBlock,
    SealedBlockWithSenders, SealedHeader, TransactionMeta, TransactionSigned,
    TransactionSignedNoHash, Withdrawal, Withdrawals,
};
use reth_prune_types::{PruneCheckpoint, PruneSegment};
use reth_stages_types::{StageCheckpoint, StageId};
use reth_storage_api::SidecarsProvider;
=======
    Account, Block, BlockWithSenders, Header, Receipt, SealedBlock, SealedBlockWithSenders,
    SealedHeader, StorageEntry, TransactionMeta, TransactionSigned, TransactionSignedNoHash,
    Withdrawal, Withdrawals,
};
use reth_prune_types::{PruneCheckpoint, PruneSegment};
use reth_stages_types::{StageCheckpoint, StageId};
use reth_storage_api::StorageChangeSetReader;
>>>>>>> 1ba631ba
use reth_storage_errors::provider::ProviderResult;
use revm::{
    db::states::PlainStorageRevert,
    primitives::{BlockEnv, CfgEnvWithHandlerCfg},
};
use std::{
    collections::{hash_map, HashMap},
    ops::{Add, Bound, RangeBounds, RangeInclusive, Sub},
    sync::Arc,
    time::Instant,
};
use tracing::trace;

use super::ProviderNodeTypes;

/// The main type for interacting with the blockchain.
///
/// This type serves as the main entry point for interacting with the blockchain and provides data
/// from database storage and from the blockchain tree (pending state etc.) It is a simple wrapper
/// type that holds an instance of the database and the blockchain tree.
#[derive(Debug)]
pub struct BlockchainProvider2<N: NodeTypesWithDB> {
    /// Provider type used to access the database.
    database: ProviderFactory<N>,
    /// Tracks the chain info wrt forkchoice updates and in memory canonical
    /// state.
    pub(super) canonical_in_memory_state: CanonicalInMemoryState,
}

impl<N: NodeTypesWithDB> Clone for BlockchainProvider2<N> {
    fn clone(&self) -> Self {
        Self {
            database: self.database.clone(),
            canonical_in_memory_state: self.canonical_in_memory_state.clone(),
        }
    }
}

impl<N: ProviderNodeTypes> BlockchainProvider2<N> {
    /// Create a new provider using only the database, fetching the latest header from
    /// the database to initialize the provider.
    pub fn new(database: ProviderFactory<N>) -> ProviderResult<Self> {
        let provider = database.provider()?;
        let best: ChainInfo = provider.chain_info()?;
        match provider.header_by_number(best.best_number)? {
            Some(header) => {
                drop(provider);
                Ok(Self::with_latest(database, SealedHeader::new(header, best.best_hash))?)
            }
            None => Err(ProviderError::HeaderNotFound(best.best_number.into())),
        }
    }

    /// Create new provider instance that wraps the database and the blockchain tree, using the
    /// provided latest header to initialize the chain info tracker.
    ///
    /// This returns a `ProviderResult` since it tries the retrieve the last finalized header from
    /// `database`.
    pub fn with_latest(database: ProviderFactory<N>, latest: SealedHeader) -> ProviderResult<Self> {
        let provider = database.provider()?;
        let finalized_header = provider
            .last_finalized_block_number()?
            .map(|num| provider.sealed_header(num))
            .transpose()?
            .flatten();
        let safe_header = provider
            .last_safe_block_number()?
            .or_else(|| {
                // for the purpose of this we can also use the finalized block if we don't have the
                // safe block
                provider.last_finalized_block_number().ok().flatten()
            })
            .map(|num| provider.sealed_header(num))
            .transpose()?
            .flatten();
        Ok(Self {
            database,
            canonical_in_memory_state: CanonicalInMemoryState::with_head(
                latest,
                finalized_header,
                safe_header,
            ),
        })
    }

    /// Gets a clone of `canonical_in_memory_state`.
    pub fn canonical_in_memory_state(&self) -> CanonicalInMemoryState {
        self.canonical_in_memory_state.clone()
    }

    // Helper function to convert range bounds
    fn convert_range_bounds<T>(
        &self,
        range: impl RangeBounds<T>,
        end_unbounded: impl FnOnce() -> T,
    ) -> (T, T)
    where
        T: Copy + Add<Output = T> + Sub<Output = T> + From<u8>,
    {
        let start = match range.start_bound() {
            Bound::Included(&n) => n,
            Bound::Excluded(&n) => n + T::from(1u8),
            Bound::Unbounded => T::from(0u8),
        };

        let end = match range.end_bound() {
            Bound::Included(&n) => n,
            Bound::Excluded(&n) => n - T::from(1u8),
            Bound::Unbounded => end_unbounded(),
        };

        (start, end)
    }

    /// Return the last N blocks of state, recreating the [`ExecutionOutcome`].
    ///
    /// If the range is empty, or there are no blocks for the given range, then this returns `None`.
    pub fn get_state(
        &self,
        range: RangeInclusive<BlockNumber>,
    ) -> ProviderResult<Option<ExecutionOutcome>> {
        if range.is_empty() {
            return Ok(None)
        }
        let start_block_number = *range.start();
        let end_block_number = *range.end();

        // We are not removing block meta as it is used to get block changesets.
        let mut block_bodies = Vec::new();
        for block_num in range.clone() {
            let block_body = self
                .block_body_indices(block_num)?
                .ok_or(ProviderError::BlockBodyIndicesNotFound(block_num))?;
            block_bodies.push((block_num, block_body))
        }

        // get transaction receipts
        let Some(from_transaction_num) = block_bodies.first().map(|body| body.1.first_tx_num())
        else {
            return Ok(None)
        };
        let Some(to_transaction_num) = block_bodies.last().map(|body| body.1.last_tx_num()) else {
            return Ok(None)
        };

        let mut account_changeset = Vec::new();
        for block_num in range.clone() {
            let changeset =
                self.account_block_changeset(block_num)?.into_iter().map(|elem| (block_num, elem));
            account_changeset.extend(changeset);
        }

        let mut storage_changeset = Vec::new();
        for block_num in range {
            let changeset = self.storage_changeset(block_num)?;
            storage_changeset.extend(changeset);
        }

        let (state, reverts) =
            self.populate_bundle_state(account_changeset, storage_changeset, end_block_number)?;

        let mut receipt_iter =
            self.receipts_by_tx_range(from_transaction_num..=to_transaction_num)?.into_iter();

        let mut receipts = Vec::with_capacity(block_bodies.len());
        // loop break if we are at the end of the blocks.
        for (_, block_body) in block_bodies {
            let mut block_receipts = Vec::with_capacity(block_body.tx_count as usize);
            for tx_num in block_body.tx_num_range() {
                let receipt =
                    receipt_iter.next().ok_or(ProviderError::ReceiptNotFound(tx_num.into()))?;
                block_receipts.push(Some(receipt));
            }
            receipts.push(block_receipts);
        }

        Ok(Some(ExecutionOutcome::new_init(
            state,
            reverts,
            // We skip new contracts since we never delete them from the database
            Vec::new(),
            receipts.into(),
            start_block_number,
            Vec::new(),
        )))
    }

    /// Populate a [`BundleStateInit`] and [`RevertsInit`] using cursors over the
    /// [`reth_db::PlainAccountState`] and [`reth_db::PlainStorageState`] tables, based on the given
    /// storage and account changesets.
    fn populate_bundle_state(
        &self,
        account_changeset: Vec<(u64, AccountBeforeTx)>,
        storage_changeset: Vec<(BlockNumberAddress, StorageEntry)>,
        block_range_end: BlockNumber,
    ) -> ProviderResult<(BundleStateInit, RevertsInit)> {
        let mut state: BundleStateInit = HashMap::new();
        let mut reverts: RevertsInit = HashMap::new();
        let state_provider = self.state_by_block_number_or_tag(block_range_end.into())?;

        // add account changeset changes
        for (block_number, account_before) in account_changeset.into_iter().rev() {
            let AccountBeforeTx { info: old_info, address } = account_before;
            match state.entry(address) {
                hash_map::Entry::Vacant(entry) => {
                    let new_info = state_provider.basic_account(address)?;
                    entry.insert((old_info, new_info, HashMap::new()));
                }
                hash_map::Entry::Occupied(mut entry) => {
                    // overwrite old account state.
                    entry.get_mut().0 = old_info;
                }
            }
            // insert old info into reverts.
            reverts.entry(block_number).or_default().entry(address).or_default().0 = Some(old_info);
        }

        // add storage changeset changes
        for (block_and_address, old_storage) in storage_changeset.into_iter().rev() {
            let BlockNumberAddress((block_number, address)) = block_and_address;
            // get account state or insert from plain state.
            let account_state = match state.entry(address) {
                hash_map::Entry::Vacant(entry) => {
                    let present_info = state_provider.basic_account(address)?;
                    entry.insert((present_info, present_info, HashMap::new()))
                }
                hash_map::Entry::Occupied(entry) => entry.into_mut(),
            };

            // match storage.
            match account_state.2.entry(old_storage.key) {
                hash_map::Entry::Vacant(entry) => {
                    let new_storage_value =
                        state_provider.storage(address, old_storage.key)?.unwrap_or_default();
                    entry.insert((old_storage.value, new_storage_value));
                }
                hash_map::Entry::Occupied(mut entry) => {
                    entry.get_mut().0 = old_storage.value;
                }
            };

            reverts
                .entry(block_number)
                .or_default()
                .entry(address)
                .or_default()
                .1
                .push(old_storage);
        }

        Ok((state, reverts))
    }

    /// Fetches a range of data from both in-memory state and persistent storage while a predicate
    /// is met.
    ///
    /// Creates a snapshot of the in-memory chain state and database provider to prevent
    /// inconsistencies. Splits the range into in-memory and storage sections, prioritizing
    /// recent in-memory blocks in case of overlaps.
    ///
    /// * `fetch_db_range` function (`F`) provides access to the database provider, allowing the
    ///   user to retrieve the required items from the database using [`RangeInclusive`].
    /// * `map_block_state_item` function (`G`) provides each block of the range in the in-memory
    ///   state, allowing for selection or filtering for the desired data.
    fn get_in_memory_or_storage_by_block_range_while<T, F, G, P>(
        &self,
        range: impl RangeBounds<BlockNumber>,
        fetch_db_range: F,
        map_block_state_item: G,
        mut predicate: P,
    ) -> ProviderResult<Vec<T>>
    where
        F: FnOnce(
            &DatabaseProviderRO<N::DB, N::ChainSpec>,
            RangeInclusive<BlockNumber>,
            &mut P,
        ) -> ProviderResult<Vec<T>>,
        G: Fn(Arc<BlockState>, &mut P) -> Option<T>,
        P: FnMut(&T) -> bool,
    {
        // Each one provides a snapshot at the time of instantiation, but its order matters.
        //
        // If we acquire first the database provider, it's possible that before the in-memory chain
        // snapshot is instantiated, it will flush blocks to disk. This would
        // mean that our database provider would not have access to the flushed blocks (since it's
        // working under an older view), while the in-memory state may have deleted them
        // entirely. Resulting in gaps on the range.
        let mut in_memory_chain =
            self.canonical_in_memory_state.canonical_chain().collect::<Vec<_>>();
        let db_provider = self.database_provider_ro()?;

        let (start, end) = self.convert_range_bounds(range, || {
            // the first block is the highest one.
            in_memory_chain
                .first()
                .map(|b| b.number())
                .unwrap_or_else(|| db_provider.last_block_number().unwrap_or_default())
        });

        if start > end {
            return Ok(vec![])
        }

        // Split range into storage_range and in-memory range. If the in-memory range is not
        // necessary drop it early.
        //
        // The last block of `in_memory_chain` is the lowest block number.
        let (in_memory, storage_range) = match in_memory_chain.last().as_ref().map(|b| b.number()) {
            Some(lowest_memory_block) if lowest_memory_block <= end => {
                let highest_memory_block =
                    in_memory_chain.first().as_ref().map(|b| b.number()).expect("qed");

                // Database will for a time overlap with in-memory-chain blocks. In
                // case of a re-org, it can mean that the database blocks are of a forked chain, and
                // so, we should prioritize the in-memory overlapped blocks.
                let in_memory_range =
                    lowest_memory_block.max(start)..=end.min(highest_memory_block);

                // If requested range is in the middle of the in-memory range, remove the necessary
                // lowest blocks
                in_memory_chain.truncate(
                    in_memory_chain
                        .len()
                        .saturating_sub(start.saturating_sub(lowest_memory_block) as usize),
                );

                let storage_range =
                    (lowest_memory_block > start).then(|| start..=lowest_memory_block - 1);

                (Some((in_memory_chain, in_memory_range)), storage_range)
            }
            _ => {
                // Drop the in-memory chain so we don't hold blocks in memory.
                drop(in_memory_chain);

                (None, Some(start..=end))
            }
        };

        let mut items = Vec::with_capacity((end - start + 1) as usize);

        if let Some(storage_range) = storage_range {
            let mut db_items = fetch_db_range(&db_provider, storage_range.clone(), &mut predicate)?;
            items.append(&mut db_items);

            // The predicate was not met, if the number of items differs from the expected. So, we
            // return what we have.
            if items.len() as u64 != storage_range.end() - storage_range.start() + 1 {
                return Ok(items)
            }
        }

        if let Some((in_memory_chain, in_memory_range)) = in_memory {
            for (num, block) in in_memory_range.zip(in_memory_chain.into_iter().rev()) {
                debug_assert!(num == block.number());
                if let Some(item) = map_block_state_item(block, &mut predicate) {
                    items.push(item);
                } else {
                    break
                }
            }
        }

        Ok(items)
    }

    /// This uses a given [`BlockState`] to initialize a state provider for that block.
    fn block_state_provider(
        &self,
        state: &BlockState,
    ) -> ProviderResult<MemoryOverlayStateProvider> {
        let anchor_hash = state.anchor().hash;
        let latest_historical = self.database.history_by_block_hash(anchor_hash)?;
        Ok(self.canonical_in_memory_state.state_provider_from_state(state, latest_historical))
    }

    /// Fetches data from either in-memory state or persistent storage for a range of transactions.
    ///
    /// * `fetch_from_db`: has a [`DatabaseProviderRO`] and the storage specific range.
    /// * `fetch_from_block_state`: has a [`RangeInclusive`] of elements that should be fetched from
    ///   [`BlockState`]. [`RangeInclusive`] is necessary to handle partial look-ups of a block.
    fn get_in_memory_or_storage_by_tx_range<S, M, R>(
        &self,
        range: impl RangeBounds<BlockNumber>,
        fetch_from_db: S,
        fetch_from_block_state: M,
    ) -> ProviderResult<Vec<R>>
    where
        S: FnOnce(
            DatabaseProviderRO<N::DB, N::ChainSpec>,
            RangeInclusive<TxNumber>,
        ) -> ProviderResult<Vec<R>>,
        M: Fn(RangeInclusive<usize>, Arc<BlockState>) -> ProviderResult<Vec<R>>,
    {
        let in_mem_chain = self.canonical_in_memory_state.canonical_chain().collect::<Vec<_>>();
        let provider = self.database.provider()?;

        // Get the last block number stored in the storage which does NOT overlap with in-memory
        // chain.
        let last_database_block_number = in_mem_chain
            .last()
            .map(|b| Ok(b.anchor().number))
            .unwrap_or_else(|| provider.last_block_number())?;

        // Get the next tx number for the last block stored in the storage, which marks the start of
        // the in-memory state.
        let last_block_body_index = provider
            .block_body_indices(last_database_block_number)?
            .ok_or(ProviderError::BlockBodyIndicesNotFound(last_database_block_number))?;
        let mut in_memory_tx_num = last_block_body_index.next_tx_num();

        let (start, end) = self.convert_range_bounds(range, || {
            in_mem_chain
                .iter()
                .map(|b| b.block_ref().block().body.transactions.len() as u64)
                .sum::<u64>() +
                last_block_body_index.last_tx_num()
        });

        if start > end {
            return Ok(vec![])
        }

        let mut tx_range = start..=end;

        // If the range is entirely before the first in-memory transaction number, fetch from
        // storage
        if *tx_range.end() < in_memory_tx_num {
            return fetch_from_db(provider, tx_range);
        }

        let mut items = Vec::with_capacity((tx_range.end() - tx_range.start() + 1) as usize);

        // If the range spans storage and memory, get elements from storage first.
        if *tx_range.start() < in_memory_tx_num {
            // Determine the range that needs to be fetched from storage.
            let db_range = *tx_range.start()..=in_memory_tx_num.saturating_sub(1);

            // Set the remaining transaction range for in-memory
            tx_range = in_memory_tx_num..=*tx_range.end();

            items.extend(fetch_from_db(provider, db_range)?);
        }

        // Iterate from the lowest block to the highest in-memory chain
        for block_state in in_mem_chain.into_iter().rev() {
            let block_tx_count = block_state.block_ref().block().body.transactions.len();
            let remaining = (tx_range.end() - tx_range.start() + 1) as usize;

            // If the transaction range start is equal or higher than the next block first
            // transaction, advance
            if *tx_range.start() >= in_memory_tx_num + block_tx_count as u64 {
                in_memory_tx_num += block_tx_count as u64;
                continue
            }

            // This should only be more than 0 once, in case of a partial range inside a block.
            let skip = (tx_range.start() - in_memory_tx_num) as usize;

            items.extend(fetch_from_block_state(
                skip..=skip + (remaining.min(block_tx_count - skip) - 1),
                block_state,
            )?);

            in_memory_tx_num += block_tx_count as u64;

            // Break if the range has been fully processed
            if in_memory_tx_num > *tx_range.end() {
                break
            }

            // Set updated range
            tx_range = in_memory_tx_num..=*tx_range.end();
        }

        Ok(items)
    }

    /// Fetches data from either in-memory state or persistent storage by transaction
    /// [`HashOrNumber`].
    fn get_in_memory_or_storage_by_tx<S, M, R>(
        &self,
        id: HashOrNumber,
        fetch_from_db: S,
        fetch_from_block_state: M,
    ) -> ProviderResult<Option<R>>
    where
        S: FnOnce(DatabaseProviderRO<N::DB, N::ChainSpec>) -> ProviderResult<Option<R>>,
        M: Fn(usize, TxNumber, Arc<BlockState>) -> ProviderResult<Option<R>>,
    {
        // Order of instantiation matters. More information on:
        // `get_in_memory_or_storage_by_block_range_while`.
        let in_mem_chain = self.canonical_in_memory_state.canonical_chain().collect::<Vec<_>>();
        let provider = self.database.provider()?;

        // Get the last block number stored in the database which does NOT overlap with in-memory
        // chain.
        let last_database_block_number = in_mem_chain
            .last()
            .map(|b| Ok(b.anchor().number))
            .unwrap_or_else(|| provider.last_block_number())?;

        // Get the next tx number for the last block stored in the database and consider it the
        // first tx number of the in-memory state
        let last_block_body_index = provider
            .block_body_indices(last_database_block_number)?
            .ok_or(ProviderError::BlockBodyIndicesNotFound(last_database_block_number))?;
        let mut in_memory_tx_num = last_block_body_index.next_tx_num();

        // If the transaction number is less than the first in-memory transaction number, make a
        // database lookup
        if let HashOrNumber::Number(id) = id {
            if id < in_memory_tx_num {
                return fetch_from_db(provider)
            }
        }

        // Iterate from the lowest block to the highest
        for block_state in in_mem_chain.into_iter().rev() {
            let executed_block = block_state.block_ref();
            let block = executed_block.block();

            for tx_index in 0..block.body.transactions.len() {
                match id {
                    HashOrNumber::Hash(tx_hash) => {
                        if tx_hash == block.body.transactions[tx_index].hash() {
                            return fetch_from_block_state(tx_index, in_memory_tx_num, block_state)
                        }
                    }
                    HashOrNumber::Number(id) => {
                        if id == in_memory_tx_num {
                            return fetch_from_block_state(tx_index, in_memory_tx_num, block_state)
                        }
                    }
                }

                in_memory_tx_num += 1;
            }
        }

        // Not found in-memory, so check database.
        if let HashOrNumber::Hash(_) = id {
            return fetch_from_db(provider)
        }

        Ok(None)
    }

    /// Fetches data from either in-memory state or persistent storage by [`BlockHashOrNumber`].
    fn get_in_memory_or_storage_by_block<S, M, R>(
        &self,
        id: BlockHashOrNumber,
        fetch_from_db: S,
        fetch_from_block_state: M,
    ) -> ProviderResult<R>
    where
        S: FnOnce(DatabaseProviderRO<N::DB, N::ChainSpec>) -> ProviderResult<R>,
        M: Fn(Arc<BlockState>) -> ProviderResult<R>,
    {
        let block_state = match id {
            BlockHashOrNumber::Hash(block_hash) => {
                self.canonical_in_memory_state.state_by_hash(block_hash)
            }
            BlockHashOrNumber::Number(block_number) => {
                self.canonical_in_memory_state.state_by_number(block_number)
            }
        };

        if let Some(block_state) = block_state {
            return fetch_from_block_state(block_state)
        }
        fetch_from_db(self.database_provider_ro()?)
    }
}

impl<N: ProviderNodeTypes> BlockchainProvider2<N> {
    /// Ensures that the given block number is canonical (synced)
    ///
    /// This is a helper for guarding the `HistoricalStateProvider` against block numbers that are
    /// out of range and would lead to invalid results, mainly during initial sync.
    ///
    /// Verifying the `block_number` would be expensive since we need to lookup sync table
    /// Instead, we ensure that the `block_number` is within the range of the
    /// [`Self::best_block_number`] which is updated when a block is synced.
    #[inline]
    fn ensure_canonical_block(&self, block_number: BlockNumber) -> ProviderResult<()> {
        let latest = self.best_block_number()?;
        if block_number > latest {
            Err(ProviderError::HeaderNotFound(block_number.into()))
        } else {
            Ok(())
        }
    }
}

impl<N: ProviderNodeTypes> DatabaseProviderFactory for BlockchainProvider2<N> {
    type DB = N::DB;
    type Provider = <ProviderFactory<N> as DatabaseProviderFactory>::Provider;
    type ProviderRW = <ProviderFactory<N> as DatabaseProviderFactory>::ProviderRW;

    fn database_provider_ro(&self) -> ProviderResult<Self::Provider> {
        self.database.database_provider_ro()
    }

    fn database_provider_rw(&self) -> ProviderResult<Self::ProviderRW> {
        self.database.database_provider_rw()
    }
}

impl<N: ProviderNodeTypes> StaticFileProviderFactory for BlockchainProvider2<N> {
    fn static_file_provider(&self) -> StaticFileProvider {
        self.database.static_file_provider()
    }
}

impl<N: ProviderNodeTypes> HeaderProvider for BlockchainProvider2<N> {
    fn header(&self, block_hash: &BlockHash) -> ProviderResult<Option<Header>> {
        self.get_in_memory_or_storage_by_block(
            (*block_hash).into(),
            |db_provider| db_provider.header(block_hash),
            |block_state| Ok(Some(block_state.block_ref().block().header.header().clone())),
        )
    }

    fn header_by_number(&self, num: BlockNumber) -> ProviderResult<Option<Header>> {
        self.get_in_memory_or_storage_by_block(
            num.into(),
            |db_provider| db_provider.header_by_number(num),
            |block_state| Ok(Some(block_state.block_ref().block().header.header().clone())),
        )
    }

    fn header_td(&self, hash: &BlockHash) -> ProviderResult<Option<U256>> {
        if let Some(num) = self.block_number(*hash)? {
            self.header_td_by_number(num)
        } else {
            Ok(None)
        }
    }

    fn header_td_by_number(&self, number: BlockNumber) -> ProviderResult<Option<U256>> {
        let number = if self.canonical_in_memory_state.hash_by_number(number).is_some() {
            // If the block exists in memory, we should return a TD for it.
            //
            // The canonical in memory state should only store post-merge blocks. Post-merge blocks
            // have zero difficulty. This means we can use the total difficulty for the last
            // finalized block number if present (so that we are not affected by reorgs), if not the
            // last number in the database will be used.
            if let Some(last_finalized_num_hash) =
                self.canonical_in_memory_state.get_finalized_num_hash()
            {
                last_finalized_num_hash.number
            } else {
                self.database.last_block_number()?
            }
        } else {
            // Otherwise, return what we have on disk for the input block
            number
        };
        self.database.header_td_by_number(number)
    }

    fn headers_range(&self, range: impl RangeBounds<BlockNumber>) -> ProviderResult<Vec<Header>> {
        self.get_in_memory_or_storage_by_block_range_while(
            range,
            |db_provider, range, _| db_provider.headers_range(range),
            |block_state, _| Some(block_state.block_ref().block().header.header().clone()),
            |_| true,
        )
    }

    fn sealed_header(&self, number: BlockNumber) -> ProviderResult<Option<SealedHeader>> {
        self.get_in_memory_or_storage_by_block(
            number.into(),
            |db_provider| db_provider.sealed_header(number),
            |block_state| Ok(Some(block_state.block_ref().block().header.clone())),
        )
    }

    fn sealed_headers_range(
        &self,
        range: impl RangeBounds<BlockNumber>,
    ) -> ProviderResult<Vec<SealedHeader>> {
        self.get_in_memory_or_storage_by_block_range_while(
            range,
            |db_provider, range, _| db_provider.sealed_headers_range(range),
            |block_state, _| Some(block_state.block_ref().block().header.clone()),
            |_| true,
        )
    }

    fn sealed_headers_while(
        &self,
        range: impl RangeBounds<BlockNumber>,
        predicate: impl FnMut(&SealedHeader) -> bool,
    ) -> ProviderResult<Vec<SealedHeader>> {
        self.get_in_memory_or_storage_by_block_range_while(
            range,
            |db_provider, range, predicate| db_provider.sealed_headers_while(range, predicate),
            |block_state, predicate| {
                let header = &block_state.block_ref().block().header;
                predicate(header).then(|| header.clone())
            },
            predicate,
        )
    }
}

impl<N: ProviderNodeTypes> BlockHashReader for BlockchainProvider2<N> {
    fn block_hash(&self, number: u64) -> ProviderResult<Option<B256>> {
        self.get_in_memory_or_storage_by_block(
            number.into(),
            |db_provider| db_provider.block_hash(number),
            |block_state| Ok(Some(block_state.hash())),
        )
    }

    fn canonical_hashes_range(
        &self,
        start: BlockNumber,
        end: BlockNumber,
    ) -> ProviderResult<Vec<B256>> {
        self.get_in_memory_or_storage_by_block_range_while(
            start..end,
            |db_provider, inclusive_range, _| {
                db_provider
                    .canonical_hashes_range(*inclusive_range.start(), *inclusive_range.end() + 1)
            },
            |block_state, _| Some(block_state.hash()),
            |_| true,
        )
    }
}

impl<N: ProviderNodeTypes> BlockNumReader for BlockchainProvider2<N> {
    fn chain_info(&self) -> ProviderResult<ChainInfo> {
        Ok(self.canonical_in_memory_state.chain_info())
    }

    fn best_block_number(&self) -> ProviderResult<BlockNumber> {
        Ok(self.canonical_in_memory_state.get_canonical_block_number())
    }

    fn last_block_number(&self) -> ProviderResult<BlockNumber> {
        self.database.last_block_number()
    }

    fn block_number(&self, hash: B256) -> ProviderResult<Option<BlockNumber>> {
        self.get_in_memory_or_storage_by_block(
            hash.into(),
            |db_provider| db_provider.block_number(hash),
            |block_state| Ok(Some(block_state.number())),
        )
    }
}

impl<N: ProviderNodeTypes> BlockIdReader for BlockchainProvider2<N> {
    fn pending_block_num_hash(&self) -> ProviderResult<Option<BlockNumHash>> {
        Ok(self.canonical_in_memory_state.pending_block_num_hash())
    }

    fn safe_block_num_hash(&self) -> ProviderResult<Option<BlockNumHash>> {
        Ok(self.canonical_in_memory_state.get_safe_num_hash())
    }

    fn finalized_block_num_hash(&self) -> ProviderResult<Option<BlockNumHash>> {
        Ok(self.canonical_in_memory_state.get_finalized_num_hash())
    }
}

impl<N: ProviderNodeTypes> BlockReader for BlockchainProvider2<N> {
    fn find_block_by_hash(&self, hash: B256, source: BlockSource) -> ProviderResult<Option<Block>> {
        match source {
            BlockSource::Any | BlockSource::Canonical => {
                // Note: it's fine to return the unsealed block because the caller already has
                // the hash
                self.get_in_memory_or_storage_by_block(
                    hash.into(),
                    |db_provider| db_provider.find_block_by_hash(hash, source),
                    |block_state| Ok(Some(block_state.block_ref().block().clone().unseal())),
                )
            }
            BlockSource::Pending => {
                Ok(self.canonical_in_memory_state.pending_block().map(|block| block.unseal()))
            }
        }
    }

    fn block(&self, id: BlockHashOrNumber) -> ProviderResult<Option<Block>> {
        self.get_in_memory_or_storage_by_block(
            id,
            |db_provider| db_provider.block(id),
            |block_state| Ok(Some(block_state.block_ref().block().clone().unseal())),
        )
    }

    fn pending_block(&self) -> ProviderResult<Option<SealedBlock>> {
        Ok(self.canonical_in_memory_state.pending_block())
    }

    fn pending_block_with_senders(&self) -> ProviderResult<Option<SealedBlockWithSenders>> {
        Ok(self.canonical_in_memory_state.pending_block_with_senders())
    }

    fn pending_block_and_receipts(&self) -> ProviderResult<Option<(SealedBlock, Vec<Receipt>)>> {
        Ok(self.canonical_in_memory_state.pending_block_and_receipts())
    }

    fn ommers(&self, id: BlockHashOrNumber) -> ProviderResult<Option<Vec<Header>>> {
        self.get_in_memory_or_storage_by_block(
            id,
            |db_provider| db_provider.ommers(id),
            |block_state| {
                if self
                    .database
                    .chain_spec()
                    .final_paris_total_difficulty(block_state.number())
                    .is_some()
                {
                    return Ok(Some(Vec::new()))
                }

                Ok(Some(block_state.block_ref().block().body.ommers.clone()))
            },
        )
    }

    fn block_body_indices(
        &self,
        number: BlockNumber,
    ) -> ProviderResult<Option<StoredBlockBodyIndices>> {
        self.get_in_memory_or_storage_by_block(
            number.into(),
            |db_provider| db_provider.block_body_indices(number),
            |block_state| {
                // Find the last block indices on database
                let last_storage_block_number = block_state.anchor().number;
                let mut stored_indices = self
                    .database
                    .block_body_indices(last_storage_block_number)?
                    .ok_or(ProviderError::BlockBodyIndicesNotFound(last_storage_block_number))?;

                // Prepare our block indices
                stored_indices.first_tx_num = stored_indices.next_tx_num();
                stored_indices.tx_count = 0;

                // Iterate from the lowest block in memory until our target block
                for state in block_state.chain().into_iter().rev() {
                    let block_tx_count = state.block_ref().block.body.transactions.len() as u64;
                    if state.block_ref().block().number == number {
                        stored_indices.tx_count = block_tx_count;
                    } else {
                        stored_indices.first_tx_num += block_tx_count;
                    }
                }

                Ok(Some(stored_indices))
            },
        )
    }

    /// Returns the block with senders with matching number or hash from database.
    ///
    /// **NOTE: If [`TransactionVariant::NoHash`] is provided then the transactions have invalid
    /// hashes, since they would need to be calculated on the spot, and we want fast querying.**
    ///
    /// Returns `None` if block is not found.
    fn block_with_senders(
        &self,
        id: BlockHashOrNumber,
        transaction_kind: TransactionVariant,
    ) -> ProviderResult<Option<BlockWithSenders>> {
        self.get_in_memory_or_storage_by_block(
            id,
            |db_provider| db_provider.block_with_senders(id, transaction_kind),
            |block_state| Ok(Some(block_state.block_with_senders())),
        )
    }

    fn sealed_block_with_senders(
        &self,
        id: BlockHashOrNumber,
        transaction_kind: TransactionVariant,
    ) -> ProviderResult<Option<SealedBlockWithSenders>> {
        self.get_in_memory_or_storage_by_block(
            id,
            |db_provider| db_provider.sealed_block_with_senders(id, transaction_kind),
            |block_state| Ok(Some(block_state.sealed_block_with_senders())),
        )
    }

    fn block_range(&self, range: RangeInclusive<BlockNumber>) -> ProviderResult<Vec<Block>> {
        self.get_in_memory_or_storage_by_block_range_while(
            range,
            |db_provider, range, _| db_provider.block_range(range),
            |block_state, _| Some(block_state.block_ref().block().clone().unseal()),
            |_| true,
        )
    }

    fn block_with_senders_range(
        &self,
        range: RangeInclusive<BlockNumber>,
    ) -> ProviderResult<Vec<BlockWithSenders>> {
        self.get_in_memory_or_storage_by_block_range_while(
            range,
            |db_provider, range, _| db_provider.block_with_senders_range(range),
            |block_state, _| Some(block_state.block_with_senders()),
            |_| true,
        )
    }

    fn sealed_block_with_senders_range(
        &self,
        range: RangeInclusive<BlockNumber>,
    ) -> ProviderResult<Vec<SealedBlockWithSenders>> {
        self.get_in_memory_or_storage_by_block_range_while(
            range,
            |db_provider, range, _| db_provider.sealed_block_with_senders_range(range),
            |block_state, _| Some(block_state.sealed_block_with_senders()),
            |_| true,
        )
    }
}

impl<N: ProviderNodeTypes> TransactionsProvider for BlockchainProvider2<N> {
    fn transaction_id(&self, tx_hash: TxHash) -> ProviderResult<Option<TxNumber>> {
        self.get_in_memory_or_storage_by_tx(
            tx_hash.into(),
            |db_provider| db_provider.transaction_id(tx_hash),
            |_, tx_number, _| Ok(Some(tx_number)),
        )
    }

    fn transaction_by_id(&self, id: TxNumber) -> ProviderResult<Option<TransactionSigned>> {
        self.get_in_memory_or_storage_by_tx(
            id.into(),
            |provider| provider.transaction_by_id(id),
            |tx_index, _, block_state| {
                Ok(block_state.block_ref().block().body.transactions.get(tx_index).cloned())
            },
        )
    }

    fn transaction_by_id_no_hash(
        &self,
        id: TxNumber,
    ) -> ProviderResult<Option<TransactionSignedNoHash>> {
        self.get_in_memory_or_storage_by_tx(
            id.into(),
            |provider| provider.transaction_by_id_no_hash(id),
            |tx_index, _, block_state| {
                Ok(block_state
                    .block_ref()
                    .block()
                    .body
                    .transactions
                    .get(tx_index)
                    .cloned()
                    .map(Into::into))
            },
        )
    }

    fn transaction_by_hash(&self, hash: TxHash) -> ProviderResult<Option<TransactionSigned>> {
        if let Some(tx) = self.canonical_in_memory_state.transaction_by_hash(hash) {
            return Ok(Some(tx))
        }

        self.database.transaction_by_hash(hash)
    }

    fn transaction_by_hash_with_meta(
        &self,
        tx_hash: TxHash,
    ) -> ProviderResult<Option<(TransactionSigned, TransactionMeta)>> {
        if let Some((tx, meta)) =
            self.canonical_in_memory_state.transaction_by_hash_with_meta(tx_hash)
        {
            return Ok(Some((tx, meta)))
        }

        self.database.transaction_by_hash_with_meta(tx_hash)
    }

    fn transaction_block(&self, id: TxNumber) -> ProviderResult<Option<BlockNumber>> {
        self.get_in_memory_or_storage_by_tx(
            id.into(),
            |provider| provider.transaction_block(id),
            |_, _, block_state| Ok(Some(block_state.block_ref().block().number)),
        )
    }

    fn transactions_by_block(
        &self,
        id: BlockHashOrNumber,
    ) -> ProviderResult<Option<Vec<TransactionSigned>>> {
        self.get_in_memory_or_storage_by_block(
            id,
            |provider| provider.transactions_by_block(id),
            |block_state| Ok(Some(block_state.block_ref().block().body.transactions.clone())),
        )
    }

    fn transactions_by_block_range(
        &self,
        range: impl RangeBounds<BlockNumber>,
    ) -> ProviderResult<Vec<Vec<TransactionSigned>>> {
        self.get_in_memory_or_storage_by_block_range_while(
            range,
            |db_provider, range, _| db_provider.transactions_by_block_range(range),
            |block_state, _| Some(block_state.block_ref().block().body.transactions.clone()),
            |_| true,
        )
    }

    fn transactions_by_tx_range(
        &self,
        range: impl RangeBounds<TxNumber>,
    ) -> ProviderResult<Vec<TransactionSignedNoHash>> {
        self.get_in_memory_or_storage_by_tx_range(
            range,
            |db_provider, db_range| db_provider.transactions_by_tx_range(db_range),
            |index_range, block_state| {
                Ok(block_state.block_ref().block().body.transactions[index_range]
                    .iter()
                    .cloned()
                    .map(Into::into)
                    .collect())
            },
        )
    }

    fn senders_by_tx_range(
        &self,
        range: impl RangeBounds<TxNumber>,
    ) -> ProviderResult<Vec<Address>> {
        self.get_in_memory_or_storage_by_tx_range(
            range,
            |db_provider, db_range| db_provider.senders_by_tx_range(db_range),
            |index_range, block_state| Ok(block_state.block_ref().senders[index_range].to_vec()),
        )
    }

    fn transaction_sender(&self, id: TxNumber) -> ProviderResult<Option<Address>> {
        self.get_in_memory_or_storage_by_tx(
            id.into(),
            |provider| provider.transaction_sender(id),
            |tx_index, _, block_state| Ok(block_state.block_ref().senders.get(tx_index).copied()),
        )
    }
}

impl<N: ProviderNodeTypes> ReceiptProvider for BlockchainProvider2<N> {
    fn receipt(&self, id: TxNumber) -> ProviderResult<Option<Receipt>> {
        self.get_in_memory_or_storage_by_tx(
            id.into(),
            |provider| provider.receipt(id),
            |tx_index, _, block_state| {
                Ok(block_state.executed_block_receipts().get(tx_index).cloned())
            },
        )
    }

    fn receipt_by_hash(&self, hash: TxHash) -> ProviderResult<Option<Receipt>> {
        for block_state in self.canonical_in_memory_state.canonical_chain() {
            let executed_block = block_state.block_ref();
            let block = executed_block.block();
            let receipts = block_state.executed_block_receipts();

            // assuming 1:1 correspondence between transactions and receipts
            debug_assert_eq!(
                block.body.transactions.len(),
                receipts.len(),
                "Mismatch between transaction and receipt count"
            );

            if let Some(tx_index) = block.body.transactions.iter().position(|tx| tx.hash() == hash)
            {
                // safe to use tx_index for receipts due to 1:1 correspondence
                return Ok(receipts.get(tx_index).cloned());
            }
        }

        self.database.receipt_by_hash(hash)
    }

    fn receipts_by_block(&self, block: BlockHashOrNumber) -> ProviderResult<Option<Vec<Receipt>>> {
        self.get_in_memory_or_storage_by_block(
            block,
            |db_provider| db_provider.receipts_by_block(block),
            |block_state| Ok(Some(block_state.executed_block_receipts())),
        )
    }

    fn receipts_by_tx_range(
        &self,
        range: impl RangeBounds<TxNumber>,
    ) -> ProviderResult<Vec<Receipt>> {
        self.get_in_memory_or_storage_by_tx_range(
            range,
            |db_provider, db_range| db_provider.receipts_by_tx_range(db_range),
            |index_range, block_state| {
                Ok(block_state.executed_block_receipts().drain(index_range).collect())
            },
        )
    }
}

impl<N: ProviderNodeTypes> ReceiptProviderIdExt for BlockchainProvider2<N> {
    fn receipts_by_block_id(&self, block: BlockId) -> ProviderResult<Option<Vec<Receipt>>> {
        match block {
            BlockId::Hash(rpc_block_hash) => {
                let mut receipts = self.receipts_by_block(rpc_block_hash.block_hash.into())?;
                if receipts.is_none() && !rpc_block_hash.require_canonical.unwrap_or(false) {
                    let block_state = self
                        .canonical_in_memory_state
                        .state_by_hash(rpc_block_hash.block_hash)
                        .ok_or(ProviderError::StateForHashNotFound(rpc_block_hash.block_hash))?;
                    receipts = Some(block_state.executed_block_receipts());
                }
                Ok(receipts)
            }
            BlockId::Number(num_tag) => match num_tag {
                BlockNumberOrTag::Pending => Ok(self
                    .canonical_in_memory_state
                    .pending_state()
                    .map(|block_state| block_state.executed_block_receipts())),
                _ => {
                    if let Some(num) = self.convert_block_number(num_tag)? {
                        self.receipts_by_block(num.into())
                    } else {
                        Ok(None)
                    }
                }
            },
        }
    }
}

impl<N: ProviderNodeTypes> WithdrawalsProvider for BlockchainProvider2<N> {
    fn withdrawals_by_block(
        &self,
        id: BlockHashOrNumber,
        timestamp: u64,
    ) -> ProviderResult<Option<Withdrawals>> {
        if !self.database.chain_spec().is_shanghai_active_at_timestamp(timestamp) {
            return Ok(None)
        }

        self.get_in_memory_or_storage_by_block(
            id,
            |db_provider| db_provider.withdrawals_by_block(id, timestamp),
            |block_state| Ok(block_state.block_ref().block().body.withdrawals.clone()),
        )
    }

    fn latest_withdrawal(&self) -> ProviderResult<Option<Withdrawal>> {
        let best_block_num = self.best_block_number()?;

        self.get_in_memory_or_storage_by_block(
            best_block_num.into(),
            |db_provider| db_provider.latest_withdrawal(),
            |block_state| {
                Ok(block_state
                    .block_ref()
                    .block()
                    .body
                    .withdrawals
                    .clone()
                    .and_then(|mut w| w.pop()))
            },
        )
    }
}

impl<N: ProviderNodeTypes> SidecarsProvider for BlockchainProvider2<N> {
    fn sidecars(&self, block_hash: &BlockHash) -> ProviderResult<Option<BlobSidecars>> {
        self.database.sidecars(block_hash)
    }

    fn sidecars_by_number(&self, num: BlockNumber) -> ProviderResult<Option<BlobSidecars>> {
        self.database.sidecars_by_number(num)
    }
}

impl<N: ProviderNodeTypes> RequestsProvider for BlockchainProvider2<N> {
    fn requests_by_block(
        &self,
        id: BlockHashOrNumber,
        timestamp: u64,
    ) -> ProviderResult<Option<reth_primitives::Requests>> {
        if !self.database.chain_spec().is_prague_active_at_timestamp(timestamp) {
            return Ok(None)
        }

        self.get_in_memory_or_storage_by_block(
            id,
            |db_provider| db_provider.requests_by_block(id, timestamp),
            |block_state| Ok(block_state.block_ref().block().body.requests.clone()),
        )
    }
}

impl<N: ProviderNodeTypes> StageCheckpointReader for BlockchainProvider2<N> {
    fn get_stage_checkpoint(&self, id: StageId) -> ProviderResult<Option<StageCheckpoint>> {
        self.database.provider()?.get_stage_checkpoint(id)
    }

    fn get_stage_checkpoint_progress(&self, id: StageId) -> ProviderResult<Option<Vec<u8>>> {
        self.database.provider()?.get_stage_checkpoint_progress(id)
    }

    fn get_all_checkpoints(&self) -> ProviderResult<Vec<(String, StageCheckpoint)>> {
        self.database.provider()?.get_all_checkpoints()
    }
}

impl<N: ProviderNodeTypes> EvmEnvProvider for BlockchainProvider2<N> {
    fn fill_env_at<EvmConfig>(
        &self,
        cfg: &mut CfgEnvWithHandlerCfg,
        block_env: &mut BlockEnv,
        at: BlockHashOrNumber,
        evm_config: EvmConfig,
    ) -> ProviderResult<()>
    where
        EvmConfig: ConfigureEvmEnv<Header = Header>,
    {
        let hash = self.convert_number(at)?.ok_or(ProviderError::HeaderNotFound(at))?;
        let header = self.header(&hash)?.ok_or(ProviderError::HeaderNotFound(at))?;
        self.fill_env_with_header(cfg, block_env, &header, evm_config)
    }

    fn fill_env_with_header<EvmConfig>(
        &self,
        cfg: &mut CfgEnvWithHandlerCfg,
        block_env: &mut BlockEnv,
        header: &Header,
        evm_config: EvmConfig,
    ) -> ProviderResult<()>
    where
        EvmConfig: ConfigureEvmEnv<Header = Header>,
    {
        let total_difficulty = self
            .header_td_by_number(header.number)?
            .ok_or_else(|| ProviderError::HeaderNotFound(header.number.into()))?;
        evm_config.fill_cfg_and_block_env(cfg, block_env, header, total_difficulty);
        Ok(())
    }

    fn fill_cfg_env_at<EvmConfig>(
        &self,
        cfg: &mut CfgEnvWithHandlerCfg,
        at: BlockHashOrNumber,
        evm_config: EvmConfig,
    ) -> ProviderResult<()>
    where
        EvmConfig: ConfigureEvmEnv<Header = Header>,
    {
        let hash = self.convert_number(at)?.ok_or(ProviderError::HeaderNotFound(at))?;
        let header = self.header(&hash)?.ok_or(ProviderError::HeaderNotFound(at))?;
        self.fill_cfg_env_with_header(cfg, &header, evm_config)
    }

    fn fill_cfg_env_with_header<EvmConfig>(
        &self,
        cfg: &mut CfgEnvWithHandlerCfg,
        header: &Header,
        evm_config: EvmConfig,
    ) -> ProviderResult<()>
    where
        EvmConfig: ConfigureEvmEnv<Header = Header>,
    {
        let total_difficulty = self
            .header_td_by_number(header.number)?
            .ok_or_else(|| ProviderError::HeaderNotFound(header.number.into()))?;
        evm_config.fill_cfg_env(cfg, header, total_difficulty);
        Ok(())
    }
}

impl<N: ProviderNodeTypes> PruneCheckpointReader for BlockchainProvider2<N> {
    fn get_prune_checkpoint(
        &self,
        segment: PruneSegment,
    ) -> ProviderResult<Option<PruneCheckpoint>> {
        self.database.provider()?.get_prune_checkpoint(segment)
    }

    fn get_prune_checkpoints(&self) -> ProviderResult<Vec<(PruneSegment, PruneCheckpoint)>> {
        self.database.provider()?.get_prune_checkpoints()
    }
}

impl<N: NodeTypesWithDB> ChainSpecProvider for BlockchainProvider2<N> {
    type ChainSpec = N::ChainSpec;

    fn chain_spec(&self) -> Arc<N::ChainSpec> {
        self.database.chain_spec()
    }
}

impl<N: ProviderNodeTypes> StateProviderFactory for BlockchainProvider2<N> {
    /// Storage provider for latest block
    fn latest(&self) -> ProviderResult<StateProviderBox> {
        trace!(target: "providers::blockchain", "Getting latest block state provider");
        // use latest state provider if the head state exists
        if let Some(state) = self.canonical_in_memory_state.head_state() {
            trace!(target: "providers::blockchain", "Using head state for latest state provider");
            Ok(self.block_state_provider(&state)?.boxed())
        } else {
            trace!(target: "providers::blockchain", "Using database state for latest state provider");
            self.database.latest()
        }
    }

    fn history_by_block_number(
        &self,
        block_number: BlockNumber,
    ) -> ProviderResult<StateProviderBox> {
        trace!(target: "providers::blockchain", ?block_number, "Getting history by block number");
        self.ensure_canonical_block(block_number)?;
        let hash = self
            .block_hash(block_number)?
            .ok_or_else(|| ProviderError::HeaderNotFound(block_number.into()))?;
        self.history_by_block_hash(hash)
    }

    fn history_by_block_hash(&self, block_hash: BlockHash) -> ProviderResult<StateProviderBox> {
        trace!(target: "providers::blockchain", ?block_hash, "Getting history by block hash");

        self.get_in_memory_or_storage_by_block(
            block_hash.into(),
            |_| {
                // TODO(joshie): port history_by_block_hash to DatabaseProvider and use db_provider
                self.database.history_by_block_hash(block_hash)
            },
            |block_state| {
                let state_provider = self.block_state_provider(&block_state)?;
                Ok(Box::new(state_provider))
            },
        )
    }

    fn state_by_block_hash(&self, hash: BlockHash) -> ProviderResult<StateProviderBox> {
        trace!(target: "providers::blockchain", ?hash, "Getting state by block hash");
        if let Ok(state) = self.history_by_block_hash(hash) {
            // This could be tracked by a historical block
            Ok(state)
        } else if let Ok(Some(pending)) = self.pending_state_by_hash(hash) {
            // .. or this could be the pending state
            Ok(pending)
        } else {
            // if we couldn't find it anywhere, then we should return an error
            Err(ProviderError::StateForHashNotFound(hash))
        }
    }

    /// Returns the state provider for pending state.
    ///
    /// If there's no pending block available then the latest state provider is returned:
    /// [`Self::latest`]
    fn pending(&self) -> ProviderResult<StateProviderBox> {
        trace!(target: "providers::blockchain", "Getting provider for pending state");

        if let Some(pending) = self.canonical_in_memory_state.pending_state() {
            // we have a pending block
            return Ok(Box::new(self.block_state_provider(&pending)?));
        }

        // fallback to latest state if the pending block is not available
        self.latest()
    }

    fn pending_state_by_hash(&self, block_hash: B256) -> ProviderResult<Option<StateProviderBox>> {
        if let Some(pending) = self.canonical_in_memory_state.pending_state() {
            if pending.hash() == block_hash {
                return Ok(Some(Box::new(self.block_state_provider(&pending)?)));
            }
        }
        Ok(None)
    }

    /// Returns a [`StateProviderBox`] indexed by the given block number or tag.
    fn state_by_block_number_or_tag(
        &self,
        number_or_tag: BlockNumberOrTag,
    ) -> ProviderResult<StateProviderBox> {
        match number_or_tag {
            BlockNumberOrTag::Latest => self.latest(),
            BlockNumberOrTag::Finalized => {
                // we can only get the finalized state by hash, not by num
                let hash =
                    self.finalized_block_hash()?.ok_or(ProviderError::FinalizedBlockNotFound)?;
                self.state_by_block_hash(hash)
            }
            BlockNumberOrTag::Safe => {
                // we can only get the safe state by hash, not by num
                let hash = self.safe_block_hash()?.ok_or(ProviderError::SafeBlockNotFound)?;
                self.state_by_block_hash(hash)
            }
            BlockNumberOrTag::Earliest => self.history_by_block_number(0),
            BlockNumberOrTag::Pending => self.pending(),
            BlockNumberOrTag::Number(num) => {
                let hash = self
                    .block_hash(num)?
                    .ok_or_else(|| ProviderError::HeaderNotFound(num.into()))?;
                self.state_by_block_hash(hash)
            }
        }
    }
}

impl<N: NodeTypesWithDB> CanonChainTracker for BlockchainProvider2<N>
where
    Self: BlockReader,
{
    fn on_forkchoice_update_received(&self, _update: &ForkchoiceState) {
        // update timestamp
        self.canonical_in_memory_state.on_forkchoice_update_received();
    }

    fn last_received_update_timestamp(&self) -> Option<Instant> {
        self.canonical_in_memory_state.last_received_update_timestamp()
    }

    fn on_transition_configuration_exchanged(&self) {
        self.canonical_in_memory_state.on_transition_configuration_exchanged();
    }

    fn last_exchanged_transition_configuration_timestamp(&self) -> Option<Instant> {
        self.canonical_in_memory_state.last_exchanged_transition_configuration_timestamp()
    }

    fn set_canonical_head(&self, header: SealedHeader) {
        self.canonical_in_memory_state.set_canonical_head(header);
    }

    fn set_safe(&self, header: SealedHeader) {
        self.canonical_in_memory_state.set_safe(header);
    }

    fn set_finalized(&self, header: SealedHeader) {
        self.canonical_in_memory_state.set_finalized(header);
    }
}

impl<N: NodeTypesWithDB> BlockReaderIdExt for BlockchainProvider2<N>
where
    Self: BlockReader + ReceiptProviderIdExt,
{
    fn block_by_id(&self, id: BlockId) -> ProviderResult<Option<Block>> {
        match id {
            BlockId::Number(num) => self.block_by_number_or_tag(num),
            BlockId::Hash(hash) => {
                // TODO: should we only apply this for the RPCs that are listed in EIP-1898?
                // so not at the provider level?
                // if we decide to do this at a higher level, then we can make this an automatic
                // trait impl
                if Some(true) == hash.require_canonical {
                    // check the database, canonical blocks are only stored in the database
                    self.find_block_by_hash(hash.block_hash, BlockSource::Canonical)
                } else {
                    self.block_by_hash(hash.block_hash)
                }
            }
        }
    }

    fn header_by_number_or_tag(&self, id: BlockNumberOrTag) -> ProviderResult<Option<Header>> {
        Ok(match id {
            BlockNumberOrTag::Latest => {
                Some(self.canonical_in_memory_state.get_canonical_head().unseal())
            }
            BlockNumberOrTag::Finalized => {
                self.canonical_in_memory_state.get_finalized_header().map(|h| h.unseal())
            }
            BlockNumberOrTag::Safe => {
                self.canonical_in_memory_state.get_safe_header().map(|h| h.unseal())
            }
            BlockNumberOrTag::Earliest => self.header_by_number(0)?,
            BlockNumberOrTag::Pending => self.canonical_in_memory_state.pending_header(),

            BlockNumberOrTag::Number(num) => self.header_by_number(num)?,
        })
    }

    fn sealed_header_by_number_or_tag(
        &self,
        id: BlockNumberOrTag,
    ) -> ProviderResult<Option<SealedHeader>> {
        match id {
            BlockNumberOrTag::Latest => {
                Ok(Some(self.canonical_in_memory_state.get_canonical_head()))
            }
            BlockNumberOrTag::Finalized => {
                Ok(self.canonical_in_memory_state.get_finalized_header())
            }
            BlockNumberOrTag::Safe => Ok(self.canonical_in_memory_state.get_safe_header()),
            BlockNumberOrTag::Earliest => self.header_by_number(0)?.map_or_else(
                || Ok(None),
                |h| {
                    let sealed = h.seal_slow();
                    let (header, seal) = sealed.into_parts();
                    Ok(Some(SealedHeader::new(header, seal)))
                },
            ),
            BlockNumberOrTag::Pending => Ok(self.canonical_in_memory_state.pending_sealed_header()),
            BlockNumberOrTag::Number(num) => self.header_by_number(num)?.map_or_else(
                || Ok(None),
                |h| {
                    let sealed = h.seal_slow();
                    let (header, seal) = sealed.into_parts();
                    Ok(Some(SealedHeader::new(header, seal)))
                },
            ),
        }
    }

    fn sealed_header_by_id(&self, id: BlockId) -> ProviderResult<Option<SealedHeader>> {
        Ok(match id {
            BlockId::Number(num) => self.sealed_header_by_number_or_tag(num)?,
            BlockId::Hash(hash) => self.header(&hash.block_hash)?.map(|h| {
                let sealed = h.seal_slow();
                let (header, seal) = sealed.into_parts();
                SealedHeader::new(header, seal)
            }),
        })
    }

    fn header_by_id(&self, id: BlockId) -> ProviderResult<Option<Header>> {
        Ok(match id {
            BlockId::Number(num) => self.header_by_number_or_tag(num)?,
            BlockId::Hash(hash) => self.header(&hash.block_hash)?,
        })
    }

    fn ommers_by_id(&self, id: BlockId) -> ProviderResult<Option<Vec<Header>>> {
        match id {
            BlockId::Number(num) => self.ommers_by_number_or_tag(num),
            BlockId::Hash(hash) => {
                // TODO: EIP-1898 question, see above
                // here it is not handled
                self.ommers(BlockHashOrNumber::Hash(hash.block_hash))
            }
        }
    }
}

impl<N: NodeTypesWithDB> CanonStateSubscriptions for BlockchainProvider2<N> {
    fn subscribe_to_canonical_state(&self) -> CanonStateNotifications {
        self.canonical_in_memory_state.subscribe_canon_state()
    }
}

impl<N: NodeTypesWithDB> ForkChoiceSubscriptions for BlockchainProvider2<N> {
    fn subscribe_safe_block(&self) -> ForkChoiceNotifications {
        let receiver = self.canonical_in_memory_state.subscribe_safe_block();
        ForkChoiceNotifications(receiver)
    }

    fn subscribe_finalized_block(&self) -> ForkChoiceNotifications {
        let receiver = self.canonical_in_memory_state.subscribe_finalized_block();
        ForkChoiceNotifications(receiver)
    }
}

impl<N: ProviderNodeTypes> StorageChangeSetReader for BlockchainProvider2<N> {
    fn storage_changeset(
        &self,
        block_number: BlockNumber,
    ) -> ProviderResult<Vec<(BlockNumberAddress, StorageEntry)>> {
        if let Some(state) = self.canonical_in_memory_state.state_by_number(block_number) {
            let changesets = state
                .block()
                .execution_output
                .bundle
                .reverts
                .clone()
                .into_plain_state_reverts()
                .storage
                .into_iter()
                .flatten()
                .flat_map(|revert: PlainStorageRevert| {
                    revert.storage_revert.into_iter().map(move |(key, value)| {
                        (
                            BlockNumberAddress((block_number, revert.address)),
                            StorageEntry { key: key.into(), value: value.to_previous_value() },
                        )
                    })
                })
                .collect();
            Ok(changesets)
        } else {
            // Perform checks on whether or not changesets exist for the block.
            let provider = self.database.provider()?;

            // No prune checkpoint means history should exist and we should `unwrap_or(true)`
            let storage_history_exists = provider
                .get_prune_checkpoint(PruneSegment::StorageHistory)?
                .and_then(|checkpoint| {
                    // return true if the block number is ahead of the prune checkpoint.
                    //
                    // The checkpoint stores the highest pruned block number, so we should make
                    // sure the block_number is strictly greater.
                    checkpoint.block_number.map(|checkpoint| block_number > checkpoint)
                })
                .unwrap_or(true);

            if !storage_history_exists {
                return Err(ProviderError::StateAtBlockPruned(block_number))
            }

            provider.storage_changeset(block_number)
        }
    }
}

impl<N: ProviderNodeTypes> ChangeSetReader for BlockchainProvider2<N> {
    fn account_block_changeset(
        &self,
        block_number: BlockNumber,
    ) -> ProviderResult<Vec<AccountBeforeTx>> {
        if let Some(state) = self.canonical_in_memory_state.state_by_number(block_number) {
            let changesets = state
                .block_ref()
                .execution_output
                .bundle
                .reverts
                .clone()
                .into_plain_state_reverts()
                .accounts
                .into_iter()
                .flatten()
                .map(|(address, info)| AccountBeforeTx { address, info: info.map(Into::into) })
                .collect();
            Ok(changesets)
        } else {
            // Perform checks on whether or not changesets exist for the block.
            let provider = self.database.provider()?;
            // No prune checkpoint means history should exist and we should `unwrap_or(true)`
            let account_history_exists = provider
                .get_prune_checkpoint(PruneSegment::AccountHistory)?
                .and_then(|checkpoint| {
                    // return true if the block number is ahead of the prune checkpoint.
                    //
                    // The checkpoint stores the highest pruned block number, so we should make
                    // sure the block_number is strictly greater.
                    checkpoint.block_number.map(|checkpoint| block_number > checkpoint)
                })
                .unwrap_or(true);

            if !account_history_exists {
                return Err(ProviderError::StateAtBlockPruned(block_number))
            }

            provider.account_block_changeset(block_number)
        }
    }
}

impl<N: ProviderNodeTypes> AccountReader for BlockchainProvider2<N> {
    /// Get basic account information.
    fn basic_account(&self, address: Address) -> ProviderResult<Option<Account>> {
        // use latest state provider
        let state_provider = self.latest()?;
        state_provider.basic_account(address)
    }
}

impl<N: ProviderNodeTypes> ParliaSnapshotReader for BlockchainProvider2<N> {
    fn get_parlia_snapshot(&self, block_hash: B256) -> ProviderResult<Option<Snapshot>> {
        self.database.provider()?.get_parlia_snapshot(block_hash)
    }
}

impl<N: ProviderNodeTypes> StateReader for BlockchainProvider2<N> {
    /// Re-constructs the [`ExecutionOutcome`] from in-memory and database state, if necessary.
    ///
    /// If data for the block does not exist, this will return [`None`].
    ///
    /// NOTE: This cannot be called safely in a loop outside of the blockchain tree thread. This is
    /// because the [`CanonicalInMemoryState`] could change during a reorg, causing results to be
    /// inconsistent. Currently this can safely be called within the blockchain tree thread,
    /// because the tree thread is responsible for modifying the [`CanonicalInMemoryState`] in the
    /// first place.
    fn get_state(&self, block: BlockNumber) -> ProviderResult<Option<ExecutionOutcome>> {
        if let Some(state) = self.canonical_in_memory_state.state_by_number(block) {
            let state = state.block_ref().execution_outcome().clone();
            Ok(Some(state))
        } else {
            self.get_state(block..=block)
        }
    }
}

#[cfg(test)]
mod tests {
    use std::{
        ops::{Range, RangeBounds},
        sync::Arc,
        time::Instant,
    };

    use crate::{
        providers::BlockchainProvider2,
        test_utils::{
            create_test_provider_factory, create_test_provider_factory_with_chain_spec,
            MockNodeTypesWithDB,
        },
        writer::UnifiedStorageWriter,
        BlockWriter, CanonChainTracker, ProviderFactory, StaticFileProviderFactory,
        StaticFileWriter,
    };
    use alloy_eips::{BlockHashOrNumber, BlockNumHash, BlockNumberOrTag};
    use alloy_primitives::{BlockNumber, TxNumber, B256};
    use itertools::Itertools;
    use rand::Rng;
    use reth_chain_state::{
        test_utils::TestBlockBuilder, CanonStateNotification, CanonStateSubscriptions,
        CanonicalInMemoryState, ExecutedBlock, NewCanonicalChain,
    };
    use reth_chainspec::{
        ChainSpec, ChainSpecBuilder, ChainSpecProvider, EthereumHardfork, MAINNET,
    };
    use reth_db::{
        models::{AccountBeforeTx, StoredBlockBodyIndices},
        tables,
    };
    use reth_db_api::{cursor::DbCursorRO, transaction::DbTx};
    use reth_errors::ProviderError;
    use reth_execution_types::{Chain, ExecutionOutcome};
    use reth_primitives::{
        Receipt, SealedBlock, StaticFileSegment, TransactionSignedNoHash, Withdrawals,
    };
    use reth_storage_api::{
        BlockHashReader, BlockIdReader, BlockNumReader, BlockReader, BlockReaderIdExt, BlockSource,
        ChangeSetReader, DatabaseProviderFactory, HeaderProvider, ReceiptProvider,
        ReceiptProviderIdExt, RequestsProvider, StateProviderFactory, TransactionVariant,
        TransactionsProvider, WithdrawalsProvider,
    };
    use reth_testing_utils::generators::{
        self, random_block, random_block_range, random_changeset_range, random_eoa_accounts,
        random_receipt, BlockParams, BlockRangeParams,
    };
    use revm::db::BundleState;
    use std::ops::Bound;

    const TEST_BLOCKS_COUNT: usize = 5;

    const TEST_TRANSACTIONS_COUNT: u8 = 4;

    fn random_blocks(
        rng: &mut impl Rng,
        database_blocks: usize,
        in_memory_blocks: usize,
        requests_count: Option<Range<u8>>,
        withdrawals_count: Option<Range<u8>>,
        tx_count: impl RangeBounds<u8>,
    ) -> (Vec<SealedBlock>, Vec<SealedBlock>) {
        let block_range = (database_blocks + in_memory_blocks - 1) as u64;

        let tx_start = match tx_count.start_bound() {
            Bound::Included(&n) | Bound::Excluded(&n) => n,
            Bound::Unbounded => u8::MIN,
        };
        let tx_end = match tx_count.end_bound() {
            Bound::Included(&n) | Bound::Excluded(&n) => n + 1,
            Bound::Unbounded => u8::MAX,
        };

        let blocks = random_block_range(
            rng,
            0..=block_range,
            BlockRangeParams {
                parent: Some(B256::ZERO),
                tx_count: tx_start..tx_end,
                requests_count,
                withdrawals_count,
            },
        );
        let (database_blocks, in_memory_blocks) = blocks.split_at(database_blocks);
        (database_blocks.to_vec(), in_memory_blocks.to_vec())
    }

    #[allow(clippy::type_complexity, clippy::too_many_arguments)]
    fn provider_with_chain_spec_and_random_blocks(
        rng: &mut impl Rng,
        chain_spec: Arc<ChainSpec>,
        database_blocks: usize,
        in_memory_blocks: usize,
        block_range_params: BlockRangeParams,
    ) -> eyre::Result<(
        BlockchainProvider2<MockNodeTypesWithDB>,
        Vec<SealedBlock>,
        Vec<SealedBlock>,
        Vec<Vec<Receipt>>,
    )> {
        let (database_blocks, in_memory_blocks) = random_blocks(
            rng,
            database_blocks,
            in_memory_blocks,
            block_range_params.requests_count,
            block_range_params.withdrawals_count,
            block_range_params.tx_count,
        );

        let receipts: Vec<Vec<_>> = database_blocks
            .iter()
            .chain(in_memory_blocks.iter())
            .map(|block| block.body.transactions.iter())
            .map(|tx| tx.map(|tx| random_receipt(rng, tx, Some(2))).collect())
            .collect();

        let factory = create_test_provider_factory_with_chain_spec(chain_spec);
        let provider_rw = factory.database_provider_rw()?;
        let static_file_provider = factory.static_file_provider();

        // Write transactions to static files with the right `tx_num``
        let mut bodies_cursor = provider_rw.tx_ref().cursor_read::<tables::BlockBodyIndices>()?;
        let mut tx_num = bodies_cursor
            .seek_exact(database_blocks.first().as_ref().unwrap().number.saturating_sub(1))?
            .map(|(_, indices)| indices.next_tx_num())
            .unwrap_or_default();

        // Insert blocks into the database
        for block in &database_blocks {
            // TODO: this should be moved inside `insert_historical_block`: <https://github.com/paradigmxyz/reth/issues/11524>
            let mut transactions_writer =
                static_file_provider.latest_writer(StaticFileSegment::Transactions)?;
            transactions_writer.increment_block(block.number)?;
            for tx in block.body.transactions() {
                let tx: TransactionSignedNoHash = tx.clone().into();
                transactions_writer.append_transaction(tx_num, &tx)?;
                tx_num += 1;
            }

            provider_rw.insert_historical_block(
                block.clone().seal_with_senders().expect("failed to seal block with senders"),
            )?;
        }

        // Insert receipts into the static files
        UnifiedStorageWriter::new(
            &provider_rw,
            Some(factory.static_file_provider().latest_writer(StaticFileSegment::Receipts)?),
        )
        .append_receipts_from_blocks(
            // The initial block number is required
            database_blocks.first().map(|b| b.number).unwrap_or_default(),
<<<<<<< HEAD
            receipts.iter().map(|vec| vec.clone().into_iter().map(Some).collect::<Vec<_>>()),
            Vec::new(),
=======
            receipts[..database_blocks.len()]
                .iter()
                .map(|vec| vec.clone().into_iter().map(Some).collect::<Vec<_>>()),
>>>>>>> 1ba631ba
        )?;

        // Commit to both storages: database and static files
        UnifiedStorageWriter::commit(provider_rw, factory.static_file_provider())?;

        let provider = BlockchainProvider2::new(factory)?;

        // Insert the rest of the blocks and receipts into the in-memory state
        let chain = NewCanonicalChain::Commit {
            new: in_memory_blocks
                .iter()
                .map(|block| {
                    let senders = block.senders().expect("failed to recover senders");
                    let block_receipts = receipts.get(block.number as usize).unwrap().clone();
                    let execution_outcome =
                        ExecutionOutcome { receipts: block_receipts.into(), ..Default::default() };

                    ExecutedBlock::new(
                        Arc::new(block.clone()),
                        Arc::new(senders),
                        execution_outcome.into(),
                        Default::default(),
                        Default::default(),
                    )
                })
                .collect(),
        };
        provider.canonical_in_memory_state.update_chain(chain);

        // Get canonical, safe, and finalized blocks
        let blocks = database_blocks.iter().chain(in_memory_blocks.iter()).collect::<Vec<_>>();
        let block_count = blocks.len();
        let canonical_block = blocks.get(block_count - 1).unwrap();
        let safe_block = blocks.get(block_count - 2).unwrap();
        let finalized_block = blocks.get(block_count - 3).unwrap();

        // Set the canonical head, safe, and finalized blocks
        provider.set_canonical_head(canonical_block.header.clone());
        provider.set_safe(safe_block.header.clone());
        provider.set_finalized(finalized_block.header.clone());

        Ok((provider, database_blocks.clone(), in_memory_blocks.clone(), receipts))
    }

    #[allow(clippy::type_complexity)]
    fn provider_with_random_blocks(
        rng: &mut impl Rng,
        database_blocks: usize,
        in_memory_blocks: usize,
        block_range_params: BlockRangeParams,
    ) -> eyre::Result<(
        BlockchainProvider2<MockNodeTypesWithDB>,
        Vec<SealedBlock>,
        Vec<SealedBlock>,
        Vec<Vec<Receipt>>,
    )> {
        provider_with_chain_spec_and_random_blocks(
            rng,
            MAINNET.clone(),
            database_blocks,
            in_memory_blocks,
            block_range_params,
        )
    }

    /// This will persist the last block in-memory and delete it from
    /// `canonical_in_memory_state` right after a database read transaction is created.
    ///
    /// This simulates a RPC method having a different view than when its database transaction was
    /// created.
    fn persist_block_after_db_tx_creation(
        provider: Arc<BlockchainProvider2<MockNodeTypesWithDB>>,
        block_number: BlockNumber,
    ) {
        let hook_provider = provider.clone();
        provider.database.db_ref().set_post_transaction_hook(Box::new(move || {
            if let Some(state) = hook_provider.canonical_in_memory_state.head_state() {
                if state.anchor().number + 1 == block_number {
                    let mut lowest_memory_block =
                        state.parent_state_chain().last().expect("qed").block();
                    let num_hash = lowest_memory_block.block().num_hash();

                    let mut execution_output = (*lowest_memory_block.execution_output).clone();
                    execution_output.first_block = lowest_memory_block.block().number;
                    lowest_memory_block.execution_output = Arc::new(execution_output);

                    // Push to disk
                    let provider_rw = hook_provider.database_provider_rw().unwrap();
                    UnifiedStorageWriter::from(&provider_rw, &hook_provider.static_file_provider())
                        .save_blocks(&[lowest_memory_block])
                        .unwrap();
                    UnifiedStorageWriter::commit(provider_rw, hook_provider.static_file_provider())
                        .unwrap();

                    // Remove from memory
                    hook_provider.canonical_in_memory_state.remove_persisted_blocks(num_hash);
                }
            }
        }));
    }

    #[test]
    fn test_block_reader_find_block_by_hash() -> eyre::Result<()> {
        // Initialize random number generator and provider factory
        let mut rng = generators::rng();
        let factory = create_test_provider_factory();

        // Generate 10 random blocks and split into database and in-memory blocks
        let blocks = random_block_range(
            &mut rng,
            0..=10,
            BlockRangeParams { parent: Some(B256::ZERO), tx_count: 0..1, ..Default::default() },
        );
        let (database_blocks, in_memory_blocks) = blocks.split_at(5);

        // Insert first 5 blocks into the database
        let provider_rw = factory.provider_rw()?;
        for block in database_blocks {
            provider_rw.insert_historical_block(
                block.clone().seal_with_senders().expect("failed to seal block with senders"),
            )?;
        }
        provider_rw.commit()?;

        // Create a new provider
        let provider = BlockchainProvider2::new(factory)?;

        // Useful blocks
        let first_db_block = database_blocks.first().unwrap();
        let first_in_mem_block = in_memory_blocks.first().unwrap();
        let last_in_mem_block = in_memory_blocks.last().unwrap();

        // No block in memory before setting in memory state
        assert_eq!(provider.find_block_by_hash(first_in_mem_block.hash(), BlockSource::Any)?, None);
        assert_eq!(
            provider.find_block_by_hash(first_in_mem_block.hash(), BlockSource::Canonical)?,
            None
        );
        // No pending block in memory
        assert_eq!(
            provider.find_block_by_hash(first_in_mem_block.hash(), BlockSource::Pending)?,
            None
        );

        // Insert first block into the in-memory state
        let in_memory_block_senders =
            first_in_mem_block.senders().expect("failed to recover senders");
        let chain = NewCanonicalChain::Commit {
            new: vec![ExecutedBlock::new(
                Arc::new(first_in_mem_block.clone()),
                Arc::new(in_memory_block_senders),
                Default::default(),
                Default::default(),
                Default::default(),
            )],
        };
        provider.canonical_in_memory_state.update_chain(chain);

        // Now the block should be found in memory
        assert_eq!(
            provider.find_block_by_hash(first_in_mem_block.hash(), BlockSource::Any)?,
            Some(first_in_mem_block.clone().into())
        );
        assert_eq!(
            provider.find_block_by_hash(first_in_mem_block.hash(), BlockSource::Canonical)?,
            Some(first_in_mem_block.clone().into())
        );

        // Find the first block in database by hash
        assert_eq!(
            provider.find_block_by_hash(first_db_block.hash(), BlockSource::Any)?,
            Some(first_db_block.clone().into())
        );
        assert_eq!(
            provider.find_block_by_hash(first_db_block.hash(), BlockSource::Canonical)?,
            Some(first_db_block.clone().into())
        );

        // No pending block in database
        assert_eq!(provider.find_block_by_hash(first_db_block.hash(), BlockSource::Pending)?, None);

        // Insert the last block into the pending state
        provider.canonical_in_memory_state.set_pending_block(ExecutedBlock {
            block: Arc::new(last_in_mem_block.clone()),
            senders: Default::default(),
            execution_output: Default::default(),
            hashed_state: Default::default(),
            trie: Default::default(),
        });

        // Now the last block should be found in memory
        assert_eq!(
            provider.find_block_by_hash(last_in_mem_block.hash(), BlockSource::Pending)?,
            Some(last_in_mem_block.clone().into())
        );

        Ok(())
    }

    #[test]
    fn test_block_reader_block() -> eyre::Result<()> {
        // Initialize random number generator and provider factory
        let mut rng = generators::rng();
        let factory = create_test_provider_factory();

        // Generate 10 random blocks and split into database and in-memory blocks
        let blocks = random_block_range(
            &mut rng,
            0..=10,
            BlockRangeParams { parent: Some(B256::ZERO), tx_count: 0..1, ..Default::default() },
        );
        let (database_blocks, in_memory_blocks) = blocks.split_at(5);

        // Insert first 5 blocks into the database
        let provider_rw = factory.provider_rw()?;
        for block in database_blocks {
            provider_rw.insert_historical_block(
                block.clone().seal_with_senders().expect("failed to seal block with senders"),
            )?;
        }
        provider_rw.commit()?;

        // Create a new provider
        let provider = BlockchainProvider2::new(factory)?;

        // First in memory block
        let first_in_mem_block = in_memory_blocks.first().unwrap();
        // First database block
        let first_db_block = database_blocks.first().unwrap();

        // First in memory block should not be found yet as not integrated to the in-memory state
        assert_eq!(provider.block(BlockHashOrNumber::Hash(first_in_mem_block.hash()))?, None);
        assert_eq!(provider.block(BlockHashOrNumber::Number(first_in_mem_block.number))?, None);

        // Insert first block into the in-memory state
        let in_memory_block_senders =
            first_in_mem_block.senders().expect("failed to recover senders");
        let chain = NewCanonicalChain::Commit {
            new: vec![ExecutedBlock::new(
                Arc::new(first_in_mem_block.clone()),
                Arc::new(in_memory_block_senders),
                Default::default(),
                Default::default(),
                Default::default(),
            )],
        };
        provider.canonical_in_memory_state.update_chain(chain);

        // First in memory block should be found
        assert_eq!(
            provider.block(BlockHashOrNumber::Hash(first_in_mem_block.hash()))?,
            Some(first_in_mem_block.clone().into())
        );
        assert_eq!(
            provider.block(BlockHashOrNumber::Number(first_in_mem_block.number))?,
            Some(first_in_mem_block.clone().into())
        );

        // First database block should be found
        assert_eq!(
            provider.block(BlockHashOrNumber::Hash(first_db_block.hash()))?,
            Some(first_db_block.clone().into())
        );
        assert_eq!(
            provider.block(BlockHashOrNumber::Number(first_db_block.number))?,
            Some(first_db_block.clone().into())
        );

        Ok(())
    }

    #[test]
    fn test_block_reader_pending_block() -> eyre::Result<()> {
        let mut rng = generators::rng();
        let (provider, _, _, _) = provider_with_random_blocks(
            &mut rng,
            TEST_BLOCKS_COUNT,
            TEST_BLOCKS_COUNT,
            BlockRangeParams::default(),
        )?;

        // Generate a random block
        let mut rng = generators::rng();
        let block = random_block(
            &mut rng,
            0,
            BlockParams { parent: Some(B256::ZERO), ..Default::default() },
        );

        // Set the block as pending
        provider.canonical_in_memory_state.set_pending_block(ExecutedBlock {
            block: Arc::new(block.clone()),
            senders: Default::default(),
            execution_output: Default::default(),
            hashed_state: Default::default(),
            trie: Default::default(),
        });

        // Assertions related to the pending block
        assert_eq!(provider.pending_block()?, Some(block.clone()));

        assert_eq!(
            provider.pending_block_with_senders()?,
            Some(reth_primitives::SealedBlockWithSenders {
                block: block.clone(),
                senders: block.senders().unwrap()
            })
        );

        assert_eq!(provider.pending_block_and_receipts()?, Some((block, vec![])));

        Ok(())
    }

    #[test]
    fn test_block_reader_ommers() -> eyre::Result<()> {
        // Create a new provider
        let mut rng = generators::rng();
        let (provider, _, in_memory_blocks, _) = provider_with_random_blocks(
            &mut rng,
            TEST_BLOCKS_COUNT,
            TEST_BLOCKS_COUNT,
            BlockRangeParams::default(),
        )?;

        let first_in_mem_block = in_memory_blocks.first().unwrap();

        // If the block is after the Merge, we should have an empty ommers list
        assert_eq!(
            provider.ommers(
                (provider.chain_spec().paris_block_and_final_difficulty.unwrap().0 + 2).into()
            )?,
            Some(vec![])
        );

        // First in memory block ommers should be found
        assert_eq!(
            provider.ommers(first_in_mem_block.number.into())?,
            Some(first_in_mem_block.body.ommers.clone())
        );
        assert_eq!(
            provider.ommers(first_in_mem_block.hash().into())?,
            Some(first_in_mem_block.body.ommers.clone())
        );

        // A random hash should return None as the block number is not found
        assert_eq!(provider.ommers(B256::random().into())?, None);

        Ok(())
    }

    #[test]
    fn test_block_body_indices() -> eyre::Result<()> {
        // Create a new provider
        let mut rng = generators::rng();
        let (provider, database_blocks, in_memory_blocks, _) = provider_with_random_blocks(
            &mut rng,
            TEST_BLOCKS_COUNT,
            TEST_BLOCKS_COUNT,
            BlockRangeParams {
                tx_count: TEST_TRANSACTIONS_COUNT..TEST_TRANSACTIONS_COUNT,
                ..Default::default()
            },
        )?;

        let first_in_mem_block = in_memory_blocks.first().unwrap();

        // Insert the first block into the in-memory state
        let in_memory_block_senders =
            first_in_mem_block.senders().expect("failed to recover senders");
        let chain = NewCanonicalChain::Commit {
            new: vec![ExecutedBlock::new(
                Arc::new(first_in_mem_block.clone()),
                Arc::new(in_memory_block_senders),
                Default::default(),
                Default::default(),
                Default::default(),
            )],
        };
        provider.canonical_in_memory_state.update_chain(chain);

        let first_db_block = database_blocks.first().unwrap().clone();
        let first_in_mem_block = in_memory_blocks.first().unwrap().clone();

        // First database block body indices should be found
        assert_eq!(
            provider.block_body_indices(first_db_block.number)?.unwrap(),
            StoredBlockBodyIndices { first_tx_num: 0, tx_count: 4 }
        );

        // First in-memory block body indices should be found with the first tx after the database
        // blocks
        assert_eq!(
            provider.block_body_indices(first_in_mem_block.number)?.unwrap(),
            StoredBlockBodyIndices { first_tx_num: 20, tx_count: 4 }
        );

        // A random block number should return None as the block is not found
        let mut rng = rand::thread_rng();
        let random_block_number: u64 = rng.gen();
        assert_eq!(provider.block_body_indices(random_block_number)?, None);

        Ok(())
    }

    #[test]
    fn test_block_hash_reader() -> eyre::Result<()> {
        let mut rng = generators::rng();
        let (provider, database_blocks, in_memory_blocks, _) = provider_with_random_blocks(
            &mut rng,
            TEST_BLOCKS_COUNT,
            TEST_BLOCKS_COUNT,
            BlockRangeParams::default(),
        )?;

        let database_block = database_blocks.first().unwrap().clone();
        let in_memory_block = in_memory_blocks.last().unwrap().clone();

        assert_eq!(provider.block_hash(database_block.number)?, Some(database_block.hash()));
        assert_eq!(provider.block_hash(in_memory_block.number)?, Some(in_memory_block.hash()));

        assert_eq!(
            provider.canonical_hashes_range(0, 10)?,
            [database_blocks, in_memory_blocks]
                .concat()
                .iter()
                .map(|block| block.hash())
                .collect::<Vec<_>>()
        );

        Ok(())
    }

    #[test]
    fn test_header_provider() -> eyre::Result<()> {
        let mut rng = generators::rng();
        let (provider, database_blocks, in_memory_blocks, _) = provider_with_random_blocks(
            &mut rng,
            TEST_BLOCKS_COUNT,
            TEST_BLOCKS_COUNT,
            BlockRangeParams::default(),
        )?;

        let database_block = database_blocks.first().unwrap().clone();
        let in_memory_block = in_memory_blocks.last().unwrap().clone();
        // make sure that the finalized block is on db
        let finalized_block = database_blocks.get(database_blocks.len() - 3).unwrap();
        provider.set_finalized(finalized_block.header.clone());

        let blocks = [database_blocks, in_memory_blocks].concat();

        assert_eq!(
            provider.header_td_by_number(database_block.number)?,
            Some(database_block.difficulty)
        );

        assert_eq!(
            provider.header_td_by_number(in_memory_block.number)?,
            Some(in_memory_block.difficulty)
        );

        assert_eq!(
            provider.sealed_headers_while(0..=10, |header| header.number <= 8)?,
            blocks
                .iter()
                .take_while(|header| header.number <= 8)
                .map(|b| b.header.clone())
                .collect::<Vec<_>>()
        );

        Ok(())
    }

    #[tokio::test]
    async fn test_canon_state_subscriptions() -> eyre::Result<()> {
        let factory = create_test_provider_factory();

        // Generate a random block to initialise the blockchain provider.
        let mut test_block_builder = TestBlockBuilder::default();
        let block_1 = test_block_builder.generate_random_block(0, B256::ZERO);
        let block_hash_1 = block_1.hash();

        // Insert and commit the block.
        let provider_rw = factory.provider_rw()?;
        provider_rw.insert_historical_block(block_1)?;
        provider_rw.commit()?;

        let provider = BlockchainProvider2::new(factory)?;

        // Subscribe twice for canonical state updates.
        let in_memory_state = provider.canonical_in_memory_state();
        let mut rx_1 = provider.subscribe_to_canonical_state();
        let mut rx_2 = provider.subscribe_to_canonical_state();

        // Send and receive commit notifications.
        let block_2 = test_block_builder.generate_random_block(1, block_hash_1);
        let chain = Chain::new(vec![block_2], ExecutionOutcome::default(), None);
        let commit = CanonStateNotification::Commit { new: Arc::new(chain.clone()) };
        in_memory_state.notify_canon_state(commit.clone());
        let (notification_1, notification_2) = tokio::join!(rx_1.recv(), rx_2.recv());
        assert_eq!(notification_1, Ok(commit.clone()));
        assert_eq!(notification_2, Ok(commit.clone()));

        // Send and receive re-org notifications.
        let block_3 = test_block_builder.generate_random_block(1, block_hash_1);
        let block_4 = test_block_builder.generate_random_block(2, block_3.hash());
        let new_chain = Chain::new(vec![block_3, block_4], ExecutionOutcome::default(), None);
        let re_org =
            CanonStateNotification::Reorg { old: Arc::new(chain), new: Arc::new(new_chain) };
        in_memory_state.notify_canon_state(re_org.clone());
        let (notification_1, notification_2) = tokio::join!(rx_1.recv(), rx_2.recv());
        assert_eq!(notification_1, Ok(re_org.clone()));
        assert_eq!(notification_2, Ok(re_org.clone()));

        Ok(())
    }

    #[test]
    fn test_withdrawals_provider() -> eyre::Result<()> {
        let mut rng = generators::rng();
        let chain_spec = Arc::new(ChainSpecBuilder::mainnet().shanghai_activated().build());
        let (provider, database_blocks, in_memory_blocks, _) =
            provider_with_chain_spec_and_random_blocks(
                &mut rng,
                chain_spec.clone(),
                TEST_BLOCKS_COUNT,
                TEST_BLOCKS_COUNT,
                BlockRangeParams { withdrawals_count: Some(1..3), ..Default::default() },
            )?;
        let blocks = [database_blocks, in_memory_blocks].concat();

        let shainghai_timestamp =
            chain_spec.hardforks.fork(EthereumHardfork::Shanghai).as_timestamp().unwrap();

        assert_eq!(
            provider
                .withdrawals_by_block(
                    reth_primitives::BlockHashOrNumber::Number(15),
                    shainghai_timestamp
                )
                .expect("could not call withdrawals by block"),
            Some(Withdrawals::new(vec![])),
            "Expected withdrawals_by_block to return empty list if block does not exist"
        );

        for block in blocks.clone() {
            assert_eq!(
                provider
                    .withdrawals_by_block(
                        reth_primitives::BlockHashOrNumber::Number(block.number),
                        shainghai_timestamp
                    )?
                    .unwrap(),
                block.body.withdrawals.unwrap(),
                "Expected withdrawals_by_block to return correct withdrawals"
            );
        }

        let canonical_block_num = provider.best_block_number().unwrap();
        let canonical_block = blocks.get(canonical_block_num as usize).unwrap();

        assert_eq!(
            Some(provider.latest_withdrawal()?.unwrap()),
            canonical_block.body.withdrawals.clone().unwrap().pop(),
            "Expected latest withdrawal to be equal to last withdrawal entry in canonical block"
        );

        Ok(())
    }

    #[test]
    fn test_block_num_reader() -> eyre::Result<()> {
        let mut rng = generators::rng();
        let (provider, database_blocks, in_memory_blocks, _) = provider_with_random_blocks(
            &mut rng,
            TEST_BLOCKS_COUNT,
            TEST_BLOCKS_COUNT,
            BlockRangeParams::default(),
        )?;

        assert_eq!(provider.best_block_number()?, in_memory_blocks.last().unwrap().number);
        assert_eq!(provider.last_block_number()?, database_blocks.last().unwrap().number);

        let database_block = database_blocks.first().unwrap().clone();
        let in_memory_block = in_memory_blocks.first().unwrap().clone();
        assert_eq!(provider.block_number(database_block.hash())?, Some(database_block.number));
        assert_eq!(provider.block_number(in_memory_block.hash())?, Some(in_memory_block.number));

        Ok(())
    }

    #[test]
    fn test_block_reader_id_ext_block_by_id() -> eyre::Result<()> {
        let mut rng = generators::rng();
        let (provider, database_blocks, in_memory_blocks, _) = provider_with_random_blocks(
            &mut rng,
            TEST_BLOCKS_COUNT,
            TEST_BLOCKS_COUNT,
            BlockRangeParams::default(),
        )?;

        let database_block = database_blocks.first().unwrap().clone();
        let in_memory_block = in_memory_blocks.last().unwrap().clone();

        let block_number = database_block.number;
        let block_hash = database_block.header.hash();

        assert_eq!(
            provider.block_by_id(block_number.into()).unwrap(),
            Some(database_block.clone().unseal())
        );
        assert_eq!(provider.block_by_id(block_hash.into()).unwrap(), Some(database_block.unseal()));

        let block_number = in_memory_block.number;
        let block_hash = in_memory_block.header.hash();
        assert_eq!(
            provider.block_by_id(block_number.into()).unwrap(),
            Some(in_memory_block.clone().unseal())
        );
        assert_eq!(
            provider.block_by_id(block_hash.into()).unwrap(),
            Some(in_memory_block.unseal())
        );

        Ok(())
    }

    #[test]
    fn test_block_reader_id_ext_header_by_number_or_tag() -> eyre::Result<()> {
        let mut rng = generators::rng();
        let (provider, database_blocks, in_memory_blocks, _) = provider_with_random_blocks(
            &mut rng,
            TEST_BLOCKS_COUNT,
            TEST_BLOCKS_COUNT,
            BlockRangeParams::default(),
        )?;

        let database_block = database_blocks.first().unwrap().clone();

        let in_memory_block_count = in_memory_blocks.len();
        let canonical_block = in_memory_blocks.get(in_memory_block_count - 1).unwrap().clone();
        let safe_block = in_memory_blocks.get(in_memory_block_count - 2).unwrap().clone();
        let finalized_block = in_memory_blocks.get(in_memory_block_count - 3).unwrap().clone();

        let block_number = database_block.number;
        assert_eq!(
            provider.header_by_number_or_tag(block_number.into()).unwrap(),
            Some(database_block.header.clone().unseal())
        );
        assert_eq!(
            provider.sealed_header_by_number_or_tag(block_number.into()).unwrap(),
            Some(database_block.header)
        );

        assert_eq!(
            provider.header_by_number_or_tag(BlockNumberOrTag::Latest).unwrap(),
            Some(canonical_block.header.clone().unseal())
        );
        assert_eq!(
            provider.sealed_header_by_number_or_tag(BlockNumberOrTag::Latest).unwrap(),
            Some(canonical_block.header)
        );

        assert_eq!(
            provider.header_by_number_or_tag(BlockNumberOrTag::Safe).unwrap(),
            Some(safe_block.header.clone().unseal())
        );
        assert_eq!(
            provider.sealed_header_by_number_or_tag(BlockNumberOrTag::Safe).unwrap(),
            Some(safe_block.header)
        );

        assert_eq!(
            provider.header_by_number_or_tag(BlockNumberOrTag::Finalized).unwrap(),
            Some(finalized_block.header.clone().unseal())
        );
        assert_eq!(
            provider.sealed_header_by_number_or_tag(BlockNumberOrTag::Finalized).unwrap(),
            Some(finalized_block.header)
        );

        Ok(())
    }

    #[test]
    fn test_block_reader_id_ext_header_by_id() -> eyre::Result<()> {
        let mut rng = generators::rng();
        let (provider, database_blocks, in_memory_blocks, _) = provider_with_random_blocks(
            &mut rng,
            TEST_BLOCKS_COUNT,
            TEST_BLOCKS_COUNT,
            BlockRangeParams::default(),
        )?;

        let database_block = database_blocks.first().unwrap().clone();
        let in_memory_block = in_memory_blocks.last().unwrap().clone();

        let block_number = database_block.number;
        let block_hash = database_block.header.hash();

        assert_eq!(
            provider.header_by_id(block_number.into()).unwrap(),
            Some(database_block.header.clone().unseal())
        );
        assert_eq!(
            provider.sealed_header_by_id(block_number.into()).unwrap(),
            Some(database_block.header.clone())
        );

        assert_eq!(
            provider.header_by_id(block_hash.into()).unwrap(),
            Some(database_block.header.clone().unseal())
        );
        assert_eq!(
            provider.sealed_header_by_id(block_hash.into()).unwrap(),
            Some(database_block.header)
        );

        let block_number = in_memory_block.number;
        let block_hash = in_memory_block.header.hash();

        assert_eq!(
            provider.header_by_id(block_number.into()).unwrap(),
            Some(in_memory_block.header.clone().unseal())
        );
        assert_eq!(
            provider.sealed_header_by_id(block_number.into()).unwrap(),
            Some(in_memory_block.header.clone())
        );

        assert_eq!(
            provider.header_by_id(block_hash.into()).unwrap(),
            Some(in_memory_block.header.clone().unseal())
        );
        assert_eq!(
            provider.sealed_header_by_id(block_hash.into()).unwrap(),
            Some(in_memory_block.header)
        );

        Ok(())
    }

    #[test]
    fn test_block_reader_id_ext_ommers_by_id() -> eyre::Result<()> {
        let mut rng = generators::rng();
        let (provider, database_blocks, in_memory_blocks, _) = provider_with_random_blocks(
            &mut rng,
            TEST_BLOCKS_COUNT,
            TEST_BLOCKS_COUNT,
            BlockRangeParams::default(),
        )?;

        let database_block = database_blocks.first().unwrap().clone();
        let in_memory_block = in_memory_blocks.last().unwrap().clone();

        let block_number = database_block.number;
        let block_hash = database_block.header.hash();

        assert_eq!(
            provider.ommers_by_id(block_number.into()).unwrap().unwrap_or_default(),
            database_block.body.ommers
        );
        assert_eq!(
            provider.ommers_by_id(block_hash.into()).unwrap().unwrap_or_default(),
            database_block.body.ommers
        );

        let block_number = in_memory_block.number;
        let block_hash = in_memory_block.header.hash();

        assert_eq!(
            provider.ommers_by_id(block_number.into()).unwrap().unwrap_or_default(),
            in_memory_block.body.ommers
        );
        assert_eq!(
            provider.ommers_by_id(block_hash.into()).unwrap().unwrap_or_default(),
            in_memory_block.body.ommers
        );

        Ok(())
    }

    #[test]
    fn test_receipt_provider_id_ext_receipts_by_block_id() -> eyre::Result<()> {
        let mut rng = generators::rng();
        let (provider, database_blocks, in_memory_blocks, receipts) = provider_with_random_blocks(
            &mut rng,
            TEST_BLOCKS_COUNT,
            TEST_BLOCKS_COUNT,
            BlockRangeParams { tx_count: 1..3, ..Default::default() },
        )?;

        let database_block = database_blocks.first().unwrap().clone();
        let in_memory_block = in_memory_blocks.last().unwrap().clone();

        let block_number = database_block.number;
        let block_hash = database_block.header.hash();

        assert!(!receipts.get(database_block.number as usize).unwrap().is_empty());
        assert!(!provider
            .receipts_by_number_or_tag(database_block.number.into())?
            .unwrap()
            .is_empty());

        assert_eq!(
            provider.receipts_by_block_id(block_number.into())?.unwrap(),
            receipts.get(block_number as usize).unwrap().clone()
        );
        assert_eq!(
            provider.receipts_by_block_id(block_hash.into())?.unwrap(),
            receipts.get(block_number as usize).unwrap().clone()
        );

        let block_number = in_memory_block.number;
        let block_hash = in_memory_block.header.hash();

        assert_eq!(
            provider.receipts_by_block_id(block_number.into())?.unwrap(),
            receipts.get(block_number as usize).unwrap().clone()
        );
        assert_eq!(
            provider.receipts_by_block_id(block_hash.into())?.unwrap(),
            receipts.get(block_number as usize).unwrap().clone()
        );

        Ok(())
    }

    #[test]
    fn test_receipt_provider_id_ext_receipts_by_block_number_or_tag() -> eyre::Result<()> {
        let mut rng = generators::rng();
        let (provider, database_blocks, in_memory_blocks, receipts) = provider_with_random_blocks(
            &mut rng,
            TEST_BLOCKS_COUNT,
            TEST_BLOCKS_COUNT,
            BlockRangeParams { tx_count: 1..3, ..Default::default() },
        )?;

        let database_block = database_blocks.first().unwrap().clone();

        let in_memory_block_count = in_memory_blocks.len();
        let canonical_block = in_memory_blocks.get(in_memory_block_count - 1).unwrap().clone();
        let safe_block = in_memory_blocks.get(in_memory_block_count - 2).unwrap().clone();
        let finalized_block = in_memory_blocks.get(in_memory_block_count - 3).unwrap().clone();

        assert!(!receipts.get(database_block.number as usize).unwrap().is_empty());
        assert!(!provider
            .receipts_by_number_or_tag(database_block.number.into())?
            .unwrap()
            .is_empty());

        assert_eq!(
            provider.receipts_by_number_or_tag(database_block.number.into())?.unwrap(),
            receipts.get(database_block.number as usize).unwrap().clone()
        );
        assert_eq!(
            provider.receipts_by_number_or_tag(BlockNumberOrTag::Latest)?.unwrap(),
            receipts.get(canonical_block.number as usize).unwrap().clone()
        );
        assert_eq!(
            provider.receipts_by_number_or_tag(BlockNumberOrTag::Safe)?.unwrap(),
            receipts.get(safe_block.number as usize).unwrap().clone()
        );
        assert_eq!(
            provider.receipts_by_number_or_tag(BlockNumberOrTag::Finalized)?.unwrap(),
            receipts.get(finalized_block.number as usize).unwrap().clone()
        );

        Ok(())
    }

    #[test]
    fn test_changeset_reader() -> eyre::Result<()> {
        let mut rng = generators::rng();

        let (database_blocks, in_memory_blocks) =
            random_blocks(&mut rng, TEST_BLOCKS_COUNT, 1, None, None, 0..1);

        let first_database_block = database_blocks.first().map(|block| block.number).unwrap();
        let last_database_block = database_blocks.last().map(|block| block.number).unwrap();
        let first_in_memory_block = in_memory_blocks.first().map(|block| block.number).unwrap();

        let accounts = random_eoa_accounts(&mut rng, 2);

        let (database_changesets, database_state) = random_changeset_range(
            &mut rng,
            &database_blocks,
            accounts.into_iter().map(|(address, account)| (address, (account, Vec::new()))),
            0..0,
            0..0,
        );
        let (in_memory_changesets, in_memory_state) = random_changeset_range(
            &mut rng,
            &in_memory_blocks,
            database_state
                .iter()
                .map(|(address, (account, storage))| (*address, (*account, storage.clone()))),
            0..0,
            0..0,
        );

        let factory = create_test_provider_factory();

        let provider_rw = factory.provider_rw()?;
        provider_rw.append_blocks_with_state(
            database_blocks
                .into_iter()
                .map(|b| b.seal_with_senders().expect("failed to seal block with senders"))
                .collect(),
            ExecutionOutcome {
                bundle: BundleState::new(
                    database_state.into_iter().map(|(address, (account, _))| {
                        (address, None, Some(account.into()), Default::default())
                    }),
                    database_changesets
                        .iter()
                        .map(|block_changesets| {
                            block_changesets.iter().map(|(address, account, _)| {
                                (*address, Some(Some((*account).into())), [])
                            })
                        })
                        .collect::<Vec<_>>(),
                    Vec::new(),
                ),
                first_block: first_database_block,
                ..Default::default()
            },
            Default::default(),
            Default::default(),
        )?;
        provider_rw.commit()?;

        let provider = BlockchainProvider2::new(factory)?;

        let in_memory_changesets = in_memory_changesets.into_iter().next().unwrap();
        let chain = NewCanonicalChain::Commit {
            new: vec![in_memory_blocks
                .first()
                .map(|block| {
                    let senders = block.senders().expect("failed to recover senders");
                    ExecutedBlock::new(
                        Arc::new(block.clone()),
                        Arc::new(senders),
                        Arc::new(ExecutionOutcome {
                            bundle: BundleState::new(
                                in_memory_state.into_iter().map(|(address, (account, _))| {
                                    (address, None, Some(account.into()), Default::default())
                                }),
                                [in_memory_changesets.iter().map(|(address, account, _)| {
                                    (*address, Some(Some((*account).into())), Vec::new())
                                })],
                                [],
                            ),
                            first_block: first_in_memory_block,
                            ..Default::default()
                        }),
                        Default::default(),
                        Default::default(),
                    )
                })
                .unwrap()],
        };
        provider.canonical_in_memory_state.update_chain(chain);

        assert_eq!(
            provider.account_block_changeset(last_database_block).unwrap(),
            database_changesets
                .into_iter()
                .last()
                .unwrap()
                .into_iter()
                .sorted_by_key(|(address, _, _)| *address)
                .map(|(address, account, _)| AccountBeforeTx { address, info: Some(account) })
                .collect::<Vec<_>>()
        );
        assert_eq!(
            provider.account_block_changeset(first_in_memory_block).unwrap(),
            in_memory_changesets
                .into_iter()
                .sorted_by_key(|(address, _, _)| *address)
                .map(|(address, account, _)| AccountBeforeTx { address, info: Some(account) })
                .collect::<Vec<_>>()
        );

        Ok(())
    }

    #[test]
    fn test_requests_provider() -> eyre::Result<()> {
        let mut rng = generators::rng();
        let chain_spec = Arc::new(ChainSpecBuilder::mainnet().prague_activated().build());
        let (provider, database_blocks, in_memory_blocks, _) =
            provider_with_chain_spec_and_random_blocks(
                &mut rng,
                chain_spec.clone(),
                TEST_BLOCKS_COUNT,
                TEST_BLOCKS_COUNT,
                BlockRangeParams { requests_count: Some(1..2), ..Default::default() },
            )?;

        let database_block = database_blocks.first().unwrap().clone();
        let in_memory_block = in_memory_blocks.last().unwrap().clone();

        let prague_timestamp =
            chain_spec.hardforks.fork(EthereumHardfork::Prague).as_timestamp().unwrap();

        assert_eq!(
            provider.requests_by_block(database_block.number.into(), prague_timestamp,)?,
            database_block.body.requests.clone()
        );
        assert_eq!(
            provider.requests_by_block(in_memory_block.number.into(), prague_timestamp,)?,
            in_memory_block.body.requests.clone()
        );

        Ok(())
    }

    #[test]
    fn test_state_provider_factory() -> eyre::Result<()> {
        let mut rng = generators::rng();

        // test in-memory state use-cases
        let (in_memory_provider, _, in_memory_blocks, _) = provider_with_random_blocks(
            &mut rng,
            TEST_BLOCKS_COUNT,
            TEST_BLOCKS_COUNT,
            BlockRangeParams::default(),
        )?;

        // test database state use-cases
        let (only_database_provider, database_blocks, _, _) = provider_with_random_blocks(
            &mut rng,
            TEST_BLOCKS_COUNT,
            0,
            BlockRangeParams::default(),
        )?;

        let blocks = [database_blocks.clone(), in_memory_blocks.clone()].concat();
        let first_in_memory_block = in_memory_blocks.first().unwrap();
        let first_db_block = database_blocks.first().unwrap();

        // test latest state
        assert_eq!(
            first_in_memory_block.hash(),
            in_memory_provider.latest().unwrap().block_hash(first_in_memory_block.number)?.unwrap()
        );
        // test latest falls back to database state when there's no in-memory block
        assert_eq!(
            first_db_block.hash(),
            only_database_provider.latest().unwrap().block_hash(first_db_block.number)?.unwrap()
        );

        // test history by block number
        assert_eq!(
            first_in_memory_block.hash(),
            in_memory_provider
                .history_by_block_number(first_in_memory_block.number)?
                .block_hash(first_in_memory_block.number)?
                .unwrap()
        );
        assert_eq!(
            first_db_block.hash(),
            only_database_provider
                .history_by_block_number(first_db_block.number)?
                .block_hash(first_db_block.number)?
                .unwrap()
        );
        assert_eq!(
            first_in_memory_block.hash(),
            in_memory_provider
                .history_by_block_hash(first_in_memory_block.hash())?
                .block_hash(first_in_memory_block.number)?
                .unwrap()
        );
        assert!(only_database_provider.history_by_block_hash(B256::random()).is_err());

        // test state by block hash
        assert_eq!(
            first_in_memory_block.hash(),
            in_memory_provider
                .state_by_block_hash(first_in_memory_block.hash())?
                .block_hash(first_in_memory_block.number)?
                .unwrap()
        );
        assert_eq!(
            first_db_block.hash(),
            only_database_provider
                .state_by_block_hash(first_db_block.hash())?
                .block_hash(first_db_block.number)?
                .unwrap()
        );
        assert!(only_database_provider.state_by_block_hash(B256::random()).is_err());

        // test pending without pending state- falls back to latest
        assert_eq!(
            first_in_memory_block.hash(),
            in_memory_provider
                .pending()
                .unwrap()
                .block_hash(first_in_memory_block.number)
                .unwrap()
                .unwrap()
        );

        // adding a pending block to state can test pending() and  pending_state_by_hash() function
        let pending_block = database_blocks[database_blocks.len() - 1].clone();
        only_database_provider.canonical_in_memory_state.set_pending_block(ExecutedBlock {
            block: Arc::new(pending_block.clone()),
            senders: Default::default(),
            execution_output: Default::default(),
            hashed_state: Default::default(),
            trie: Default::default(),
        });

        assert_eq!(
            pending_block.hash(),
            only_database_provider
                .pending()
                .unwrap()
                .block_hash(pending_block.number)
                .unwrap()
                .unwrap()
        );

        assert_eq!(
            pending_block.hash(),
            only_database_provider
                .pending_state_by_hash(pending_block.hash())?
                .unwrap()
                .block_hash(pending_block.number)?
                .unwrap()
        );

        // test state by block number or tag
        assert_eq!(
            first_in_memory_block.hash(),
            in_memory_provider
                .state_by_block_number_or_tag(BlockNumberOrTag::Number(
                    first_in_memory_block.number
                ))?
                .block_hash(first_in_memory_block.number)?
                .unwrap()
        );
        assert_eq!(
            first_in_memory_block.hash(),
            in_memory_provider
                .state_by_block_number_or_tag(BlockNumberOrTag::Latest)?
                .block_hash(first_in_memory_block.number)?
                .unwrap()
        );
        // test state by block tag for safe block
        let safe_block = in_memory_blocks[in_memory_blocks.len() - 2].clone();
        in_memory_provider.canonical_in_memory_state.set_safe(safe_block.header.clone());
        assert_eq!(
            safe_block.hash(),
            in_memory_provider
                .state_by_block_number_or_tag(BlockNumberOrTag::Safe)?
                .block_hash(safe_block.number)?
                .unwrap()
        );
        // test state by block tag for finalized block
        let finalized_block = in_memory_blocks[in_memory_blocks.len() - 3].clone();
        in_memory_provider.canonical_in_memory_state.set_finalized(finalized_block.header.clone());
        assert_eq!(
            finalized_block.hash(),
            in_memory_provider
                .state_by_block_number_or_tag(BlockNumberOrTag::Finalized)?
                .block_hash(finalized_block.number)?
                .unwrap()
        );
        // test state by block tag for earliest block
        let earliest_block = blocks.first().unwrap().clone();
        assert_eq!(
            earliest_block.hash(),
            only_database_provider
                .state_by_block_number_or_tag(BlockNumberOrTag::Earliest)?
                .block_hash(earliest_block.number)?
                .unwrap()
        );

        Ok(())
    }

    #[test]
    fn test_canon_state_tracker() -> eyre::Result<()> {
        let mut rng = generators::rng();
        let (provider, _, _, _) = provider_with_random_blocks(
            &mut rng,
            TEST_BLOCKS_COUNT,
            TEST_BLOCKS_COUNT,
            BlockRangeParams::default(),
        )?;

        let before = Instant::now();
        provider.on_forkchoice_update_received(&Default::default());
        let last_update_ts = provider.last_received_update_timestamp().unwrap();
        let after = Instant::now();

        // Ensure the timestamp is updated and between the before and after timestamps
        assert!(before < last_update_ts && last_update_ts < after);

        let before = Instant::now();
        provider.on_transition_configuration_exchanged();
        let last_update_ts = provider.last_exchanged_transition_configuration_timestamp().unwrap();
        let after = Instant::now();

        // Ensure the timestamp is updated and between the before and after timestamps
        assert!(before < last_update_ts && last_update_ts < after);

        Ok(())
    }

    #[test]
    fn test_block_id_reader() -> eyre::Result<()> {
        // Create a new provider
        let mut rng = generators::rng();
        let (provider, _, in_memory_blocks, _) = provider_with_random_blocks(
            &mut rng,
            TEST_BLOCKS_COUNT,
            TEST_BLOCKS_COUNT,
            BlockRangeParams::default(),
        )?;

        // Set the pending block in memory
        let pending_block = in_memory_blocks.last().unwrap();
        provider.canonical_in_memory_state.set_pending_block(ExecutedBlock {
            block: Arc::new(pending_block.clone()),
            senders: Default::default(),
            execution_output: Default::default(),
            hashed_state: Default::default(),
            trie: Default::default(),
        });

        // Set the safe block in memory
        let safe_block = in_memory_blocks[in_memory_blocks.len() - 2].clone();
        provider.canonical_in_memory_state.set_safe(safe_block.header.clone());

        // Set the finalized block in memory
        let finalized_block = in_memory_blocks[in_memory_blocks.len() - 3].clone();
        provider.canonical_in_memory_state.set_finalized(finalized_block.header.clone());

        // Verify the pending block number and hash
        assert_eq!(
            provider.pending_block_num_hash()?,
            Some(BlockNumHash { number: pending_block.number, hash: pending_block.hash() })
        );

        // Verify the safe block number and hash
        assert_eq!(
            provider.safe_block_num_hash()?,
            Some(BlockNumHash { number: safe_block.number, hash: safe_block.hash() })
        );

        // Verify the finalized block number and hash
        assert_eq!(
            provider.finalized_block_num_hash()?,
            Some(BlockNumHash { number: finalized_block.number, hash: finalized_block.hash() })
        );

        Ok(())
    }

    macro_rules! test_by_tx_range {
        ([$(($method:ident, $data_extractor:expr)),* $(,)?]) => {{

            // Get the number methods being tested.
            // Since each method tested will move a block from memory to storage, this ensures we have enough.
            let extra_blocks = [$(stringify!($method)),*].len();

            let mut rng = generators::rng();
            let (provider, mut database_blocks, mut in_memory_blocks, receipts) = provider_with_random_blocks(
                &mut rng,
                TEST_BLOCKS_COUNT,
                TEST_BLOCKS_COUNT + extra_blocks,
                BlockRangeParams {
                    tx_count: TEST_TRANSACTIONS_COUNT..TEST_TRANSACTIONS_COUNT,
                    ..Default::default()
                },
            )?;
            let provider = Arc::new(provider);

            $(
                // Since data moves for each tried method, need to recalculate everything
                let db_tx_count =
                    database_blocks.iter().map(|b| b.body.transactions.len()).sum::<usize>() as u64;
                let in_mem_tx_count =
                    in_memory_blocks.iter().map(|b| b.body.transactions.len()).sum::<usize>() as u64;

                let db_range = 0..=(db_tx_count - 1);
                let in_mem_range = db_tx_count..=(in_mem_tx_count + db_range.end());

                // Retrieve the expected database data
                let database_data =
                    database_blocks.iter().flat_map(|b| $data_extractor(b, &receipts)).collect::<Vec<_>>();
                assert_eq!(provider.$method(db_range.clone())?, database_data, "full db data");

                // Retrieve the expected in-memory data
                let in_memory_data =
                    in_memory_blocks.iter().flat_map(|b| $data_extractor(b, &receipts)).collect::<Vec<_>>();
                assert_eq!(provider.$method(in_mem_range.clone())?, in_memory_data, "full mem data");

                // Test partial in-memory range
                assert_eq!(
                    &provider.$method(in_mem_range.start() + 1..=in_mem_range.end() - 1)?,
                    &in_memory_data[1..in_memory_data.len() - 1],
                    "partial mem data"
                );

                // Test range in in-memory to unbounded end
                assert_eq!(provider.$method(in_mem_range.start() + 1..)?, &in_memory_data[1..], "unbounded mem data");

                // Test last element in-memory
                assert_eq!(provider.$method(in_mem_range.end()..)?, &in_memory_data[in_memory_data.len() -1 ..], "last mem data");

                // Test range that spans database and in-memory with unbounded end
                assert_eq!(
                    provider.$method(in_mem_range.start() - 2..)?,
                    database_data[database_data.len() - 2..]
                        .iter()
                        .chain(&in_memory_data[..])
                        .cloned()
                        .collect::<Vec<_>>(),
                    "unbounded span data"
                );

                // Test range that spans database and in-memory
                #[allow(unused_assignments)]
                {
                    // This block will be persisted to disk and removed from memory AFTER the firsk database query. This ensures that we query the in-memory state before the database avoiding any race condition.
                    persist_block_after_db_tx_creation(provider.clone(), in_memory_blocks[0].number);

                    assert_eq!(
                        provider.$method(in_mem_range.start() - 2..=in_mem_range.end() - 1)?,
                        database_data[database_data.len() - 2..]
                            .iter()
                            .chain(&in_memory_data[..in_memory_data.len() - 1])
                            .cloned()
                            .collect::<Vec<_>>(),
                        "span data"
                    );

                    // Adjust our blocks accordingly
                    database_blocks.push(in_memory_blocks.remove(0));
                }

                // Test invalid range
                let start_tx_num = u64::MAX;
                let end_tx_num = u64::MAX;
                let result = provider.$method(start_tx_num..end_tx_num)?;
                assert!(result.is_empty(), "No data should be found for an invalid transaction range");

                // Test empty range
                let result = provider.$method(in_mem_range.end()+10..in_mem_range.end()+20)?;
                assert!(result.is_empty(), "No data should be found for an empty transaction range");
            )*
        }};
    }

    #[test]
    fn test_methods_by_tx_range() -> eyre::Result<()> {
        test_by_tx_range!([
            (senders_by_tx_range, |block: &SealedBlock, _: &Vec<Vec<Receipt>>| block
                .senders()
                .unwrap()),
            (transactions_by_tx_range, |block: &SealedBlock, _: &Vec<Vec<Receipt>>| block
                .body
                .transactions
                .iter()
                .map(|tx| Into::<TransactionSignedNoHash>::into(tx.clone()))
                .collect::<Vec<_>>()),
            (receipts_by_tx_range, |block: &SealedBlock, receipts: &Vec<Vec<Receipt>>| receipts
                [block.number as usize]
                .clone())
        ]);

        Ok(())
    }

    macro_rules! test_by_block_range {
        ([$(($method:ident, $data_extractor:expr)),* $(,)?]) => {{
            // Get the number methods being tested.
            // Since each method tested will move a block from memory to storage, this ensures we have enough.
            let extra_blocks = [$(stringify!($method)),*].len();

            let mut rng = generators::rng();
            let (provider, mut database_blocks, mut in_memory_blocks, _) = provider_with_random_blocks(
                &mut rng,
                TEST_BLOCKS_COUNT,
                TEST_BLOCKS_COUNT + extra_blocks,
                BlockRangeParams {
                    tx_count: TEST_TRANSACTIONS_COUNT..TEST_TRANSACTIONS_COUNT,
                    ..Default::default()
                },
            )?;
            let provider = Arc::new(provider);

            $(
                // Since data moves for each tried method, need to recalculate everything
                let db_block_count = database_blocks.len() as u64;
                let in_mem_block_count = in_memory_blocks.len() as u64;

                let db_range = 0..=db_block_count - 1;
                let in_mem_range = db_block_count..=(in_mem_block_count + db_range.end());

                // Retrieve the expected database data
                let database_data =
                    database_blocks.iter().map(|b| $data_extractor(b)).collect::<Vec<_>>();
                assert_eq!(provider.$method(db_range.clone())?, database_data);

                // Retrieve the expected in-memory data
                let in_memory_data =
                    in_memory_blocks.iter().map(|b| $data_extractor(b)).collect::<Vec<_>>();
                assert_eq!(provider.$method(in_mem_range.clone())?, in_memory_data);

                // Test partial in-memory range
                assert_eq!(
                    &provider.$method(in_mem_range.start() + 1..=in_mem_range.end() - 1)?,
                    &in_memory_data[1..in_memory_data.len() - 1]
                );

                // Test range that spans database and in-memory
                {

                    // This block will be persisted to disk and removed from memory AFTER the firsk database query. This ensures that we query the in-memory state before the database avoiding any race condition.
                    persist_block_after_db_tx_creation(provider.clone(), in_memory_blocks[0].number);

                    assert_eq!(
                        provider.$method(in_mem_range.start() - 2..=in_mem_range.end() - 1)?,
                        database_data[database_data.len() - 2..]
                            .iter()
                            .chain(&in_memory_data[..in_memory_data.len() - 1])
                            .cloned()
                            .collect::<Vec<_>>()
                    );

                    // Adjust our blocks accordingly
                    database_blocks.push(in_memory_blocks.remove(0));
                }

                // Test invalid range
                let start_block_num = u64::MAX;
                let end_block_num = u64::MAX;
                let result = provider.$method(start_block_num..=end_block_num-1)?;
                assert!(result.is_empty(), "No data should be found for an invalid block range");

                // Test valid range with empty results
                let result = provider.$method(in_mem_range.end() + 10..=in_mem_range.end() + 20)?;
                assert!(result.is_empty(), "No data should be found for an empty block range");
            )*
        }};
    }

    #[test]
    fn test_methods_by_block_range() -> eyre::Result<()> {
        // todo(joshie) add canonical_hashes_range below after changing its interface into range
        // instead start end
        test_by_block_range!([
            (headers_range, |block: &SealedBlock| block.header().clone()),
            (sealed_headers_range, |block: &SealedBlock| block.header.clone()),
            (block_range, |block: &SealedBlock| block.clone().unseal()),
            (block_with_senders_range, |block: &SealedBlock| block
                .clone()
                .unseal()
                .with_senders_unchecked(vec![])),
            (sealed_block_with_senders_range, |block: &SealedBlock| block
                .clone()
                .with_senders_unchecked(vec![])),
            (transactions_by_block_range, |block: &SealedBlock| block.body.transactions.clone()),
        ]);

        Ok(())
    }

    /// Helper macro to call a provider method based on argument count and check its result
    macro_rules! call_method {
        ($provider:expr, $method:ident, ($($args:expr),*), $expected_item:expr) => {{
            let result = $provider.$method($($args),*)?;
            assert_eq!(
                result,
                $expected_item,
                "{}: item does not match the expected item for arguments {:?}",
                stringify!($method),
                ($($args),*)
            );
        }};

        // Handle valid or invalid arguments for one argument
        (ONE, $provider:expr, $method:ident, $item_extractor:expr, $txnum:expr, $txhash:expr, $block:expr, $receipts:expr) => {{
            let (arg, expected_item) = $item_extractor($block, $txnum($block), $txhash($block), $receipts);
            call_method!($provider, $method, (arg), expected_item);
        }};

        // Handle valid or invalid arguments for two arguments
        (TWO, $provider:expr, $method:ident, $item_extractor:expr, $txnum:expr, $txhash:expr, $block:expr, $receipts:expr) => {{
            let ((arg1, arg2), expected_item) = $item_extractor($block, $txnum($block), $txhash($block), $receipts);
            call_method!($provider, $method, (arg1, arg2), expected_item);
        }};
    }

    /// Macro to test non-range methods.
    ///
    /// ( `NUMBER_ARGUMENTS`, METHOD, FN -> ((`METHOD_ARGUMENT(s)`,...), `EXPECTED_RESULT`),
    /// `INVALID_ARGUMENTS`)
    macro_rules! test_non_range {
    ([$(($arg_count:ident, $method:ident, $item_extractor:expr, $invalid_args:expr)),* $(,)?]) => {{

        // Get the number methods being tested.
        // Since each method tested will move a block from memory to storage, this ensures we have enough.
        let extra_blocks = [$(stringify!($arg_count)),*].len();

        let mut rng = generators::rng();
        let (provider, mut database_blocks, in_memory_blocks, receipts) = provider_with_random_blocks(
            &mut rng,
            TEST_BLOCKS_COUNT,
            TEST_BLOCKS_COUNT + extra_blocks,
            BlockRangeParams {
                tx_count: TEST_TRANSACTIONS_COUNT..TEST_TRANSACTIONS_COUNT,
                ..Default::default()
            },
        )?;
        let provider = Arc::new(provider);

        let mut in_memory_blocks: std::collections::VecDeque<_> = in_memory_blocks.into();

        $(
            let tx_hash = |block: &SealedBlock| block.body.transactions[0].hash();
            let tx_num = |block: &SealedBlock| {
                database_blocks
                    .iter()
                    .chain(in_memory_blocks.iter())
                    .take_while(|b| b.number < block.number)
                    .map(|b| b.body.transactions.len())
                    .sum::<usize>() as u64
            };

            // Ensure that the first generated in-memory block exists
            {
                // This block will be persisted to disk and removed from memory AFTER the firsk database query. This ensures that we query the in-memory state before the database avoiding any race condition.
                persist_block_after_db_tx_creation(provider.clone(), in_memory_blocks[0].number);

                call_method!($arg_count, provider, $method, $item_extractor, tx_num, tx_hash, &in_memory_blocks[0], &receipts);

                // Move the block as well in our own structures
                database_blocks.push(in_memory_blocks.pop_front().unwrap());
            }

            // database_blocks is changed above
            let tx_num = |block: &SealedBlock| {
                database_blocks
                    .iter()
                    .chain(in_memory_blocks.iter())
                    .take_while(|b| b.number < block.number)
                    .map(|b| b.body.transactions.len())
                    .sum::<usize>() as u64
            };

            // Invalid/Non-existent argument should return `None`
            {
                call_method!($arg_count, provider, $method, |_,_,_,_| ( ($invalid_args, None)), tx_num, tx_hash, &in_memory_blocks[0], &receipts);
            }

            // Check that the item is only in memory and not in database
            {
                let last_mem_block = &in_memory_blocks[in_memory_blocks.len() - 1];

                let (args, expected_item) = $item_extractor(last_mem_block, tx_num(last_mem_block), tx_hash(last_mem_block), &receipts);
                call_method!($arg_count, provider, $method, |_,_,_,_| (args.clone(), expected_item), tx_num, tx_hash, last_mem_block, &receipts);

                // Ensure the item is not in storage
                call_method!($arg_count, provider.database, $method, |_,_,_,_| ( (args, None)), tx_num, tx_hash, last_mem_block, &receipts);
            }
        )*
    }};
}

    #[test]
    fn test_non_range_methods() -> eyre::Result<()> {
        let test_tx_index = 0;

        test_non_range!([
            // TODO: header should use B256 like others instead of &B256
            // (
            //     ONE,
            //     header,
            //     |block: &SealedBlock, tx_num: TxNumber, tx_hash: B256, receipts: &Vec<Vec<Receipt>>| (&block.hash(), Some(block.header.header().clone())),
            //     (&B256::random())
            // ),
            (
                ONE,
                header_by_number,
                |block: &SealedBlock, _: TxNumber, _: B256, _: &Vec<Vec<Receipt>>| (
                    block.number,
                    Some(block.header.header().clone())
                ),
                u64::MAX
            ),
            (
                ONE,
                sealed_header,
                |block: &SealedBlock, _: TxNumber, _: B256, _: &Vec<Vec<Receipt>>| (
                    block.number,
                    Some(block.header.clone())
                ),
                u64::MAX
            ),
            (
                ONE,
                block_hash,
                |block: &SealedBlock, _: TxNumber, _: B256, _: &Vec<Vec<Receipt>>| (
                    block.number,
                    Some(block.hash())
                ),
                u64::MAX
            ),
            (
                ONE,
                block_number,
                |block: &SealedBlock, _: TxNumber, _: B256, _: &Vec<Vec<Receipt>>| (
                    block.hash(),
                    Some(block.number)
                ),
                B256::random()
            ),
            (
                ONE,
                block,
                |block: &SealedBlock, _: TxNumber, _: B256, _: &Vec<Vec<Receipt>>| (
                    BlockHashOrNumber::Hash(block.hash()),
                    Some(block.clone().unseal())
                ),
                BlockHashOrNumber::Hash(B256::random())
            ),
            (
                ONE,
                block,
                |block: &SealedBlock, _: TxNumber, _: B256, _: &Vec<Vec<Receipt>>| (
                    BlockHashOrNumber::Number(block.number),
                    Some(block.clone().unseal())
                ),
                BlockHashOrNumber::Number(u64::MAX)
            ),
            (
                ONE,
                block_body_indices,
                |block: &SealedBlock, tx_num: TxNumber, _: B256, _: &Vec<Vec<Receipt>>| (
                    block.number,
                    Some(StoredBlockBodyIndices {
                        first_tx_num: tx_num,
                        tx_count: block.body.transactions.len() as u64
                    })
                ),
                u64::MAX
            ),
            (
                TWO,
                block_with_senders,
                |block: &SealedBlock, _: TxNumber, _: B256, _: &Vec<Vec<Receipt>>| (
                    (BlockHashOrNumber::Number(block.number), TransactionVariant::WithHash),
                    block.clone().unseal().with_recovered_senders()
                ),
                (BlockHashOrNumber::Number(u64::MAX), TransactionVariant::WithHash)
            ),
            (
                TWO,
                block_with_senders,
                |block: &SealedBlock, _: TxNumber, _: B256, _: &Vec<Vec<Receipt>>| (
                    (BlockHashOrNumber::Hash(block.hash()), TransactionVariant::WithHash),
                    block.clone().unseal().with_recovered_senders()
                ),
                (BlockHashOrNumber::Hash(B256::random()), TransactionVariant::WithHash)
            ),
            (
                TWO,
                sealed_block_with_senders,
                |block: &SealedBlock, _: TxNumber, _: B256, _: &Vec<Vec<Receipt>>| (
                    (BlockHashOrNumber::Number(block.number), TransactionVariant::WithHash),
                    Some(
                        block.clone().unseal().with_recovered_senders().unwrap().seal(block.hash())
                    )
                ),
                (BlockHashOrNumber::Number(u64::MAX), TransactionVariant::WithHash)
            ),
            (
                TWO,
                sealed_block_with_senders,
                |block: &SealedBlock, _: TxNumber, _: B256, _: &Vec<Vec<Receipt>>| (
                    (BlockHashOrNumber::Hash(block.hash()), TransactionVariant::WithHash),
                    Some(
                        block.clone().unseal().with_recovered_senders().unwrap().seal(block.hash())
                    )
                ),
                (BlockHashOrNumber::Hash(B256::random()), TransactionVariant::WithHash)
            ),
            (
                ONE,
                transaction_id,
                |_: &SealedBlock, tx_num: TxNumber, tx_hash: B256, _: &Vec<Vec<Receipt>>| (
                    tx_hash,
                    Some(tx_num)
                ),
                B256::random()
            ),
            (
                ONE,
                transaction_by_id,
                |block: &SealedBlock, tx_num: TxNumber, _: B256, _: &Vec<Vec<Receipt>>| (
                    tx_num,
                    Some(block.body.transactions[test_tx_index].clone())
                ),
                u64::MAX
            ),
            (
                ONE,
                transaction_by_id_no_hash,
                |block: &SealedBlock, tx_num: TxNumber, _: B256, _: &Vec<Vec<Receipt>>| (
                    tx_num,
                    Some(Into::<TransactionSignedNoHash>::into(
                        block.body.transactions[test_tx_index].clone()
                    ))
                ),
                u64::MAX
            ),
            (
                ONE,
                transaction_by_hash,
                |block: &SealedBlock, _: TxNumber, tx_hash: B256, _: &Vec<Vec<Receipt>>| (
                    tx_hash,
                    Some(block.body.transactions[test_tx_index].clone())
                ),
                B256::random()
            ),
            (
                ONE,
                transaction_block,
                |block: &SealedBlock, tx_num: TxNumber, _: B256, _: &Vec<Vec<Receipt>>| (
                    tx_num,
                    Some(block.number)
                ),
                u64::MAX
            ),
            (
                ONE,
                transactions_by_block,
                |block: &SealedBlock, _: TxNumber, _: B256, _: &Vec<Vec<Receipt>>| (
                    BlockHashOrNumber::Number(block.number),
                    Some(block.body.transactions.clone())
                ),
                BlockHashOrNumber::Number(u64::MAX)
            ),
            (
                ONE,
                transactions_by_block,
                |block: &SealedBlock, _: TxNumber, _: B256, _: &Vec<Vec<Receipt>>| (
                    BlockHashOrNumber::Hash(block.hash()),
                    Some(block.body.transactions.clone())
                ),
                BlockHashOrNumber::Number(u64::MAX)
            ),
            (
                ONE,
                transaction_sender,
                |block: &SealedBlock, tx_num: TxNumber, _: B256, _: &Vec<Vec<Receipt>>| (
                    tx_num,
                    block.body.transactions[test_tx_index].recover_signer()
                ),
                u64::MAX
            ),
            (
                ONE,
                receipt,
                |block: &SealedBlock, tx_num: TxNumber, _: B256, receipts: &Vec<Vec<Receipt>>| (
                    tx_num,
                    Some(receipts[block.number as usize][test_tx_index].clone())
                ),
                u64::MAX
            ),
            (
                ONE,
                receipt_by_hash,
                |block: &SealedBlock, _: TxNumber, tx_hash: B256, receipts: &Vec<Vec<Receipt>>| (
                    tx_hash,
                    Some(receipts[block.number as usize][test_tx_index].clone())
                ),
                B256::random()
            ),
            (
                ONE,
                receipts_by_block,
                |block: &SealedBlock, _: TxNumber, _: B256, receipts: &Vec<Vec<Receipt>>| (
                    BlockHashOrNumber::Number(block.number),
                    Some(receipts[block.number as usize].clone())
                ),
                BlockHashOrNumber::Number(u64::MAX)
            ),
            (
                ONE,
                receipts_by_block,
                |block: &SealedBlock, _: TxNumber, _: B256, receipts: &Vec<Vec<Receipt>>| (
                    BlockHashOrNumber::Hash(block.hash()),
                    Some(receipts[block.number as usize].clone())
                ),
                BlockHashOrNumber::Hash(B256::random())
            ),
            // TODO: withdrawals, requests, ommers
        ]);

        Ok(())
    }

    #[test]
    fn test_race() -> eyre::Result<()> {
        let mut rng = generators::rng();
        let (provider, _, in_memory_blocks, _) = provider_with_random_blocks(
            &mut rng,
            TEST_BLOCKS_COUNT - 1,
            TEST_BLOCKS_COUNT + 1,
            BlockRangeParams {
                tx_count: TEST_TRANSACTIONS_COUNT..TEST_TRANSACTIONS_COUNT,
                ..Default::default()
            },
        )?;

        let provider = Arc::new(provider);

        // Old implementation was querying the database first. This is problematic, if there are
        // changes AFTER the database transaction is created.
        let old_transaction_hash_fn =
            |hash: B256,
             canonical_in_memory_state: CanonicalInMemoryState,
             factory: ProviderFactory<MockNodeTypesWithDB>| {
                assert!(factory.transaction_by_hash(hash)?.is_none(), "should not be in database");
                Ok::<_, ProviderError>(canonical_in_memory_state.transaction_by_hash(hash))
            };

        // Correct implementation queries in-memory first
        let correct_transaction_hash_fn =
            |hash: B256,
             canonical_in_memory_state: CanonicalInMemoryState,
             _factory: ProviderFactory<MockNodeTypesWithDB>| {
                if let Some(tx) = canonical_in_memory_state.transaction_by_hash(hash) {
                    return Ok::<_, ProviderError>(Some(tx))
                }
                panic!("should not be in database");
                // _factory.transaction_by_hash(hash)
            };

        // OLD BEHAVIOUR
        {
            // This will persist block 1 AFTER a database is created. Moving it from memory to
            // storage.
            persist_block_after_db_tx_creation(provider.clone(), in_memory_blocks[0].number);
            let to_be_persisted_tx = in_memory_blocks[0].body.transactions[0].clone();

            // Even though the block exists, given the order of provider queries done in the method
            // above, we do not see it.
            assert_eq!(
                old_transaction_hash_fn(
                    to_be_persisted_tx.hash(),
                    provider.canonical_in_memory_state(),
                    provider.database.clone()
                ),
                Ok(None)
            );
        }

        // CORRECT BEHAVIOUR
        {
            // This will persist block 1 AFTER a database is created. Moving it from memory to
            // storage.
            persist_block_after_db_tx_creation(provider.clone(), in_memory_blocks[1].number);
            let to_be_persisted_tx = in_memory_blocks[1].body.transactions[0].clone();

            assert_eq!(
                correct_transaction_hash_fn(
                    to_be_persisted_tx.hash(),
                    provider.canonical_in_memory_state(),
                    provider.database.clone()
                ),
                Ok(Some(to_be_persisted_tx))
            );
        }

        Ok(())
    }
}<|MERGE_RESOLUTION|>--- conflicted
+++ resolved
@@ -1,15 +1,9 @@
 use crate::{
     providers::StaticFileProvider, AccountReader, BlockHashReader, BlockIdReader, BlockNumReader,
     BlockReader, BlockReaderIdExt, BlockSource, CanonChainTracker, CanonStateNotifications,
-<<<<<<< HEAD
-    CanonStateSubscriptions, ChainSpecProvider, ChangeSetReader, DatabaseProviderFactory,
-    DatabaseProviderRO, EvmEnvProvider, FinalizedBlockReader, HeaderProvider, ParliaSnapshotReader,
+    CanonStateSubscriptions, ChainSpecProvider, ChainStateBlockReader, ChangeSetReader,
+    DatabaseProviderFactory, DatabaseProviderRO, EvmEnvProvider, HeaderProvider, ParliaSnapshotReader,
     ProviderError, ProviderFactory, PruneCheckpointReader, ReceiptProvider, ReceiptProviderIdExt,
-=======
-    CanonStateSubscriptions, ChainSpecProvider, ChainStateBlockReader, ChangeSetReader,
-    DatabaseProviderFactory, DatabaseProviderRO, EvmEnvProvider, HeaderProvider, ProviderError,
-    ProviderFactory, PruneCheckpointReader, ReceiptProvider, ReceiptProviderIdExt,
->>>>>>> 1ba631ba
     RequestsProvider, StageCheckpointReader, StateProviderBox, StateProviderFactory, StateReader,
     StaticFileProviderFactory, TransactionVariant, TransactionsProvider, WithdrawalsProvider,
 };
@@ -27,24 +21,13 @@
 use reth_execution_types::{BundleStateInit, ExecutionOutcome, RevertsInit};
 use reth_node_types::NodeTypesWithDB;
 use reth_primitives::{
-<<<<<<< HEAD
-    parlia::Snapshot, Account, BlobSidecars, Block, BlockHashOrNumber, BlockId, BlockNumHash,
-    BlockNumberOrTag, BlockWithSenders, EthereumHardforks, Header, Receipt, SealedBlock,
-    SealedBlockWithSenders, SealedHeader, TransactionMeta, TransactionSigned,
+    parlia::Snapshot, Account, BlobSidecars, Block,  BlockWithSenders,  Header, Receipt, SealedBlock,
+    SealedBlockWithSenders, SealedHeader, StorageEntry, TransactionMeta, TransactionSigned,
     TransactionSignedNoHash, Withdrawal, Withdrawals,
 };
 use reth_prune_types::{PruneCheckpoint, PruneSegment};
 use reth_stages_types::{StageCheckpoint, StageId};
-use reth_storage_api::SidecarsProvider;
-=======
-    Account, Block, BlockWithSenders, Header, Receipt, SealedBlock, SealedBlockWithSenders,
-    SealedHeader, StorageEntry, TransactionMeta, TransactionSigned, TransactionSignedNoHash,
-    Withdrawal, Withdrawals,
-};
-use reth_prune_types::{PruneCheckpoint, PruneSegment};
-use reth_stages_types::{StageCheckpoint, StageId};
-use reth_storage_api::StorageChangeSetReader;
->>>>>>> 1ba631ba
+use reth_storage_api::{SidecarsProvider, StorageChangeSetReader};
 use reth_storage_errors::provider::ProviderResult;
 use revm::{
     db::states::PlainStorageRevert,
@@ -1896,14 +1879,10 @@
         .append_receipts_from_blocks(
             // The initial block number is required
             database_blocks.first().map(|b| b.number).unwrap_or_default(),
-<<<<<<< HEAD
-            receipts.iter().map(|vec| vec.clone().into_iter().map(Some).collect::<Vec<_>>()),
-            Vec::new(),
-=======
             receipts[..database_blocks.len()]
                 .iter()
                 .map(|vec| vec.clone().into_iter().map(Some).collect::<Vec<_>>()),
->>>>>>> 1ba631ba
+            Vec::new(),
         )?;
 
         // Commit to both storages: database and static files
