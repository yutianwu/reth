--- conflicted
+++ resolved
@@ -19,17 +19,10 @@
 };
 use reth_evm::ConfigureEvmEnv;
 use reth_primitives::{
-<<<<<<< HEAD
     parlia::Snapshot, Account, Address, Block, BlockHash, BlockHashOrNumber, BlockId, BlockNumHash,
-    BlockNumber, BlockNumberOrTag, BlockWithSenders, ChainInfo, ChainSpec, Header, Receipt,
+    BlockNumber, BlockNumberOrTag, BlockWithSenders,  Header, Receipt,
     SealedBlock, SealedBlockWithSenders, SealedHeader, TransactionMeta, TransactionSigned,
     TransactionSignedNoHash, TxHash, TxNumber, Withdrawal, Withdrawals, B256, U256,
-=======
-    Account, Address, Block, BlockHash, BlockHashOrNumber, BlockId, BlockNumHash, BlockNumber,
-    BlockNumberOrTag, BlockWithSenders, Header, Receipt, SealedBlock, SealedBlockWithSenders,
-    SealedHeader, TransactionMeta, TransactionSigned, TransactionSignedNoHash, TxHash, TxNumber,
-    Withdrawal, Withdrawals, B256, U256,
->>>>>>> d786b459
 };
 use reth_prune_types::{PruneCheckpoint, PruneSegment};
 use reth_stages_types::{StageCheckpoint, StageId};
