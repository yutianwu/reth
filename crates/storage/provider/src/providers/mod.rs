use crate::{
    AccountReader, BlockHashReader, BlockIdReader, BlockNumReader, BlockReader, BlockReaderIdExt,
    BlockSource, BlockchainTreePendingStateProvider, CanonChainTracker, CanonStateNotifications,
    CanonStateSubscriptions, ChainSpecProvider, ChainStateBlockReader, ChangeSetReader,
    DatabaseProviderFactory, EvmEnvProvider, FullExecutionDataProvider, HeaderProvider,
<<<<<<< HEAD
    ParliaSnapshotReader, ProviderError, PruneCheckpointReader, ReceiptProvider,
    ReceiptProviderIdExt, RequestsProvider, StageCheckpointReader, StateProviderBox,
    StateProviderFactory, StaticFileProviderFactory, TransactionVariant, TransactionsProvider,
    TreeViewer, WithdrawalsProvider,
=======
    ProviderError, PruneCheckpointReader, ReceiptProvider, ReceiptProviderIdExt,
    StageCheckpointReader, StateProviderBox, StateProviderFactory, StaticFileProviderFactory,
    TransactionVariant, TransactionsProvider, TreeViewer, WithdrawalsProvider,
>>>>>>> 15c230ba
};
use alloy_eips::{eip4895::Withdrawal, BlockHashOrNumber, BlockId, BlockNumHash, BlockNumberOrTag};
use alloy_primitives::{Address, BlockHash, BlockNumber, Sealable, TxHash, TxNumber, B256, U256};
use reth_blockchain_tree_api::{
    error::{CanonicalError, InsertBlockError},
    BlockValidationKind, BlockchainTreeEngine, BlockchainTreeViewer, CanonicalOutcome,
    InsertPayloadOk,
};
use reth_chain_state::{ChainInfoTracker, ForkChoiceNotifications, ForkChoiceSubscriptions};
use reth_chainspec::{ChainInfo, EthereumHardforks};
use reth_db_api::models::{AccountBeforeTx, StoredBlockBodyIndices};
use reth_evm::ConfigureEvmEnv;
use reth_node_types::NodeTypesWithDB;
use reth_primitives::{
<<<<<<< HEAD
    parlia::Snapshot, Account, BlobSidecars, Block, BlockWithSenders, Header, Receipt, SealedBlock,
    SealedBlockWithSenders, SealedHeader, TransactionMeta, TransactionSigned,
    TransactionSignedNoHash, Withdrawal, Withdrawals,
=======
    Account, Block, BlockWithSenders, Header, Receipt, SealedBlock, SealedBlockWithSenders,
    SealedHeader, TransactionMeta, TransactionSigned, TransactionSignedNoHash, Withdrawals,
>>>>>>> 15c230ba
};
use reth_prune_types::{PruneCheckpoint, PruneSegment};
use reth_stages_types::{StageCheckpoint, StageId};
use reth_storage_errors::provider::ProviderResult;
use revm::primitives::{BlockEnv, CfgEnvWithHandlerCfg};
use std::{
    collections::BTreeMap,
    ops::{RangeBounds, RangeInclusive},
    sync::Arc,
    time::Instant,
};
use tracing::trace;

mod database;
pub use database::*;

mod static_file;
pub use static_file::{
    StaticFileAccess, StaticFileJarProvider, StaticFileProvider, StaticFileProviderRW,
    StaticFileProviderRWRefMut, StaticFileWriter,
};

mod state;
pub use state::{
    historical::{HistoricalStateProvider, HistoricalStateProviderRef},
    latest::{LatestStateProvider, LatestStateProviderRef},
};

mod bundle_state_provider;
pub use bundle_state_provider::BundleStateProvider;

mod consistent_view;
use alloy_rpc_types_engine::ForkchoiceState;
pub use consistent_view::{ConsistentDbView, ConsistentViewError};
use reth_storage_api::SidecarsProvider;

mod blockchain_provider;
pub use blockchain_provider::BlockchainProvider2;

mod consistent;
pub use consistent::ConsistentProvider;

/// Helper trait keeping common requirements of providers for [`NodeTypesWithDB`].
pub trait ProviderNodeTypes: NodeTypesWithDB<ChainSpec: EthereumHardforks> {}

impl<T> ProviderNodeTypes for T where T: NodeTypesWithDB<ChainSpec: EthereumHardforks> {}

/// The main type for interacting with the blockchain.
///
/// This type serves as the main entry point for interacting with the blockchain and provides data
/// from database storage and from the blockchain tree (pending state etc.) It is a simple wrapper
/// type that holds an instance of the database and the blockchain tree.
#[allow(missing_debug_implementations)]
pub struct BlockchainProvider<N: NodeTypesWithDB> {
    /// Provider type used to access the database.
    database: ProviderFactory<N>,
    /// The blockchain tree instance.
    tree: Arc<dyn TreeViewer>,
    /// Tracks the chain info wrt forkchoice updates
    chain_info: ChainInfoTracker,
}

impl<N: ProviderNodeTypes> Clone for BlockchainProvider<N> {
    fn clone(&self) -> Self {
        Self {
            database: self.database.clone(),
            tree: self.tree.clone(),
            chain_info: self.chain_info.clone(),
        }
    }
}

impl<N: NodeTypesWithDB> BlockchainProvider<N> {
    /// Sets the treeviewer for the provider.
    #[doc(hidden)]
    pub fn with_tree(mut self, tree: Arc<dyn TreeViewer>) -> Self {
        self.tree = tree;
        self
    }
}

impl<N: ProviderNodeTypes> BlockchainProvider<N> {
    /// Create new provider instance that wraps the database and the blockchain tree, using the
    /// provided latest header to initialize the chain info tracker, alongside the finalized header
    /// if it exists.
    pub fn with_blocks(
        database: ProviderFactory<N>,
        tree: Arc<dyn TreeViewer>,
        latest: SealedHeader,
        finalized: Option<SealedHeader>,
        safe: Option<SealedHeader>,
    ) -> Self {
        Self { database, tree, chain_info: ChainInfoTracker::new(latest, finalized, safe) }
    }

    /// Create a new provider using only the database and the tree, fetching the latest header from
    /// the database to initialize the provider.
    pub fn new(database: ProviderFactory<N>, tree: Arc<dyn TreeViewer>) -> ProviderResult<Self> {
        let provider = database.provider()?;
        let best = provider.chain_info()?;
        let latest_header = provider
            .header_by_number(best.best_number)?
            .ok_or_else(|| ProviderError::HeaderNotFound(best.best_number.into()))?;

        let finalized_header = provider
            .last_finalized_block_number()?
            .map(|num| provider.sealed_header(num))
            .transpose()?
            .flatten();

        let safe_header = provider
            .last_safe_block_number()?
            .map(|num| provider.sealed_header(num))
            .transpose()?
            .flatten();

        Ok(Self::with_blocks(
            database,
            tree,
            SealedHeader::new(latest_header, best.best_hash),
            finalized_header,
            safe_header,
        ))
    }

    /// Ensures that the given block number is canonical (synced)
    ///
    /// This is a helper for guarding the [`HistoricalStateProvider`] against block numbers that are
    /// out of range and would lead to invalid results, mainly during initial sync.
    ///
    /// Verifying the `block_number` would be expensive since we need to lookup sync table
    /// Instead, we ensure that the `block_number` is within the range of the
    /// [`Self::best_block_number`] which is updated when a block is synced.
    #[inline]
    fn ensure_canonical_block(&self, block_number: BlockNumber) -> ProviderResult<()> {
        let latest = self.best_block_number()?;
        if block_number > latest {
            Err(ProviderError::HeaderNotFound(block_number.into()))
        } else {
            Ok(())
        }
    }
}

impl<N> BlockchainProvider<N>
where
    Self: StateProviderFactory,
    N: NodeTypesWithDB,
{
    /// Return a [`StateProviderBox`] that contains bundle state data provider.
    /// Used to inspect or execute transaction on the pending state.
    fn pending_with_provider(
        &self,
        bundle_state_data: Box<dyn FullExecutionDataProvider>,
    ) -> ProviderResult<StateProviderBox> {
        let canonical_fork = bundle_state_data.canonical_fork();
        trace!(target: "providers::blockchain", ?canonical_fork, "Returning post state provider");

        let state_provider = self.history_by_block_hash(canonical_fork.hash)?;
        let bundle_state_provider = BundleStateProvider::new(state_provider, bundle_state_data);
        Ok(Box::new(bundle_state_provider))
    }
}

impl<N: ProviderNodeTypes> DatabaseProviderFactory for BlockchainProvider<N> {
    type DB = N::DB;
    type Provider = <ProviderFactory<N> as DatabaseProviderFactory>::Provider;
    type ProviderRW = <ProviderFactory<N> as DatabaseProviderFactory>::ProviderRW;

    fn database_provider_ro(&self) -> ProviderResult<Self::Provider> {
        self.database.database_provider_ro()
    }

    fn database_provider_rw(&self) -> ProviderResult<Self::ProviderRW> {
        self.database.database_provider_rw()
    }
}

impl<N: ProviderNodeTypes> StaticFileProviderFactory for BlockchainProvider<N> {
    fn static_file_provider(&self) -> StaticFileProvider {
        self.database.static_file_provider()
    }
}

impl<N: ProviderNodeTypes> HeaderProvider for BlockchainProvider<N> {
    fn header(&self, block_hash: &BlockHash) -> ProviderResult<Option<Header>> {
        self.database.header(block_hash)
    }

    fn header_by_number(&self, num: BlockNumber) -> ProviderResult<Option<Header>> {
        self.database.header_by_number(num)
    }

    fn header_td(&self, hash: &BlockHash) -> ProviderResult<Option<U256>> {
        self.database.header_td(hash)
    }

    fn header_td_by_number(&self, number: BlockNumber) -> ProviderResult<Option<U256>> {
        self.database.header_td_by_number(number)
    }

    fn headers_range(&self, range: impl RangeBounds<BlockNumber>) -> ProviderResult<Vec<Header>> {
        self.database.headers_range(range)
    }

    fn sealed_header(&self, number: BlockNumber) -> ProviderResult<Option<SealedHeader>> {
        self.database.sealed_header(number)
    }

    fn sealed_headers_range(
        &self,
        range: impl RangeBounds<BlockNumber>,
    ) -> ProviderResult<Vec<SealedHeader>> {
        self.database.sealed_headers_range(range)
    }

    fn sealed_headers_while(
        &self,
        range: impl RangeBounds<BlockNumber>,
        predicate: impl FnMut(&SealedHeader) -> bool,
    ) -> ProviderResult<Vec<SealedHeader>> {
        self.database.sealed_headers_while(range, predicate)
    }
}

impl<N: ProviderNodeTypes> BlockHashReader for BlockchainProvider<N> {
    fn block_hash(&self, number: u64) -> ProviderResult<Option<B256>> {
        self.database.block_hash(number)
    }

    fn canonical_hashes_range(
        &self,
        start: BlockNumber,
        end: BlockNumber,
    ) -> ProviderResult<Vec<B256>> {
        self.database.canonical_hashes_range(start, end)
    }
}

impl<N: ProviderNodeTypes> BlockNumReader for BlockchainProvider<N> {
    fn chain_info(&self) -> ProviderResult<ChainInfo> {
        Ok(self.chain_info.chain_info())
    }

    fn best_block_number(&self) -> ProviderResult<BlockNumber> {
        Ok(self.chain_info.get_canonical_block_number())
    }

    fn last_block_number(&self) -> ProviderResult<BlockNumber> {
        self.database.last_block_number()
    }

    fn block_number(&self, hash: B256) -> ProviderResult<Option<BlockNumber>> {
        self.database.block_number(hash)
    }
}

impl<N: ProviderNodeTypes> BlockIdReader for BlockchainProvider<N> {
    fn pending_block_num_hash(&self) -> ProviderResult<Option<BlockNumHash>> {
        Ok(self.tree.pending_block_num_hash())
    }

    fn safe_block_num_hash(&self) -> ProviderResult<Option<BlockNumHash>> {
        Ok(self.chain_info.get_safe_num_hash())
    }

    fn finalized_block_num_hash(&self) -> ProviderResult<Option<BlockNumHash>> {
        Ok(self.chain_info.get_finalized_num_hash())
    }
}

impl<N: ProviderNodeTypes> BlockReader for BlockchainProvider<N> {
    fn find_block_by_hash(&self, hash: B256, source: BlockSource) -> ProviderResult<Option<Block>> {
        let block = match source {
            BlockSource::Any => {
                // check database first
                let mut block = self.database.block_by_hash(hash)?;
                if block.is_none() {
                    // Note: it's fine to return the unsealed block because the caller already has
                    // the hash
                    block = self.tree.block_by_hash(hash).map(|block| block.unseal());
                }
                block
            }
            BlockSource::Pending => self.tree.block_by_hash(hash).map(|block| block.unseal()),
            BlockSource::Canonical => self.database.block_by_hash(hash)?,
        };

        Ok(block)
    }

    fn block(&self, id: BlockHashOrNumber) -> ProviderResult<Option<Block>> {
        match id {
            BlockHashOrNumber::Hash(hash) => self.find_block_by_hash(hash, BlockSource::Any),
            BlockHashOrNumber::Number(num) => self.database.block_by_number(num),
        }
    }

    fn pending_block(&self) -> ProviderResult<Option<SealedBlock>> {
        Ok(self.tree.pending_block())
    }

    fn pending_block_with_senders(&self) -> ProviderResult<Option<SealedBlockWithSenders>> {
        Ok(self.tree.pending_block_with_senders())
    }

    fn pending_block_and_receipts(&self) -> ProviderResult<Option<(SealedBlock, Vec<Receipt>)>> {
        Ok(self.tree.pending_block_and_receipts())
    }

    fn ommers(&self, id: BlockHashOrNumber) -> ProviderResult<Option<Vec<Header>>> {
        self.database.ommers(id)
    }

    fn block_body_indices(
        &self,
        number: BlockNumber,
    ) -> ProviderResult<Option<StoredBlockBodyIndices>> {
        self.database.block_body_indices(number)
    }

    /// Returns the block with senders with matching number or hash from database.
    ///
    /// **NOTE: If [`TransactionVariant::NoHash`] is provided then the transactions have invalid
    /// hashes, since they would need to be calculated on the spot, and we want fast querying.**
    ///
    /// Returns `None` if block is not found.
    fn block_with_senders(
        &self,
        id: BlockHashOrNumber,
        transaction_kind: TransactionVariant,
    ) -> ProviderResult<Option<BlockWithSenders>> {
        self.database.block_with_senders(id, transaction_kind)
    }

    fn sealed_block_with_senders(
        &self,
        id: BlockHashOrNumber,
        transaction_kind: TransactionVariant,
    ) -> ProviderResult<Option<SealedBlockWithSenders>> {
        self.database.sealed_block_with_senders(id, transaction_kind)
    }

    fn block_range(&self, range: RangeInclusive<BlockNumber>) -> ProviderResult<Vec<Block>> {
        self.database.block_range(range)
    }

    fn block_with_senders_range(
        &self,
        range: RangeInclusive<BlockNumber>,
    ) -> ProviderResult<Vec<BlockWithSenders>> {
        self.database.block_with_senders_range(range)
    }

    fn sealed_block_with_senders_range(
        &self,
        range: RangeInclusive<BlockNumber>,
    ) -> ProviderResult<Vec<SealedBlockWithSenders>> {
        self.database.sealed_block_with_senders_range(range)
    }
}

impl<N: ProviderNodeTypes> TransactionsProvider for BlockchainProvider<N> {
    fn transaction_id(&self, tx_hash: TxHash) -> ProviderResult<Option<TxNumber>> {
        self.database.transaction_id(tx_hash)
    }

    fn transaction_by_id(&self, id: TxNumber) -> ProviderResult<Option<TransactionSigned>> {
        self.database.transaction_by_id(id)
    }

    fn transaction_by_id_no_hash(
        &self,
        id: TxNumber,
    ) -> ProviderResult<Option<TransactionSignedNoHash>> {
        self.database.transaction_by_id_no_hash(id)
    }

    fn transaction_by_hash(&self, hash: TxHash) -> ProviderResult<Option<TransactionSigned>> {
        self.database.transaction_by_hash(hash)
    }

    fn transaction_by_hash_with_meta(
        &self,
        tx_hash: TxHash,
    ) -> ProviderResult<Option<(TransactionSigned, TransactionMeta)>> {
        self.database.transaction_by_hash_with_meta(tx_hash)
    }

    fn transaction_block(&self, id: TxNumber) -> ProviderResult<Option<BlockNumber>> {
        self.database.transaction_block(id)
    }

    fn transactions_by_block(
        &self,
        id: BlockHashOrNumber,
    ) -> ProviderResult<Option<Vec<TransactionSigned>>> {
        self.database.transactions_by_block(id)
    }

    fn transactions_by_block_range(
        &self,
        range: impl RangeBounds<BlockNumber>,
    ) -> ProviderResult<Vec<Vec<TransactionSigned>>> {
        self.database.transactions_by_block_range(range)
    }

    fn transactions_by_tx_range(
        &self,
        range: impl RangeBounds<TxNumber>,
    ) -> ProviderResult<Vec<TransactionSignedNoHash>> {
        self.database.transactions_by_tx_range(range)
    }

    fn senders_by_tx_range(
        &self,
        range: impl RangeBounds<TxNumber>,
    ) -> ProviderResult<Vec<Address>> {
        self.database.senders_by_tx_range(range)
    }

    fn transaction_sender(&self, id: TxNumber) -> ProviderResult<Option<Address>> {
        self.database.transaction_sender(id)
    }
}

impl<N: ProviderNodeTypes> ReceiptProvider for BlockchainProvider<N> {
    fn receipt(&self, id: TxNumber) -> ProviderResult<Option<Receipt>> {
        self.database.receipt(id)
    }

    fn receipt_by_hash(&self, hash: TxHash) -> ProviderResult<Option<Receipt>> {
        self.database.receipt_by_hash(hash)
    }

    fn receipts_by_block(&self, block: BlockHashOrNumber) -> ProviderResult<Option<Vec<Receipt>>> {
        self.database.receipts_by_block(block)
    }

    fn receipts_by_tx_range(
        &self,
        range: impl RangeBounds<TxNumber>,
    ) -> ProviderResult<Vec<Receipt>> {
        self.database.receipts_by_tx_range(range)
    }
}

impl<N: ProviderNodeTypes> ReceiptProviderIdExt for BlockchainProvider<N> {
    fn receipts_by_block_id(&self, block: BlockId) -> ProviderResult<Option<Vec<Receipt>>> {
        match block {
            BlockId::Hash(rpc_block_hash) => {
                let mut receipts = self.receipts_by_block(rpc_block_hash.block_hash.into())?;
                if receipts.is_none() && !rpc_block_hash.require_canonical.unwrap_or(false) {
                    receipts = self.tree.receipts_by_block_hash(rpc_block_hash.block_hash);
                }
                Ok(receipts)
            }
            BlockId::Number(num_tag) => match num_tag {
                BlockNumberOrTag::Pending => Ok(self.tree.pending_receipts()),
                _ => {
                    if let Some(num) = self.convert_block_number(num_tag)? {
                        self.receipts_by_block(num.into())
                    } else {
                        Ok(None)
                    }
                }
            },
        }
    }
}

impl<N: ProviderNodeTypes> WithdrawalsProvider for BlockchainProvider<N> {
    fn withdrawals_by_block(
        &self,
        id: BlockHashOrNumber,
        timestamp: u64,
    ) -> ProviderResult<Option<Withdrawals>> {
        self.database.withdrawals_by_block(id, timestamp)
    }

    fn latest_withdrawal(&self) -> ProviderResult<Option<Withdrawal>> {
        self.database.latest_withdrawal()
    }
}

<<<<<<< HEAD
impl<N: ProviderNodeTypes> SidecarsProvider for BlockchainProvider<N> {
    fn sidecars(&self, block_hash: &BlockHash) -> ProviderResult<Option<BlobSidecars>> {
        self.database.sidecars(block_hash)
    }

    fn sidecars_by_number(&self, num: BlockNumber) -> ProviderResult<Option<BlobSidecars>> {
        self.database.sidecars_by_number(num)
    }
}

impl<N: ProviderNodeTypes> RequestsProvider for BlockchainProvider<N> {
    fn requests_by_block(
        &self,
        id: BlockHashOrNumber,
        timestamp: u64,
    ) -> ProviderResult<Option<reth_primitives::Requests>> {
        self.database.requests_by_block(id, timestamp)
    }
}

=======
>>>>>>> 15c230ba
impl<N: ProviderNodeTypes> StageCheckpointReader for BlockchainProvider<N> {
    fn get_stage_checkpoint(&self, id: StageId) -> ProviderResult<Option<StageCheckpoint>> {
        self.database.provider()?.get_stage_checkpoint(id)
    }

    fn get_stage_checkpoint_progress(&self, id: StageId) -> ProviderResult<Option<Vec<u8>>> {
        self.database.provider()?.get_stage_checkpoint_progress(id)
    }

    fn get_all_checkpoints(&self) -> ProviderResult<Vec<(String, StageCheckpoint)>> {
        self.database.provider()?.get_all_checkpoints()
    }
}

impl<N: ProviderNodeTypes> EvmEnvProvider for BlockchainProvider<N> {
    fn fill_env_at<EvmConfig>(
        &self,
        cfg: &mut CfgEnvWithHandlerCfg,
        block_env: &mut BlockEnv,
        at: BlockHashOrNumber,
        evm_config: EvmConfig,
    ) -> ProviderResult<()>
    where
        EvmConfig: ConfigureEvmEnv<Header = Header>,
    {
        self.database.provider()?.fill_env_at(cfg, block_env, at, evm_config)
    }

    fn fill_env_with_header<EvmConfig>(
        &self,
        cfg: &mut CfgEnvWithHandlerCfg,
        block_env: &mut BlockEnv,
        header: &Header,
        evm_config: EvmConfig,
    ) -> ProviderResult<()>
    where
        EvmConfig: ConfigureEvmEnv<Header = Header>,
    {
        self.database.provider()?.fill_env_with_header(cfg, block_env, header, evm_config)
    }

    fn fill_cfg_env_at<EvmConfig>(
        &self,
        cfg: &mut CfgEnvWithHandlerCfg,
        at: BlockHashOrNumber,
        evm_config: EvmConfig,
    ) -> ProviderResult<()>
    where
        EvmConfig: ConfigureEvmEnv<Header = Header>,
    {
        self.database.provider()?.fill_cfg_env_at(cfg, at, evm_config)
    }

    fn fill_cfg_env_with_header<EvmConfig>(
        &self,
        cfg: &mut CfgEnvWithHandlerCfg,
        header: &Header,
        evm_config: EvmConfig,
    ) -> ProviderResult<()>
    where
        EvmConfig: ConfigureEvmEnv<Header = Header>,
    {
        self.database.provider()?.fill_cfg_env_with_header(cfg, header, evm_config)
    }
}

impl<N: ProviderNodeTypes> PruneCheckpointReader for BlockchainProvider<N> {
    fn get_prune_checkpoint(
        &self,
        segment: PruneSegment,
    ) -> ProviderResult<Option<PruneCheckpoint>> {
        self.database.provider()?.get_prune_checkpoint(segment)
    }

    fn get_prune_checkpoints(&self) -> ProviderResult<Vec<(PruneSegment, PruneCheckpoint)>> {
        self.database.provider()?.get_prune_checkpoints()
    }
}

impl<N: ProviderNodeTypes> ChainSpecProvider for BlockchainProvider<N> {
    type ChainSpec = N::ChainSpec;

    fn chain_spec(&self) -> Arc<Self::ChainSpec> {
        self.database.chain_spec()
    }
}

impl<N: ProviderNodeTypes> StateProviderFactory for BlockchainProvider<N> {
    /// Storage provider for latest block
    fn latest(&self) -> ProviderResult<StateProviderBox> {
        trace!(target: "providers::blockchain", "Getting latest block state provider");
        self.database.latest()
    }

    /// Returns a [`StateProviderBox`] indexed by the given block number or tag.
    ///
    /// Note: if a number is provided this will only look at historical(canonical) state.
    fn state_by_block_number_or_tag(
        &self,
        number_or_tag: BlockNumberOrTag,
    ) -> ProviderResult<StateProviderBox> {
        match number_or_tag {
            BlockNumberOrTag::Latest => self.latest(),
            BlockNumberOrTag::Finalized => {
                // we can only get the finalized state by hash, not by num
                let hash =
                    self.finalized_block_hash()?.ok_or(ProviderError::FinalizedBlockNotFound)?;

                // only look at historical state
                self.history_by_block_hash(hash)
            }
            BlockNumberOrTag::Safe => {
                // we can only get the safe state by hash, not by num
                let hash = self.safe_block_hash()?.ok_or(ProviderError::SafeBlockNotFound)?;

                self.history_by_block_hash(hash)
            }
            BlockNumberOrTag::Earliest => self.history_by_block_number(0),
            BlockNumberOrTag::Pending => self.pending(),
            BlockNumberOrTag::Number(num) => {
                // Note: The `BlockchainProvider` could also lookup the tree for the given block number, if for example the block number is `latest + 1`, however this should only support canonical state: <https://github.com/paradigmxyz/reth/issues/4515>
                self.history_by_block_number(num)
            }
        }
    }

    fn history_by_block_number(
        &self,
        block_number: BlockNumber,
    ) -> ProviderResult<StateProviderBox> {
        trace!(target: "providers::blockchain", ?block_number, "Getting history by block number");
        self.ensure_canonical_block(block_number)?;
        self.database.history_by_block_number(block_number)
    }

    fn history_by_block_hash(&self, block_hash: BlockHash) -> ProviderResult<StateProviderBox> {
        trace!(target: "providers::blockchain", ?block_hash, "Getting history by block hash");
        self.database.history_by_block_hash(block_hash)
    }

    fn state_by_block_hash(&self, block: BlockHash) -> ProviderResult<StateProviderBox> {
        trace!(target: "providers::blockchain", ?block, "Getting state by block hash");
        let mut state = self.history_by_block_hash(block);

        // we failed to get the state by hash, from disk, hash block be the pending block
        if state.is_err() {
            if let Ok(Some(pending)) = self.pending_state_by_hash(block) {
                // we found pending block by hash
                state = Ok(pending)
            }
        }

        state
    }

    /// Returns the state provider for pending state.
    ///
    /// If there's no pending block available then the latest state provider is returned:
    /// [`Self::latest`]
    fn pending(&self) -> ProviderResult<StateProviderBox> {
        trace!(target: "providers::blockchain", "Getting provider for pending state");

        if let Some(block) = self.tree.pending_block_num_hash() {
            if let Ok(pending) = self.tree.pending_state_provider(block.hash) {
                return self.pending_with_provider(pending)
            }
        }

        // fallback to latest state if the pending block is not available
        self.latest()
    }

    fn pending_state_by_hash(&self, block_hash: B256) -> ProviderResult<Option<StateProviderBox>> {
        if let Some(state) = self.tree.find_pending_state_provider(block_hash) {
            return Ok(Some(self.pending_with_provider(state)?))
        }
        Ok(None)
    }
}

impl<N: ProviderNodeTypes> BlockchainTreeEngine for BlockchainProvider<N> {
    fn buffer_block(&self, block: SealedBlockWithSenders) -> Result<(), InsertBlockError> {
        self.tree.buffer_block(block)
    }

    fn insert_block(
        &self,
        block: SealedBlockWithSenders,
        validation_kind: BlockValidationKind,
    ) -> Result<InsertPayloadOk, InsertBlockError> {
        self.tree.insert_block(block, validation_kind)
    }

    fn finalize_block(&self, finalized_block: BlockNumber) -> ProviderResult<()> {
        self.tree.finalize_block(finalized_block)
    }

    fn connect_buffered_blocks_to_canonical_hashes_and_finalize(
        &self,
        last_finalized_block: BlockNumber,
    ) -> Result<(), CanonicalError> {
        self.tree.connect_buffered_blocks_to_canonical_hashes_and_finalize(last_finalized_block)
    }

    fn update_block_hashes_and_clear_buffered(
        &self,
    ) -> Result<BTreeMap<BlockNumber, B256>, CanonicalError> {
        self.tree.update_block_hashes_and_clear_buffered()
    }

    fn connect_buffered_blocks_to_canonical_hashes(&self) -> Result<(), CanonicalError> {
        self.tree.connect_buffered_blocks_to_canonical_hashes()
    }

    fn make_canonical(&self, block_hash: BlockHash) -> Result<CanonicalOutcome, CanonicalError> {
        self.tree.make_canonical(block_hash)
    }
}

impl<N: ProviderNodeTypes> BlockchainTreeViewer for BlockchainProvider<N> {
    fn header_by_hash(&self, hash: BlockHash) -> Option<SealedHeader> {
        self.tree.header_by_hash(hash)
    }

    fn block_by_hash(&self, block_hash: BlockHash) -> Option<SealedBlock> {
        self.tree.block_by_hash(block_hash)
    }

    fn block_with_senders_by_hash(&self, block_hash: BlockHash) -> Option<SealedBlockWithSenders> {
        self.tree.block_with_senders_by_hash(block_hash)
    }

    fn buffered_header_by_hash(&self, block_hash: BlockHash) -> Option<SealedHeader> {
        self.tree.buffered_header_by_hash(block_hash)
    }

    fn is_canonical(&self, hash: BlockHash) -> Result<bool, ProviderError> {
        self.tree.is_canonical(hash)
    }

    fn lowest_buffered_ancestor(&self, hash: BlockHash) -> Option<SealedBlockWithSenders> {
        self.tree.lowest_buffered_ancestor(hash)
    }

    fn canonical_tip(&self) -> BlockNumHash {
        self.tree.canonical_tip()
    }

    fn pending_block_num_hash(&self) -> Option<BlockNumHash> {
        self.tree.pending_block_num_hash()
    }

    fn pending_block_and_receipts(&self) -> Option<(SealedBlock, Vec<Receipt>)> {
        self.tree.pending_block_and_receipts()
    }

    fn receipts_by_block_hash(&self, block_hash: BlockHash) -> Option<Vec<Receipt>> {
        self.tree.receipts_by_block_hash(block_hash)
    }
}

impl<N: ProviderNodeTypes> CanonChainTracker for BlockchainProvider<N>
where
    Self: BlockReader,
{
    fn on_forkchoice_update_received(&self, _update: &ForkchoiceState) {
        // update timestamp
        self.chain_info.on_forkchoice_update_received();
    }

    fn last_received_update_timestamp(&self) -> Option<Instant> {
        self.chain_info.last_forkchoice_update_received_at()
    }

    fn on_transition_configuration_exchanged(&self) {
        self.chain_info.on_transition_configuration_exchanged();
    }

    fn last_exchanged_transition_configuration_timestamp(&self) -> Option<Instant> {
        self.chain_info.last_transition_configuration_exchanged_at()
    }

    fn set_canonical_head(&self, header: SealedHeader) {
        self.chain_info.set_canonical_head(header);
    }

    fn set_safe(&self, header: SealedHeader) {
        self.chain_info.set_safe(header);
    }

    fn set_finalized(&self, header: SealedHeader) {
        self.chain_info.set_finalized(header);
    }
}

impl<N: ProviderNodeTypes> BlockReaderIdExt for BlockchainProvider<N>
where
    Self: BlockReader + ReceiptProviderIdExt,
{
    fn block_by_id(&self, id: BlockId) -> ProviderResult<Option<Block>> {
        match id {
            BlockId::Number(num) => self.block_by_number_or_tag(num),
            BlockId::Hash(hash) => {
                // TODO: should we only apply this for the RPCs that are listed in EIP-1898?
                // so not at the provider level?
                // if we decide to do this at a higher level, then we can make this an automatic
                // trait impl
                if Some(true) == hash.require_canonical {
                    // check the database, canonical blocks are only stored in the database
                    self.find_block_by_hash(hash.block_hash, BlockSource::Canonical)
                } else {
                    BlockReader::block_by_hash(self, hash.block_hash)
                }
            }
        }
    }

    fn header_by_number_or_tag(&self, id: BlockNumberOrTag) -> ProviderResult<Option<Header>> {
        Ok(match id {
            BlockNumberOrTag::Latest => Some(self.chain_info.get_canonical_head().unseal()),
            BlockNumberOrTag::Finalized => {
                self.chain_info.get_finalized_header().map(|h| h.unseal())
            }
            BlockNumberOrTag::Safe => self.chain_info.get_safe_header().map(|h| h.unseal()),
            BlockNumberOrTag::Earliest => self.header_by_number(0)?,
            BlockNumberOrTag::Pending => self.tree.pending_header().map(|h| h.unseal()),
            BlockNumberOrTag::Number(num) => self.header_by_number(num)?,
        })
    }

    fn sealed_header_by_number_or_tag(
        &self,
        id: BlockNumberOrTag,
    ) -> ProviderResult<Option<SealedHeader>> {
        match id {
            BlockNumberOrTag::Latest => Ok(Some(self.chain_info.get_canonical_head())),
            BlockNumberOrTag::Finalized => Ok(self.chain_info.get_finalized_header()),
            BlockNumberOrTag::Safe => Ok(self.chain_info.get_safe_header()),
            BlockNumberOrTag::Earliest => self.header_by_number(0)?.map_or_else(
                || Ok(None),
                |h| {
                    let sealed = h.seal_slow();
                    let (header, seal) = sealed.into_parts();
                    Ok(Some(SealedHeader::new(header, seal)))
                },
            ),
            BlockNumberOrTag::Pending => Ok(self.tree.pending_header()),
            BlockNumberOrTag::Number(num) => self.header_by_number(num)?.map_or_else(
                || Ok(None),
                |h| {
                    let sealed = h.seal_slow();
                    let (header, seal) = sealed.into_parts();
                    Ok(Some(SealedHeader::new(header, seal)))
                },
            ),
        }
    }

    fn sealed_header_by_id(&self, id: BlockId) -> ProviderResult<Option<SealedHeader>> {
        Ok(match id {
            BlockId::Number(num) => self.sealed_header_by_number_or_tag(num)?,
            BlockId::Hash(hash) => self.header(&hash.block_hash)?.map(|h| {
                let sealed = h.seal_slow();
                let (header, seal) = sealed.into_parts();
                SealedHeader::new(header, seal)
            }),
        })
    }

    fn header_by_id(&self, id: BlockId) -> ProviderResult<Option<Header>> {
        Ok(match id {
            BlockId::Number(num) => self.header_by_number_or_tag(num)?,
            BlockId::Hash(hash) => self.header(&hash.block_hash)?,
        })
    }

    fn ommers_by_id(&self, id: BlockId) -> ProviderResult<Option<Vec<Header>>> {
        match id {
            BlockId::Number(num) => self.ommers_by_number_or_tag(num),
            BlockId::Hash(hash) => {
                // TODO: EIP-1898 question, see above
                // here it is not handled
                self.ommers(BlockHashOrNumber::Hash(hash.block_hash))
            }
        }
    }
}

impl<N: ProviderNodeTypes> BlockchainTreePendingStateProvider for BlockchainProvider<N> {
    fn find_pending_state_provider(
        &self,
        block_hash: BlockHash,
    ) -> Option<Box<dyn FullExecutionDataProvider>> {
        self.tree.find_pending_state_provider(block_hash)
    }
}

impl<N: ProviderNodeTypes> CanonStateSubscriptions for BlockchainProvider<N> {
    fn subscribe_to_canonical_state(&self) -> CanonStateNotifications {
        self.tree.subscribe_to_canonical_state()
    }
}

impl<N: ProviderNodeTypes> ForkChoiceSubscriptions for BlockchainProvider<N> {
    fn subscribe_safe_block(&self) -> ForkChoiceNotifications {
        let receiver = self.chain_info.subscribe_safe_block();
        ForkChoiceNotifications(receiver)
    }

    fn subscribe_finalized_block(&self) -> ForkChoiceNotifications {
        let receiver = self.chain_info.subscribe_finalized_block();
        ForkChoiceNotifications(receiver)
    }
}

impl<N: ProviderNodeTypes> ChangeSetReader for BlockchainProvider<N> {
    fn account_block_changeset(
        &self,
        block_number: BlockNumber,
    ) -> ProviderResult<Vec<AccountBeforeTx>> {
        self.database.provider()?.account_block_changeset(block_number)
    }
}

impl<N: ProviderNodeTypes> AccountReader for BlockchainProvider<N> {
    /// Get basic account information.
    fn basic_account(&self, address: Address) -> ProviderResult<Option<Account>> {
        self.database.provider()?.basic_account(address)
    }
}

impl<N: ProviderNodeTypes> ParliaSnapshotReader for BlockchainProvider<N> {
    fn get_parlia_snapshot(&self, block_hash: B256) -> ProviderResult<Option<Snapshot>> {
        self.database.provider()?.get_parlia_snapshot(block_hash)
    }
}<|MERGE_RESOLUTION|>--- conflicted
+++ resolved
@@ -3,16 +3,9 @@
     BlockSource, BlockchainTreePendingStateProvider, CanonChainTracker, CanonStateNotifications,
     CanonStateSubscriptions, ChainSpecProvider, ChainStateBlockReader, ChangeSetReader,
     DatabaseProviderFactory, EvmEnvProvider, FullExecutionDataProvider, HeaderProvider,
-<<<<<<< HEAD
-    ParliaSnapshotReader, ProviderError, PruneCheckpointReader, ReceiptProvider,
-    ReceiptProviderIdExt, RequestsProvider, StageCheckpointReader, StateProviderBox,
-    StateProviderFactory, StaticFileProviderFactory, TransactionVariant, TransactionsProvider,
-    TreeViewer, WithdrawalsProvider,
-=======
-    ProviderError, PruneCheckpointReader, ReceiptProvider, ReceiptProviderIdExt,
+    ParliaSnapshotReader, ProviderError, PruneCheckpointReader, ReceiptProvider, ReceiptProviderIdExt,
     StageCheckpointReader, StateProviderBox, StateProviderFactory, StaticFileProviderFactory,
     TransactionVariant, TransactionsProvider, TreeViewer, WithdrawalsProvider,
->>>>>>> 15c230ba
 };
 use alloy_eips::{eip4895::Withdrawal, BlockHashOrNumber, BlockId, BlockNumHash, BlockNumberOrTag};
 use alloy_primitives::{Address, BlockHash, BlockNumber, Sealable, TxHash, TxNumber, B256, U256};
@@ -27,14 +20,8 @@
 use reth_evm::ConfigureEvmEnv;
 use reth_node_types::NodeTypesWithDB;
 use reth_primitives::{
-<<<<<<< HEAD
-    parlia::Snapshot, Account, BlobSidecars, Block, BlockWithSenders, Header, Receipt, SealedBlock,
-    SealedBlockWithSenders, SealedHeader, TransactionMeta, TransactionSigned,
-    TransactionSignedNoHash, Withdrawal, Withdrawals,
-=======
-    Account, Block, BlockWithSenders, Header, Receipt, SealedBlock, SealedBlockWithSenders,
+    parlia::Snapshot, Account, BlobSidecars, Block, BlockWithSenders, Header, Receipt, SealedBlock, SealedBlockWithSenders,
     SealedHeader, TransactionMeta, TransactionSigned, TransactionSignedNoHash, Withdrawals,
->>>>>>> 15c230ba
 };
 use reth_prune_types::{PruneCheckpoint, PruneSegment};
 use reth_stages_types::{StageCheckpoint, StageId};
@@ -520,7 +507,6 @@
     }
 }
 
-<<<<<<< HEAD
 impl<N: ProviderNodeTypes> SidecarsProvider for BlockchainProvider<N> {
     fn sidecars(&self, block_hash: &BlockHash) -> ProviderResult<Option<BlobSidecars>> {
         self.database.sidecars(block_hash)
@@ -531,18 +517,6 @@
     }
 }
 
-impl<N: ProviderNodeTypes> RequestsProvider for BlockchainProvider<N> {
-    fn requests_by_block(
-        &self,
-        id: BlockHashOrNumber,
-        timestamp: u64,
-    ) -> ProviderResult<Option<reth_primitives::Requests>> {
-        self.database.requests_by_block(id, timestamp)
-    }
-}
-
-=======
->>>>>>> 15c230ba
 impl<N: ProviderNodeTypes> StageCheckpointReader for BlockchainProvider<N> {
     fn get_stage_checkpoint(&self, id: StageId) -> ProviderResult<Option<StageCheckpoint>> {
         self.database.provider()?.get_stage_checkpoint(id)
