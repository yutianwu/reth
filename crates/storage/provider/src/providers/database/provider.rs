--- conflicted
+++ resolved
@@ -5,15 +5,6 @@
     traits::{
         AccountExtReader, BlockSource, ChangeSetReader, ReceiptProvider, StageCheckpointWriter,
     },
-<<<<<<< HEAD
-    AccountReader, BlockExecutionWriter, BlockHashReader, BlockNumReader, BlockReader, BlockWriter,
-    Chain, EvmEnvProvider, FinalizedBlockReader, FinalizedBlockWriter, HashingWriter,
-    HeaderProvider, HeaderSyncGap, HeaderSyncGapProvider, HistoricalStateProvider, HistoryWriter,
-    LatestStateProvider, OriginalValuesKnown, ParliaSnapshotReader, ProviderError,
-    PruneCheckpointReader, PruneCheckpointWriter, RequestsProvider, SidecarsProvider,
-    StageCheckpointReader, StateProviderBox, StateWriter, StatsReader, StorageReader,
-    TransactionVariant, TransactionsProvider, TransactionsProviderExt, WithdrawalsProvider,
-=======
     writer::StorageWriter,
     AccountReader, BlockExecutionReader, BlockExecutionWriter, BlockHashReader, BlockNumReader,
     BlockReader, BlockWriter, EvmEnvProvider, FinalizedBlockReader, FinalizedBlockWriter,
@@ -22,7 +13,6 @@
     PruneCheckpointWriter, RequestsProvider, StageCheckpointReader, StateProviderBox, StateWriter,
     StatsReader, StorageReader, TransactionVariant, TransactionsProvider, TransactionsProviderExt,
     WithdrawalsProvider,
->>>>>>> 390f30aa
 };
 use itertools::{izip, Itertools};
 use reth_chainspec::{ChainInfo, ChainSpec, EthereumHardforks};
@@ -1392,15 +1382,6 @@
             return Ok(Vec::new())
         }
 
-<<<<<<< HEAD
-        let block_header_hashes =
-            self.get_or_take::<tables::CanonicalHeaders, TAKE>(range.clone())?;
-        let block_ommers = self.get_or_take::<tables::BlockOmmers, TAKE>(range.clone())?;
-        let block_withdrawals =
-            self.get_or_take::<tables::BlockWithdrawals, TAKE>(range.clone())?;
-        let block_requests = self.get_or_take::<tables::BlockRequests, TAKE>(range.clone())?;
-        let block_sidecars = self.get_or_take::<tables::Sidecars, TAKE>(range.clone())?;
-=======
         self.unwind_table_by_walker::<tables::CanonicalHeaders, tables::HeaderNumbers>(
             range.clone(),
         )?;
@@ -1409,7 +1390,6 @@
         let block_withdrawals = self.take::<tables::BlockWithdrawals>(range.clone())?;
         let block_requests = self.take::<tables::BlockRequests>(range.clone())?;
         let block_tx = self.take_block_transaction_range(range.clone())?;
->>>>>>> 390f30aa
 
         // rm HeaderTerminalDifficulties
         self.remove::<tables::HeaderTerminalDifficulties>(range)?;
@@ -3474,12 +3454,12 @@
     }
 }
 
-<<<<<<< HEAD
 impl<TX: DbTx> ParliaSnapshotReader for DatabaseProvider<TX> {
     fn get_parlia_snapshot(&self, block_hash: B256) -> ProviderResult<Option<Snapshot>> {
         Ok(self.tx.get::<tables::ParliaSnapshot>(block_hash)?)
     }
-=======
+}
+
 /// Helper method to recover senders for any blocks in the db which do not have senders. This
 /// compares the length of the input senders [`Vec`], with the length of given transactions [`Vec`],
 /// and will add to the input senders vec if there are more transactions.
@@ -3554,7 +3534,6 @@
     }
 
     Ok(())
->>>>>>> 390f30aa
 }
 
 fn range_size_hint(range: &impl RangeBounds<TxNumber>) -> Option<usize> {
