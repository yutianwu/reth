--- conflicted
+++ resolved
@@ -32,22 +32,11 @@
 use reth_execution_types::ExecutionOutcome;
 use reth_network_p2p::headers::downloader::SyncTarget;
 use reth_primitives::{
-<<<<<<< HEAD
     keccak256, Account, Address, Block, BlockHash, BlockHashOrNumber, BlockNumber,
     BlockWithSenders, GotExpected, Header, Receipt, Requests, SealedBlock, SealedBlockWithSenders,
     SealedHeader, StaticFileSegment, StorageEntry, TransactionMeta, TransactionSigned,
     TransactionSignedEcRecovered, TransactionSignedNoHash, TxHash, TxNumber, Withdrawal,
     Withdrawals, B256, U256,
-=======
-    keccak256,
-    parlia::Snapshot,
-    revm::{config::revm_spec, env::fill_block_env},
-    Account, Address, BlobSidecars, Block, BlockHash, BlockHashOrNumber, BlockNumber,
-    BlockWithSenders, GotExpected, Head, Header, Receipt, Requests, SealedBlock,
-    SealedBlockWithSenders, SealedHeader, StaticFileSegment, StorageEntry, TransactionMeta,
-    TransactionSigned, TransactionSignedEcRecovered, TransactionSignedNoHash, TxHash, TxNumber,
-    Withdrawal, Withdrawals, B256, U256,
->>>>>>> e11ee489
 };
 use reth_prune_types::{PruneCheckpoint, PruneLimiter, PruneModes, PruneSegment};
 use reth_stages_types::{StageCheckpoint, StageId};
@@ -1670,7 +1659,6 @@
         )
     }
 
-<<<<<<< HEAD
     fn sealed_block_with_senders(
         &self,
         id: BlockHashOrNumber,
@@ -1690,16 +1678,6 @@
                     .map_err(|_| ProviderError::SenderRecoveryError)
             },
         )
-=======
-        let sidecars = self.sidecars(&self.block_hash(block_number)?.unwrap_or_default())?;
-
-        Block { header, body, ommers, withdrawals, sidecars, requests }
-            // Note: we're using unchecked here because we know the block contains valid txs wrt to
-            // its height and can ignore the s value check so pre EIP-2 txs are allowed
-            .try_with_senders_unchecked(senders)
-            .map(Some)
-            .map_err(|_| ProviderError::SenderRecoveryError)
->>>>>>> e11ee489
     }
 
     fn block_range(&self, range: RangeInclusive<BlockNumber>) -> ProviderResult<Vec<Block>> {
