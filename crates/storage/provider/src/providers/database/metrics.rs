--- conflicted
+++ resolved
@@ -61,11 +61,7 @@
     InsertTransactions,
     InsertTransactionHashNumbers,
     InsertBlockWithdrawals,
-<<<<<<< HEAD
     InsertBlockSidecars,
-    InsertBlockRequests,
-=======
->>>>>>> 15c230ba
     InsertBlockBodyIndices,
     InsertTransactionBlocks,
     GetNextTxNum,
@@ -110,13 +106,8 @@
     insert_tx_hash_numbers: Histogram,
     /// Duration of insert block withdrawals
     insert_block_withdrawals: Histogram,
-<<<<<<< HEAD
     /// Duration of insert block sidecars
     insert_block_sidecars: Histogram,
-    /// Duration of insert block requests
-    insert_block_requests: Histogram,
-=======
->>>>>>> 15c230ba
     /// Duration of insert block body indices
     insert_block_body_indices: Histogram,
     /// Duration of insert transaction blocks
@@ -148,11 +139,7 @@
             Action::InsertTransactions => self.insert_transactions.record(duration),
             Action::InsertTransactionHashNumbers => self.insert_tx_hash_numbers.record(duration),
             Action::InsertBlockWithdrawals => self.insert_block_withdrawals.record(duration),
-<<<<<<< HEAD
             Action::InsertBlockSidecars => self.insert_block_sidecars.record(duration),
-            Action::InsertBlockRequests => self.insert_block_requests.record(duration),
-=======
->>>>>>> 15c230ba
             Action::InsertBlockBodyIndices => self.insert_block_body_indices.record(duration),
             Action::InsertTransactionBlocks => self.insert_tx_blocks.record(duration),
             Action::GetNextTxNum => self.get_next_tx_num.record(duration),
