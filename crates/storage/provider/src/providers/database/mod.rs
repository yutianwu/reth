--- conflicted
+++ resolved
@@ -3,16 +3,9 @@
     to_range,
     traits::{BlockSource, ReceiptProvider},
     BlockHashReader, BlockNumReader, BlockReader, ChainSpecProvider, DatabaseProviderFactory,
-<<<<<<< HEAD
-    EvmEnvProvider, HeaderProvider, HeaderSyncGap, HeaderSyncGapProvider, ParliaSnapshotReader,
-    ProviderError, PruneCheckpointReader, RequestsProvider, StageCheckpointReader,
-    StateProviderBox, StaticFileProviderFactory, TransactionVariant, TransactionsProvider,
-    WithdrawalsProvider,
-=======
     EvmEnvProvider, HeaderProvider, HeaderSyncGap, HeaderSyncGapProvider, ProviderError,
     PruneCheckpointReader, StageCheckpointReader, StateProviderBox, StaticFileProviderFactory,
-    TransactionVariant, TransactionsProvider, WithdrawalsProvider,
->>>>>>> 15c230ba
+    TransactionVariant, TransactionsProvider, WithdrawalsProvider, ParliaSnapshotReader,
 };
 use alloy_eips::{eip4895::Withdrawal, BlockHashOrNumber};
 use alloy_primitives::{Address, BlockHash, BlockNumber, TxHash, TxNumber, B256, U256};
@@ -24,14 +17,8 @@
 use reth_evm::ConfigureEvmEnv;
 use reth_node_types::NodeTypesWithDB;
 use reth_primitives::{
-<<<<<<< HEAD
-    parlia::Snapshot, BlobSidecars, Block, BlockWithSenders, Header, Receipt, SealedBlock,
-    SealedBlockWithSenders, SealedHeader, StaticFileSegment, TransactionMeta, TransactionSigned,
-    TransactionSignedNoHash, Withdrawal, Withdrawals,
-=======
-    Block, BlockWithSenders, Header, Receipt, SealedBlock, SealedBlockWithSenders, SealedHeader,
+    parlia::Snapshot, BlobSidecars, Block, BlockWithSenders, Header, Receipt, SealedBlock, SealedBlockWithSenders, SealedHeader,
     StaticFileSegment, TransactionMeta, TransactionSigned, TransactionSignedNoHash, Withdrawals,
->>>>>>> 15c230ba
 };
 use reth_prune_types::{PruneCheckpoint, PruneModes, PruneSegment};
 use reth_stages_types::{StageCheckpoint, StageId};
@@ -531,7 +518,6 @@
     }
 }
 
-<<<<<<< HEAD
 impl<N: ProviderNodeTypes> SidecarsProvider for ProviderFactory<N> {
     fn sidecars(&self, block_hash: &BlockHash) -> ProviderResult<Option<BlobSidecars>> {
         self.provider()?.sidecars(block_hash)
@@ -547,18 +533,6 @@
     }
 }
 
-impl<N: ProviderNodeTypes> RequestsProvider for ProviderFactory<N> {
-    fn requests_by_block(
-        &self,
-        id: BlockHashOrNumber,
-        timestamp: u64,
-    ) -> ProviderResult<Option<reth_primitives::Requests>> {
-        self.provider()?.requests_by_block(id, timestamp)
-    }
-}
-
-=======
->>>>>>> 15c230ba
 impl<N: ProviderNodeTypes> StageCheckpointReader for ProviderFactory<N> {
     fn get_stage_checkpoint(&self, id: StageId) -> ProviderResult<Option<StageCheckpoint>> {
         self.provider()?.get_stage_checkpoint(id)
