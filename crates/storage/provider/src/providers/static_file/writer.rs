--- conflicted
+++ resolved
@@ -8,13 +8,8 @@
 use reth_db_api::models::CompactU256;
 use reth_nippy_jar::{NippyJar, NippyJarError, NippyJarWriter};
 use reth_primitives::{
-<<<<<<< HEAD
-    static_file::{find_fixed_range, SegmentHeader, SegmentRangeInclusive},
+    static_file::{SegmentHeader, SegmentRangeInclusive},
     BlobSidecars, Header, Receipt, StaticFileSegment, TransactionSignedNoHash,
-=======
-    static_file::{SegmentHeader, SegmentRangeInclusive},
-    Header, Receipt, StaticFileSegment, TransactionSignedNoHash,
->>>>>>> 1ba631ba
 };
 use reth_storage_errors::provider::{ProviderError, ProviderResult};
 use std::{
@@ -406,13 +401,8 @@
         let mut remaining_rows = num_rows;
         let segment = self.writer.user_header().segment();
         while remaining_rows > 0 {
-<<<<<<< HEAD
-            let len = match self.writer.user_header().segment() {
+            let len = match segment {
                 StaticFileSegment::Headers | StaticFileSegment::Sidecars => {
-=======
-            let len = match segment {
-                StaticFileSegment::Headers => {
->>>>>>> 1ba631ba
                     self.writer.user_header().block_len().unwrap_or_default()
                 }
                 StaticFileSegment::Transactions | StaticFileSegment::Receipts => {
