--- conflicted
+++ resolved
@@ -56,11 +56,8 @@
 mod tests {
     use super::*;
     use crate::{test_utils::create_test_provider_factory, HeaderProvider};
-<<<<<<< HEAD
     use alloy_eips::eip4844::BlobTransactionSidecar;
-=======
     use alloy_consensus::Transaction;
->>>>>>> 15c230ba
     use alloy_primitives::{BlockHash, TxNumber, B256, U256};
     use rand::seq::SliceRandom;
     use reth_db::{
