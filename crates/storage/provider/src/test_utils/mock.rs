use crate::{
    traits::{BlockSource, ReceiptProvider},
    AccountReader, BlockHashReader, BlockIdReader, BlockNumReader, BlockReader, BlockReaderIdExt,
    ChainSpecProvider, ChangeSetReader, DatabaseProvider, EvmEnvProvider, HeaderProvider,
    ReceiptProviderIdExt, StateProvider, StateProviderBox, StateProviderFactory, StateReader,
    StateRootProvider, TransactionVariant, TransactionsProvider, WithdrawalsProvider,
};
use alloy_consensus::constants::EMPTY_ROOT_HASH;
use alloy_eips::{eip4895::Withdrawal, BlockHashOrNumber, BlockId, BlockNumberOrTag};
use alloy_primitives::{
    keccak256,
    map::{HashMap, HashSet},
    Address, BlockHash, BlockNumber, Bytes, Sealable, StorageKey, StorageValue, TxHash, TxNumber,
    B256, U256,
};
use parking_lot::Mutex;
use reth_chainspec::{ChainInfo, ChainSpec};
use reth_db::mock::{DatabaseMock, TxMock};
use reth_db_api::models::{AccountBeforeTx, StoredBlockBodyIndices};
use reth_evm::ConfigureEvmEnv;
use reth_execution_types::ExecutionOutcome;
use reth_node_types::NodeTypes;
use reth_primitives::{
<<<<<<< HEAD
    Account, BlobSidecars, Block, BlockWithSenders, Bytecode, GotExpected, Header, Receipt,
    SealedBlock, SealedBlockWithSenders, SealedHeader, TransactionMeta, TransactionSigned,
    TransactionSignedNoHash, Withdrawal, Withdrawals,
=======
    Account, Block, BlockWithSenders, Bytecode, GotExpected, Header, Receipt, SealedBlock,
    SealedBlockWithSenders, SealedHeader, TransactionMeta, TransactionSigned,
    TransactionSignedNoHash, Withdrawals,
>>>>>>> 15c230ba
};
use reth_stages_types::{StageCheckpoint, StageId};
use reth_storage_api::{
    DatabaseProviderFactory, SidecarsProvider, StageCheckpointReader, StateProofProvider,
    StorageRootProvider,
};
use reth_storage_errors::provider::{ConsistentViewError, ProviderError, ProviderResult};
use reth_trie::{
    updates::TrieUpdates, AccountProof, HashedPostState, HashedStorage, MultiProof, StorageProof,
    TrieInput,
};
use reth_trie_db::MerklePatriciaTrie;
use revm::primitives::{BlockEnv, CfgEnvWithHandlerCfg};
use std::{
    collections::BTreeMap,
    ops::{RangeBounds, RangeInclusive},
    sync::Arc,
};

/// A mock implementation for Provider interfaces.
#[derive(Debug, Clone)]
pub struct MockEthProvider {
    /// Local block store
    pub blocks: Arc<Mutex<HashMap<B256, Block>>>,
    /// Local header store
    pub headers: Arc<Mutex<HashMap<B256, Header>>>,
    /// Local account store
    pub accounts: Arc<Mutex<HashMap<Address, ExtendedAccount>>>,
    /// Local chain spec
    pub chain_spec: Arc<ChainSpec>,
    /// Local state roots
    pub state_roots: Arc<Mutex<Vec<B256>>>,
}

impl Default for MockEthProvider {
    fn default() -> Self {
        Self {
            blocks: Default::default(),
            headers: Default::default(),
            accounts: Default::default(),
            chain_spec: Arc::new(reth_chainspec::ChainSpecBuilder::mainnet().build()),
            state_roots: Default::default(),
        }
    }
}

/// An extended account for local store
#[derive(Debug, Clone)]
pub struct ExtendedAccount {
    account: Account,
    bytecode: Option<Bytecode>,
    storage: HashMap<StorageKey, StorageValue>,
}

impl ExtendedAccount {
    /// Create new instance of extended account
    pub fn new(nonce: u64, balance: U256) -> Self {
        Self {
            account: Account { nonce, balance, bytecode_hash: None },
            bytecode: None,
            storage: Default::default(),
        }
    }

    /// Set bytecode and bytecode hash on the extended account
    pub fn with_bytecode(mut self, bytecode: Bytes) -> Self {
        let hash = keccak256(&bytecode);
        self.account.bytecode_hash = Some(hash);
        self.bytecode = Some(Bytecode::new_raw(bytecode));
        self
    }

    /// Add storage to the extended account. If the storage key is already present,
    /// the value is updated.
    pub fn extend_storage(
        mut self,
        storage: impl IntoIterator<Item = (StorageKey, StorageValue)>,
    ) -> Self {
        self.storage.extend(storage);
        self
    }
}

impl MockEthProvider {
    /// Add block to local block store
    pub fn add_block(&self, hash: B256, block: Block) {
        self.add_header(hash, block.header.clone());
        self.blocks.lock().insert(hash, block);
    }

    /// Add multiple blocks to local block store
    pub fn extend_blocks(&self, iter: impl IntoIterator<Item = (B256, Block)>) {
        for (hash, block) in iter {
            self.add_header(hash, block.header.clone());
            self.add_block(hash, block)
        }
    }

    /// Add header to local header store
    pub fn add_header(&self, hash: B256, header: Header) {
        self.headers.lock().insert(hash, header);
    }

    /// Add multiple headers to local header store
    pub fn extend_headers(&self, iter: impl IntoIterator<Item = (B256, Header)>) {
        for (hash, header) in iter {
            self.add_header(hash, header)
        }
    }

    /// Add account to local account store
    pub fn add_account(&self, address: Address, account: ExtendedAccount) {
        self.accounts.lock().insert(address, account);
    }

    /// Add account to local account store
    pub fn extend_accounts(&self, iter: impl IntoIterator<Item = (Address, ExtendedAccount)>) {
        for (address, account) in iter {
            self.add_account(address, account)
        }
    }

    /// Add state root to local state root store
    pub fn add_state_root(&self, state_root: B256) {
        self.state_roots.lock().push(state_root);
    }
}

/// Mock node.
#[derive(Debug)]
pub struct MockNode;

impl NodeTypes for MockNode {
    type Primitives = ();
    type ChainSpec = ChainSpec;
    type StateCommitment = MerklePatriciaTrie;
}

impl DatabaseProviderFactory for MockEthProvider {
    type DB = DatabaseMock;
    type Provider = DatabaseProvider<TxMock, MockNode>;
    type ProviderRW = DatabaseProvider<TxMock, MockNode>;

    fn database_provider_ro(&self) -> ProviderResult<Self::Provider> {
        Err(ConsistentViewError::Syncing { best_block: GotExpected::new(0, 0) }.into())
    }

    fn database_provider_rw(&self) -> ProviderResult<Self::ProviderRW> {
        Err(ConsistentViewError::Syncing { best_block: GotExpected::new(0, 0) }.into())
    }
}

impl HeaderProvider for MockEthProvider {
    fn header(&self, block_hash: &BlockHash) -> ProviderResult<Option<Header>> {
        let lock = self.headers.lock();
        Ok(lock.get(block_hash).cloned())
    }

    fn header_by_number(&self, num: u64) -> ProviderResult<Option<Header>> {
        let lock = self.headers.lock();
        Ok(lock.values().find(|h| h.number == num).cloned())
    }

    fn header_td(&self, hash: &BlockHash) -> ProviderResult<Option<U256>> {
        let lock = self.headers.lock();
        Ok(lock.get(hash).map(|target| {
            lock.values()
                .filter(|h| h.number < target.number)
                .fold(target.difficulty, |td, h| td + h.difficulty)
        }))
    }

    fn header_td_by_number(&self, number: BlockNumber) -> ProviderResult<Option<U256>> {
        let lock = self.headers.lock();
        let sum = lock
            .values()
            .filter(|h| h.number <= number)
            .fold(U256::ZERO, |td, h| td + h.difficulty);
        Ok(Some(sum))
    }

    fn headers_range(&self, range: impl RangeBounds<BlockNumber>) -> ProviderResult<Vec<Header>> {
        let lock = self.headers.lock();

        let mut headers: Vec<_> =
            lock.values().filter(|header| range.contains(&header.number)).cloned().collect();
        headers.sort_by_key(|header| header.number);

        Ok(headers)
    }

    fn sealed_header(&self, number: BlockNumber) -> ProviderResult<Option<SealedHeader>> {
        Ok(self.header_by_number(number)?.map(|h| {
            let sealed = h.seal_slow();
            let (header, seal) = sealed.into_parts();
            SealedHeader::new(header, seal)
        }))
    }

    fn sealed_headers_while(
        &self,
        range: impl RangeBounds<BlockNumber>,
        mut predicate: impl FnMut(&SealedHeader) -> bool,
    ) -> ProviderResult<Vec<SealedHeader>> {
        Ok(self
            .headers_range(range)?
            .into_iter()
            .map(|h| {
                let sealed = h.seal_slow();
                let (header, seal) = sealed.into_parts();
                SealedHeader::new(header, seal)
            })
            .take_while(|h| predicate(h))
            .collect())
    }
}

impl ChainSpecProvider for MockEthProvider {
    type ChainSpec = ChainSpec;

    fn chain_spec(&self) -> Arc<ChainSpec> {
        self.chain_spec.clone()
    }
}

impl TransactionsProvider for MockEthProvider {
    fn transaction_id(&self, tx_hash: TxHash) -> ProviderResult<Option<TxNumber>> {
        let lock = self.blocks.lock();
        let tx_number = lock
            .values()
            .flat_map(|block| &block.body.transactions)
            .position(|tx| tx.hash() == tx_hash)
            .map(|pos| pos as TxNumber);

        Ok(tx_number)
    }

    fn transaction_by_id(&self, id: TxNumber) -> ProviderResult<Option<TransactionSigned>> {
        let lock = self.blocks.lock();
        let transaction =
            lock.values().flat_map(|block| &block.body.transactions).nth(id as usize).cloned();

        Ok(transaction)
    }

    fn transaction_by_id_no_hash(
        &self,
        id: TxNumber,
    ) -> ProviderResult<Option<TransactionSignedNoHash>> {
        let lock = self.blocks.lock();
        let transaction = lock
            .values()
            .flat_map(|block| &block.body.transactions)
            .nth(id as usize)
            .map(|tx| Into::<TransactionSignedNoHash>::into(tx.clone()));

        Ok(transaction)
    }

    fn transaction_by_hash(&self, hash: TxHash) -> ProviderResult<Option<TransactionSigned>> {
        Ok(self.blocks.lock().iter().find_map(|(_, block)| {
            block.body.transactions.iter().find(|tx| tx.hash() == hash).cloned()
        }))
    }

    fn transaction_by_hash_with_meta(
        &self,
        hash: TxHash,
    ) -> ProviderResult<Option<(TransactionSigned, TransactionMeta)>> {
        let lock = self.blocks.lock();
        for (block_hash, block) in lock.iter() {
            for (index, tx) in block.body.transactions.iter().enumerate() {
                if tx.hash() == hash {
                    let meta = TransactionMeta {
                        tx_hash: hash,
                        index: index as u64,
                        block_hash: *block_hash,
                        block_number: block.header.number,
                        base_fee: block.header.base_fee_per_gas,
                        excess_blob_gas: block.header.excess_blob_gas,
                        timestamp: block.header.timestamp,
                    };
                    return Ok(Some((tx.clone(), meta)))
                }
            }
        }
        Ok(None)
    }

    fn transaction_block(&self, id: TxNumber) -> ProviderResult<Option<BlockNumber>> {
        let lock = self.blocks.lock();
        let mut current_tx_number: TxNumber = 0;
        for block in lock.values() {
            if current_tx_number + (block.body.transactions.len() as TxNumber) > id {
                return Ok(Some(block.header.number))
            }
            current_tx_number += block.body.transactions.len() as TxNumber;
        }
        Ok(None)
    }

    fn transactions_by_block(
        &self,
        id: BlockHashOrNumber,
    ) -> ProviderResult<Option<Vec<TransactionSigned>>> {
        Ok(self.block(id)?.map(|b| b.body.transactions))
    }

    fn transactions_by_block_range(
        &self,
        range: impl RangeBounds<alloy_primitives::BlockNumber>,
    ) -> ProviderResult<Vec<Vec<TransactionSigned>>> {
        // init btreemap so we can return in order
        let mut map = BTreeMap::new();
        for (_, block) in self.blocks.lock().iter() {
            if range.contains(&block.number) {
                map.insert(block.number, block.body.transactions.clone());
            }
        }

        Ok(map.into_values().collect())
    }

    fn transactions_by_tx_range(
        &self,
        range: impl RangeBounds<TxNumber>,
    ) -> ProviderResult<Vec<reth_primitives::TransactionSignedNoHash>> {
        let lock = self.blocks.lock();
        let transactions = lock
            .values()
            .flat_map(|block| &block.body.transactions)
            .enumerate()
            .filter(|&(tx_number, _)| range.contains(&(tx_number as TxNumber)))
            .map(|(_, tx)| tx.clone().into())
            .collect();

        Ok(transactions)
    }

    fn senders_by_tx_range(
        &self,
        range: impl RangeBounds<TxNumber>,
    ) -> ProviderResult<Vec<Address>> {
        let lock = self.blocks.lock();
        let transactions = lock
            .values()
            .flat_map(|block| &block.body.transactions)
            .enumerate()
            .filter_map(|(tx_number, tx)| {
                range.contains(&(tx_number as TxNumber)).then(|| tx.recover_signer()).flatten()
            })
            .collect();

        Ok(transactions)
    }

    fn transaction_sender(&self, id: TxNumber) -> ProviderResult<Option<Address>> {
        self.transaction_by_id(id).map(|tx_option| tx_option.map(|tx| tx.recover_signer().unwrap()))
    }
}

impl ReceiptProvider for MockEthProvider {
    fn receipt(&self, _id: TxNumber) -> ProviderResult<Option<Receipt>> {
        Ok(None)
    }

    fn receipt_by_hash(&self, _hash: TxHash) -> ProviderResult<Option<Receipt>> {
        Ok(None)
    }

    fn receipts_by_block(&self, _block: BlockHashOrNumber) -> ProviderResult<Option<Vec<Receipt>>> {
        Ok(None)
    }

    fn receipts_by_tx_range(
        &self,
        _range: impl RangeBounds<TxNumber>,
    ) -> ProviderResult<Vec<Receipt>> {
        Ok(vec![])
    }
}

impl ReceiptProviderIdExt for MockEthProvider {}

impl BlockHashReader for MockEthProvider {
    fn block_hash(&self, number: u64) -> ProviderResult<Option<B256>> {
        let lock = self.blocks.lock();

        let hash = lock.iter().find_map(|(hash, b)| (b.number == number).then_some(*hash));
        Ok(hash)
    }

    fn canonical_hashes_range(
        &self,
        start: BlockNumber,
        end: BlockNumber,
    ) -> ProviderResult<Vec<B256>> {
        let range = start..end;
        let lock = self.blocks.lock();

        let mut hashes: Vec<_> =
            lock.iter().filter(|(_, block)| range.contains(&block.number)).collect();
        hashes.sort_by_key(|(_, block)| block.number);

        Ok(hashes.into_iter().map(|(hash, _)| *hash).collect())
    }
}

impl BlockNumReader for MockEthProvider {
    fn chain_info(&self) -> ProviderResult<ChainInfo> {
        let best_block_number = self.best_block_number()?;
        let lock = self.headers.lock();

        Ok(lock
            .iter()
            .find(|(_, header)| header.number == best_block_number)
            .map(|(hash, header)| ChainInfo { best_hash: *hash, best_number: header.number })
            .unwrap_or_default())
    }

    fn best_block_number(&self) -> ProviderResult<BlockNumber> {
        let lock = self.headers.lock();
        lock.iter()
            .max_by_key(|h| h.1.number)
            .map(|(_, header)| header.number)
            .ok_or(ProviderError::BestBlockNotFound)
    }

    fn last_block_number(&self) -> ProviderResult<BlockNumber> {
        self.best_block_number()
    }

    fn block_number(&self, hash: B256) -> ProviderResult<Option<alloy_primitives::BlockNumber>> {
        let lock = self.blocks.lock();
        let num = lock.iter().find_map(|(h, b)| (*h == hash).then_some(b.number));
        Ok(num)
    }
}

impl BlockIdReader for MockEthProvider {
    fn pending_block_num_hash(&self) -> ProviderResult<Option<alloy_eips::BlockNumHash>> {
        Ok(None)
    }

    fn safe_block_num_hash(&self) -> ProviderResult<Option<alloy_eips::BlockNumHash>> {
        Ok(None)
    }

    fn finalized_block_num_hash(&self) -> ProviderResult<Option<alloy_eips::BlockNumHash>> {
        Ok(None)
    }
}

impl BlockReader for MockEthProvider {
    fn find_block_by_hash(
        &self,
        hash: B256,
        _source: BlockSource,
    ) -> ProviderResult<Option<Block>> {
        self.block(hash.into())
    }

    fn block(&self, id: BlockHashOrNumber) -> ProviderResult<Option<Block>> {
        let lock = self.blocks.lock();
        match id {
            BlockHashOrNumber::Hash(hash) => Ok(lock.get(&hash).cloned()),
            BlockHashOrNumber::Number(num) => Ok(lock.values().find(|b| b.number == num).cloned()),
        }
    }

    fn pending_block(&self) -> ProviderResult<Option<SealedBlock>> {
        Ok(None)
    }

    fn pending_block_with_senders(&self) -> ProviderResult<Option<SealedBlockWithSenders>> {
        Ok(None)
    }

    fn pending_block_and_receipts(&self) -> ProviderResult<Option<(SealedBlock, Vec<Receipt>)>> {
        Ok(None)
    }

    fn ommers(&self, _id: BlockHashOrNumber) -> ProviderResult<Option<Vec<Header>>> {
        Ok(None)
    }

    fn block_body_indices(&self, _num: u64) -> ProviderResult<Option<StoredBlockBodyIndices>> {
        Ok(None)
    }

    fn block_with_senders(
        &self,
        _id: BlockHashOrNumber,
        _transaction_kind: TransactionVariant,
    ) -> ProviderResult<Option<BlockWithSenders>> {
        Ok(None)
    }

    fn sealed_block_with_senders(
        &self,
        _id: BlockHashOrNumber,
        _transaction_kind: TransactionVariant,
    ) -> ProviderResult<Option<SealedBlockWithSenders>> {
        Ok(None)
    }

    fn block_range(&self, range: RangeInclusive<BlockNumber>) -> ProviderResult<Vec<Block>> {
        let lock = self.blocks.lock();

        let mut blocks: Vec<_> =
            lock.values().filter(|block| range.contains(&block.number)).cloned().collect();
        blocks.sort_by_key(|block| block.number);

        Ok(blocks)
    }

    fn block_with_senders_range(
        &self,
        _range: RangeInclusive<BlockNumber>,
    ) -> ProviderResult<Vec<BlockWithSenders>> {
        Ok(vec![])
    }

    fn sealed_block_with_senders_range(
        &self,
        _range: RangeInclusive<BlockNumber>,
    ) -> ProviderResult<Vec<SealedBlockWithSenders>> {
        Ok(vec![])
    }
}

impl BlockReaderIdExt for MockEthProvider {
    fn block_by_id(&self, id: BlockId) -> ProviderResult<Option<Block>> {
        match id {
            BlockId::Number(num) => self.block_by_number_or_tag(num),
            BlockId::Hash(hash) => self.block_by_hash(hash.block_hash),
        }
    }

    fn sealed_header_by_id(&self, id: BlockId) -> ProviderResult<Option<SealedHeader>> {
        self.header_by_id(id)?.map_or_else(
            || Ok(None),
            |h| {
                let sealed = h.seal_slow();
                let (header, seal) = sealed.into_parts();
                Ok(Some(SealedHeader::new(header, seal)))
            },
        )
    }

    fn header_by_id(&self, id: BlockId) -> ProviderResult<Option<Header>> {
        match self.block_by_id(id)? {
            None => Ok(None),
            Some(block) => Ok(Some(block.header)),
        }
    }

    fn ommers_by_id(&self, id: BlockId) -> ProviderResult<Option<Vec<Header>>> {
        match id {
            BlockId::Number(num) => self.ommers_by_number_or_tag(num),
            BlockId::Hash(hash) => self.ommers(BlockHashOrNumber::Hash(hash.block_hash)),
        }
    }
}

impl AccountReader for MockEthProvider {
    fn basic_account(&self, address: Address) -> ProviderResult<Option<Account>> {
        Ok(self.accounts.lock().get(&address).cloned().map(|a| a.account))
    }
}

impl StageCheckpointReader for MockEthProvider {
    fn get_stage_checkpoint(&self, _id: StageId) -> ProviderResult<Option<StageCheckpoint>> {
        Ok(None)
    }

    fn get_stage_checkpoint_progress(&self, _id: StageId) -> ProviderResult<Option<Vec<u8>>> {
        Ok(None)
    }

    fn get_all_checkpoints(&self) -> ProviderResult<Vec<(String, StageCheckpoint)>> {
        Ok(vec![])
    }
}

impl StateRootProvider for MockEthProvider {
    fn state_root(&self, _state: HashedPostState) -> ProviderResult<B256> {
        Ok(self.state_roots.lock().pop().unwrap_or_default())
    }

    fn state_root_from_nodes(&self, _input: TrieInput) -> ProviderResult<B256> {
        Ok(self.state_roots.lock().pop().unwrap_or_default())
    }

    fn state_root_with_updates(
        &self,
        _state: HashedPostState,
    ) -> ProviderResult<(B256, TrieUpdates)> {
        let state_root = self.state_roots.lock().pop().unwrap_or_default();
        Ok((state_root, Default::default()))
    }

    fn state_root_from_nodes_with_updates(
        &self,
        _input: TrieInput,
    ) -> ProviderResult<(B256, TrieUpdates)> {
        let state_root = self.state_roots.lock().pop().unwrap_or_default();
        Ok((state_root, Default::default()))
    }
}

impl StorageRootProvider for MockEthProvider {
    fn storage_root(
        &self,
        _address: Address,
        _hashed_storage: HashedStorage,
    ) -> ProviderResult<B256> {
        Ok(EMPTY_ROOT_HASH)
    }

    fn storage_proof(
        &self,
        _address: Address,
        slot: B256,
        _hashed_storage: HashedStorage,
    ) -> ProviderResult<reth_trie::StorageProof> {
        Ok(StorageProof::new(slot))
    }
}

impl StateProofProvider for MockEthProvider {
    fn proof(
        &self,
        _input: TrieInput,
        address: Address,
        _slots: &[B256],
    ) -> ProviderResult<AccountProof> {
        Ok(AccountProof::new(address))
    }

    fn multiproof(
        &self,
        _input: TrieInput,
        _targets: HashMap<B256, HashSet<B256>>,
    ) -> ProviderResult<MultiProof> {
        Ok(MultiProof::default())
    }

    fn witness(
        &self,
        _input: TrieInput,
        _target: HashedPostState,
    ) -> ProviderResult<HashMap<B256, Bytes>> {
        Ok(HashMap::default())
    }
}

impl StateProvider for MockEthProvider {
    fn storage(
        &self,
        account: Address,
        storage_key: StorageKey,
    ) -> ProviderResult<Option<StorageValue>> {
        let lock = self.accounts.lock();
        Ok(lock.get(&account).and_then(|account| account.storage.get(&storage_key)).copied())
    }

    fn bytecode_by_hash(&self, code_hash: B256) -> ProviderResult<Option<Bytecode>> {
        let lock = self.accounts.lock();
        Ok(lock.values().find_map(|account| {
            match (account.account.bytecode_hash.as_ref(), account.bytecode.as_ref()) {
                (Some(bytecode_hash), Some(bytecode)) if *bytecode_hash == code_hash => {
                    Some(bytecode.clone())
                }
                _ => None,
            }
        }))
    }
}

impl EvmEnvProvider for MockEthProvider {
    fn fill_env_at<EvmConfig>(
        &self,
        _cfg: &mut CfgEnvWithHandlerCfg,
        _block_env: &mut BlockEnv,
        _at: BlockHashOrNumber,
        _evm_config: EvmConfig,
    ) -> ProviderResult<()>
    where
        EvmConfig: ConfigureEvmEnv<Header = Header>,
    {
        Ok(())
    }

    fn fill_env_with_header<EvmConfig>(
        &self,
        _cfg: &mut CfgEnvWithHandlerCfg,
        _block_env: &mut BlockEnv,
        _header: &Header,
        _evm_config: EvmConfig,
    ) -> ProviderResult<()>
    where
        EvmConfig: ConfigureEvmEnv<Header = Header>,
    {
        Ok(())
    }

    fn fill_cfg_env_at<EvmConfig>(
        &self,
        _cfg: &mut CfgEnvWithHandlerCfg,
        _at: BlockHashOrNumber,
        _evm_config: EvmConfig,
    ) -> ProviderResult<()>
    where
        EvmConfig: ConfigureEvmEnv<Header = Header>,
    {
        Ok(())
    }

    fn fill_cfg_env_with_header<EvmConfig>(
        &self,
        _cfg: &mut CfgEnvWithHandlerCfg,
        _header: &Header,
        _evm_config: EvmConfig,
    ) -> ProviderResult<()>
    where
        EvmConfig: ConfigureEvmEnv<Header = Header>,
    {
        Ok(())
    }
}

impl StateProviderFactory for MockEthProvider {
    fn latest(&self) -> ProviderResult<StateProviderBox> {
        Ok(Box::new(self.clone()))
    }

    fn state_by_block_number_or_tag(
        &self,
        number_or_tag: BlockNumberOrTag,
    ) -> ProviderResult<StateProviderBox> {
        match number_or_tag {
            BlockNumberOrTag::Latest => self.latest(),
            BlockNumberOrTag::Finalized => {
                // we can only get the finalized state by hash, not by num
                let hash =
                    self.finalized_block_hash()?.ok_or(ProviderError::FinalizedBlockNotFound)?;

                // only look at historical state
                self.history_by_block_hash(hash)
            }
            BlockNumberOrTag::Safe => {
                // we can only get the safe state by hash, not by num
                let hash = self.safe_block_hash()?.ok_or(ProviderError::SafeBlockNotFound)?;

                self.history_by_block_hash(hash)
            }
            BlockNumberOrTag::Earliest => self.history_by_block_number(0),
            BlockNumberOrTag::Pending => self.pending(),
            BlockNumberOrTag::Number(num) => self.history_by_block_number(num),
        }
    }

    fn history_by_block_number(&self, _block: BlockNumber) -> ProviderResult<StateProviderBox> {
        Ok(Box::new(self.clone()))
    }

    fn history_by_block_hash(&self, _block: BlockHash) -> ProviderResult<StateProviderBox> {
        Ok(Box::new(self.clone()))
    }

    fn state_by_block_hash(&self, _block: BlockHash) -> ProviderResult<StateProviderBox> {
        Ok(Box::new(self.clone()))
    }

    fn pending(&self) -> ProviderResult<StateProviderBox> {
        Ok(Box::new(self.clone()))
    }

    fn pending_state_by_hash(&self, _block_hash: B256) -> ProviderResult<Option<StateProviderBox>> {
        Ok(Some(Box::new(self.clone())))
    }
}

impl WithdrawalsProvider for MockEthProvider {
    fn withdrawals_by_block(
        &self,
        _id: BlockHashOrNumber,
        _timestamp: u64,
    ) -> ProviderResult<Option<Withdrawals>> {
        Ok(None)
    }
    fn latest_withdrawal(&self) -> ProviderResult<Option<Withdrawal>> {
        Ok(None)
    }
}

<<<<<<< HEAD
impl SidecarsProvider for MockEthProvider {
    fn sidecars(&self, _block_hash: &BlockHash) -> ProviderResult<Option<BlobSidecars>> {
        Ok(None)
    }

    fn sidecars_by_number(&self, _num: BlockNumber) -> ProviderResult<Option<BlobSidecars>> {
        Ok(None)
    }
}

impl RequestsProvider for MockEthProvider {
    fn requests_by_block(
        &self,
        _id: BlockHashOrNumber,
        _timestamp: u64,
    ) -> ProviderResult<Option<reth_primitives::Requests>> {
        Ok(None)
    }
}

=======
>>>>>>> 15c230ba
impl ChangeSetReader for MockEthProvider {
    fn account_block_changeset(
        &self,
        _block_number: BlockNumber,
    ) -> ProviderResult<Vec<AccountBeforeTx>> {
        Ok(Vec::default())
    }
}

impl StateReader for MockEthProvider {
    fn get_state(&self, _block: BlockNumber) -> ProviderResult<Option<ExecutionOutcome>> {
        Ok(None)
    }
}<|MERGE_RESOLUTION|>--- conflicted
+++ resolved
@@ -21,15 +21,9 @@
 use reth_execution_types::ExecutionOutcome;
 use reth_node_types::NodeTypes;
 use reth_primitives::{
-<<<<<<< HEAD
-    Account, BlobSidecars, Block, BlockWithSenders, Bytecode, GotExpected, Header, Receipt,
-    SealedBlock, SealedBlockWithSenders, SealedHeader, TransactionMeta, TransactionSigned,
-    TransactionSignedNoHash, Withdrawal, Withdrawals,
-=======
-    Account, Block, BlockWithSenders, Bytecode, GotExpected, Header, Receipt, SealedBlock,
+    Account, BlobSidecars, Block, BlockWithSenders, Bytecode, GotExpected, Header, Receipt, SealedBlock,
     SealedBlockWithSenders, SealedHeader, TransactionMeta, TransactionSigned,
     TransactionSignedNoHash, Withdrawals,
->>>>>>> 15c230ba
 };
 use reth_stages_types::{StageCheckpoint, StageId};
 use reth_storage_api::{
@@ -827,7 +821,6 @@
     }
 }
 
-<<<<<<< HEAD
 impl SidecarsProvider for MockEthProvider {
     fn sidecars(&self, _block_hash: &BlockHash) -> ProviderResult<Option<BlobSidecars>> {
         Ok(None)
@@ -838,18 +831,6 @@
     }
 }
 
-impl RequestsProvider for MockEthProvider {
-    fn requests_by_block(
-        &self,
-        _id: BlockHashOrNumber,
-        _timestamp: u64,
-    ) -> ProviderResult<Option<reth_primitives::Requests>> {
-        Ok(None)
-    }
-}
-
-=======
->>>>>>> 15c230ba
 impl ChangeSetReader for MockEthProvider {
     fn account_block_changeset(
         &self,
