--- conflicted
+++ resolved
@@ -10,23 +10,20 @@
 use reth_db_api::models::{AccountBeforeTx, StoredBlockBodyIndices};
 use reth_evm::ConfigureEvmEnv;
 use reth_primitives::{
-<<<<<<< HEAD
+    keccak256, Account, Address, Block, BlockHash, BlockHashOrNumber, BlockId, BlockNumber,
+    BlockNumberOrTag, BlockWithSenders, Bytecode, Bytes, Header, Receipt, SealedBlock,
+    SealedBlockWithSenders, SealedHeader, StorageKey, StorageValue, TransactionMeta,
+    TransactionSigned, TransactionSignedNoHash, TxHash, TxNumber, Withdrawal, Withdrawals, B256,
+    U256,
     keccak256, Account, Address, BlobSidecars, Block, BlockHash, BlockHashOrNumber, BlockId,
     BlockNumber, BlockWithSenders, Bytecode, Bytes, Header, Receipt, SealedBlock,
-=======
-    keccak256, Account, Address, Block, BlockHash, BlockHashOrNumber, BlockId, BlockNumber,
-    BlockNumberOrTag, BlockWithSenders, Bytecode, Bytes, Header, Receipt, SealedBlock,
->>>>>>> 603e39ab
     SealedBlockWithSenders, SealedHeader, StorageKey, StorageValue, TransactionMeta,
     TransactionSigned, TransactionSignedNoHash, TxHash, TxNumber, Withdrawal, Withdrawals, B256,
     U256,
 };
-<<<<<<< HEAD
-use reth_storage_api::{SidecarsProvider, StateProofProvider};
-=======
 use reth_stages_types::{StageCheckpoint, StageId};
 use reth_storage_api::{StageCheckpointReader, StateProofProvider};
->>>>>>> 603e39ab
+use reth_storage_api::{SidecarsProvider, StateProofProvider};
 use reth_storage_errors::provider::{ProviderError, ProviderResult};
 use reth_trie::{updates::TrieUpdates, AccountProof, HashedPostState, HashedStorage};
 use revm::primitives::{BlockEnv, CfgEnvWithHandlerCfg};
