--- conflicted
+++ resolved
@@ -13,13 +13,8 @@
 use reth_errors::ProviderError;
 use reth_evm::ConfigureEvmEnv;
 use reth_primitives::{
-<<<<<<< HEAD
     parlia::Snapshot, Account, Address, BlobSidecars, Block, BlockHash, BlockHashOrNumber, BlockId,
-    BlockNumber, BlockWithSenders, Bytecode, Header, Receipt, SealedBlock, SealedBlockWithSenders,
-=======
-    Account, Address, Block, BlockHash, BlockHashOrNumber, BlockId, BlockNumber, BlockNumberOrTag,
-    BlockWithSenders, Bytecode, Bytes, Header, Receipt, SealedBlock, SealedBlockWithSenders,
->>>>>>> 603e39ab
+    BlockNumber, BlockNumberOrTag,BlockWithSenders, Bytecode, Bytes,Header, Receipt, SealedBlock, SealedBlockWithSenders,
     SealedHeader, StorageKey, StorageValue, TransactionMeta, TransactionSigned,
     TransactionSignedNoHash, TxHash, TxNumber, Withdrawal, Withdrawals, B256, U256,
 };
@@ -35,12 +30,7 @@
     providers::StaticFileProvider,
     traits::{BlockSource, ReceiptProvider},
     AccountReader, BlockHashReader, BlockIdReader, BlockNumReader, BlockReader, BlockReaderIdExt,
-<<<<<<< HEAD
-    CanonStateNotifications, CanonStateSubscriptions, ChainSpecProvider, ChangeSetReader,
-    EvmEnvProvider, HeaderProvider, ParliaSnapshotReader, PruneCheckpointReader,
-=======
-    ChainSpecProvider, ChangeSetReader, EvmEnvProvider, HeaderProvider, PruneCheckpointReader,
->>>>>>> 603e39ab
+    ChainSpecProvider, ChangeSetReader, EvmEnvProvider, HeaderProvider, ParliaSnapshotReader, PruneCheckpointReader,
     ReceiptProviderIdExt, RequestsProvider, StageCheckpointReader, StateProvider, StateProviderBox,
     StateProviderFactory, StateRootProvider, StaticFileProviderFactory, TransactionVariant,
     TransactionsProvider, WithdrawalsProvider,
@@ -556,11 +546,6 @@
     }
 }
 
-<<<<<<< HEAD
-impl ParliaSnapshotReader for NoopProvider {
-    fn get_parlia_snapshot(&self, _block_hash: B256) -> ProviderResult<Option<Snapshot>> {
-        Ok(None)
-=======
 impl ForkChoiceSubscriptions for NoopProvider {
     fn subscribe_to_safe_block(&self) -> ForkChoiceNotifications {
         let (_, rx) = watch::channel(None);
@@ -570,6 +555,11 @@
     fn subscribe_to_finalized_block(&self) -> ForkChoiceNotifications {
         let (_, rx) = watch::channel(None);
         ForkChoiceNotifications(rx)
->>>>>>> 603e39ab
+    }
+}
+
+impl ParliaSnapshotReader for NoopProvider {
+    fn get_parlia_snapshot(&self, _block_hash: B256) -> ProviderResult<Option<Snapshot>> {
+        Ok(None)
     }
 }