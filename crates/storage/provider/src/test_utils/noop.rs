use std::{
    ops::{RangeBounds, RangeInclusive},
    path::PathBuf,
    sync::Arc,
};

use alloy_eips::{eip4895::Withdrawal, BlockHashOrNumber, BlockId, BlockNumberOrTag};
use alloy_primitives::{
    map::{HashMap, HashSet},
    Address, BlockHash, BlockNumber, Bytes, StorageKey, StorageValue, TxHash, TxNumber, B256, U256,
};
use reth_chain_state::{
    CanonStateNotifications, CanonStateSubscriptions, ForkChoiceNotifications,
    ForkChoiceSubscriptions,
};
use reth_chainspec::{ChainInfo, ChainSpec, MAINNET};
use reth_db_api::models::{AccountBeforeTx, StoredBlockBodyIndices};
use reth_errors::ProviderError;
use reth_evm::ConfigureEvmEnv;
use reth_primitives::{
<<<<<<< HEAD
    parlia::Snapshot, Account, BlobSidecars, Block, BlockWithSenders, Bytecode, Header, Receipt,
    SealedBlock, SealedBlockWithSenders, SealedHeader, TransactionMeta, TransactionSigned,
    TransactionSignedNoHash, Withdrawal, Withdrawals,
=======
    Account, Block, BlockWithSenders, Bytecode, Header, Receipt, SealedBlock,
    SealedBlockWithSenders, SealedHeader, TransactionMeta, TransactionSigned,
    TransactionSignedNoHash, Withdrawals,
>>>>>>> 15c230ba
};
use reth_prune_types::{PruneCheckpoint, PruneSegment};
use reth_stages_types::{StageCheckpoint, StageId};
use reth_storage_api::{SidecarsProvider, StateProofProvider, StorageRootProvider};
use reth_storage_errors::provider::ProviderResult;
use reth_trie::{
    updates::TrieUpdates, AccountProof, HashedPostState, HashedStorage, MultiProof, TrieInput,
};
use revm::primitives::{BlockEnv, CfgEnvWithHandlerCfg};
use tokio::sync::{broadcast, watch};

use crate::{
    providers::StaticFileProvider,
    traits::{BlockSource, ReceiptProvider},
    AccountReader, BlockHashReader, BlockIdReader, BlockNumReader, BlockReader, BlockReaderIdExt,
<<<<<<< HEAD
    ChainSpecProvider, ChangeSetReader, EvmEnvProvider, HeaderProvider, ParliaSnapshotReader,
    PruneCheckpointReader, ReceiptProviderIdExt, RequestsProvider, StageCheckpointReader,
    StateProvider, StateProviderBox, StateProviderFactory, StateRootProvider,
    StaticFileProviderFactory, TransactionVariant, TransactionsProvider, WithdrawalsProvider,
=======
    ChainSpecProvider, ChangeSetReader, EvmEnvProvider, HeaderProvider, PruneCheckpointReader,
    ReceiptProviderIdExt, StageCheckpointReader, StateProvider, StateProviderBox,
    StateProviderFactory, StateRootProvider, StaticFileProviderFactory, TransactionVariant,
    TransactionsProvider, WithdrawalsProvider,
>>>>>>> 15c230ba
};

/// Supports various api interfaces for testing purposes.
#[derive(Debug, Clone, Default, Copy)]
#[non_exhaustive]
pub struct NoopProvider;

impl ChainSpecProvider for NoopProvider {
    type ChainSpec = ChainSpec;

    fn chain_spec(&self) -> Arc<ChainSpec> {
        MAINNET.clone()
    }
}

/// Noop implementation for testing purposes
impl BlockHashReader for NoopProvider {
    fn block_hash(&self, _number: u64) -> ProviderResult<Option<B256>> {
        Ok(None)
    }

    fn canonical_hashes_range(
        &self,
        _start: BlockNumber,
        _end: BlockNumber,
    ) -> ProviderResult<Vec<B256>> {
        Ok(vec![])
    }
}

impl BlockNumReader for NoopProvider {
    fn chain_info(&self) -> ProviderResult<ChainInfo> {
        Ok(ChainInfo::default())
    }

    fn best_block_number(&self) -> ProviderResult<BlockNumber> {
        Ok(0)
    }

    fn last_block_number(&self) -> ProviderResult<BlockNumber> {
        Ok(0)
    }

    fn block_number(&self, _hash: B256) -> ProviderResult<Option<BlockNumber>> {
        Ok(None)
    }
}

impl BlockReader for NoopProvider {
    fn find_block_by_hash(
        &self,
        hash: B256,
        _source: BlockSource,
    ) -> ProviderResult<Option<Block>> {
        self.block(hash.into())
    }

    fn block(&self, _id: BlockHashOrNumber) -> ProviderResult<Option<Block>> {
        Ok(None)
    }

    fn pending_block(&self) -> ProviderResult<Option<SealedBlock>> {
        Ok(None)
    }

    fn pending_block_with_senders(&self) -> ProviderResult<Option<SealedBlockWithSenders>> {
        Ok(None)
    }

    fn pending_block_and_receipts(&self) -> ProviderResult<Option<(SealedBlock, Vec<Receipt>)>> {
        Ok(None)
    }

    fn ommers(&self, _id: BlockHashOrNumber) -> ProviderResult<Option<Vec<Header>>> {
        Ok(None)
    }

    fn block_body_indices(&self, _num: u64) -> ProviderResult<Option<StoredBlockBodyIndices>> {
        Ok(None)
    }

    fn block_with_senders(
        &self,
        _id: BlockHashOrNumber,
        _transaction_kind: TransactionVariant,
    ) -> ProviderResult<Option<reth_primitives::BlockWithSenders>> {
        Ok(None)
    }

    fn sealed_block_with_senders(
        &self,
        _id: BlockHashOrNumber,
        _transaction_kind: TransactionVariant,
    ) -> ProviderResult<Option<SealedBlockWithSenders>> {
        Ok(None)
    }

    fn block_range(&self, _range: RangeInclusive<BlockNumber>) -> ProviderResult<Vec<Block>> {
        Ok(vec![])
    }

    fn block_with_senders_range(
        &self,
        _range: RangeInclusive<BlockNumber>,
    ) -> ProviderResult<Vec<BlockWithSenders>> {
        Ok(vec![])
    }

    fn sealed_block_with_senders_range(
        &self,
        _range: RangeInclusive<BlockNumber>,
    ) -> ProviderResult<Vec<SealedBlockWithSenders>> {
        Ok(vec![])
    }
}

impl BlockReaderIdExt for NoopProvider {
    fn block_by_id(&self, _id: BlockId) -> ProviderResult<Option<Block>> {
        Ok(None)
    }

    fn sealed_header_by_id(&self, _id: BlockId) -> ProviderResult<Option<SealedHeader>> {
        Ok(None)
    }

    fn header_by_id(&self, _id: BlockId) -> ProviderResult<Option<Header>> {
        Ok(None)
    }

    fn ommers_by_id(&self, _id: BlockId) -> ProviderResult<Option<Vec<Header>>> {
        Ok(None)
    }
}

impl BlockIdReader for NoopProvider {
    fn pending_block_num_hash(&self) -> ProviderResult<Option<alloy_eips::BlockNumHash>> {
        Ok(None)
    }

    fn safe_block_num_hash(&self) -> ProviderResult<Option<alloy_eips::BlockNumHash>> {
        Ok(None)
    }

    fn finalized_block_num_hash(&self) -> ProviderResult<Option<alloy_eips::BlockNumHash>> {
        Ok(None)
    }
}

impl TransactionsProvider for NoopProvider {
    fn transaction_id(&self, _tx_hash: TxHash) -> ProviderResult<Option<TxNumber>> {
        Ok(None)
    }

    fn transaction_by_id(&self, _id: TxNumber) -> ProviderResult<Option<TransactionSigned>> {
        Ok(None)
    }

    fn transaction_by_id_no_hash(
        &self,
        _id: TxNumber,
    ) -> ProviderResult<Option<TransactionSignedNoHash>> {
        Ok(None)
    }

    fn transaction_by_hash(&self, _hash: TxHash) -> ProviderResult<Option<TransactionSigned>> {
        Ok(None)
    }

    fn transaction_by_hash_with_meta(
        &self,
        _hash: TxHash,
    ) -> ProviderResult<Option<(TransactionSigned, TransactionMeta)>> {
        Ok(None)
    }

    fn transaction_block(&self, _id: TxNumber) -> ProviderResult<Option<BlockNumber>> {
        todo!()
    }

    fn transactions_by_block(
        &self,
        _block_id: BlockHashOrNumber,
    ) -> ProviderResult<Option<Vec<TransactionSigned>>> {
        Ok(None)
    }

    fn transactions_by_block_range(
        &self,
        _range: impl RangeBounds<BlockNumber>,
    ) -> ProviderResult<Vec<Vec<TransactionSigned>>> {
        Ok(Vec::default())
    }

    fn transactions_by_tx_range(
        &self,
        _range: impl RangeBounds<TxNumber>,
    ) -> ProviderResult<Vec<reth_primitives::TransactionSignedNoHash>> {
        Ok(Vec::default())
    }

    fn senders_by_tx_range(
        &self,
        _range: impl RangeBounds<TxNumber>,
    ) -> ProviderResult<Vec<Address>> {
        Ok(Vec::default())
    }

    fn transaction_sender(&self, _id: TxNumber) -> ProviderResult<Option<Address>> {
        Ok(None)
    }
}

impl ReceiptProvider for NoopProvider {
    fn receipt(&self, _id: TxNumber) -> ProviderResult<Option<Receipt>> {
        Ok(None)
    }

    fn receipt_by_hash(&self, _hash: TxHash) -> ProviderResult<Option<Receipt>> {
        Ok(None)
    }

    fn receipts_by_block(&self, _block: BlockHashOrNumber) -> ProviderResult<Option<Vec<Receipt>>> {
        Ok(None)
    }

    fn receipts_by_tx_range(
        &self,
        _range: impl RangeBounds<TxNumber>,
    ) -> ProviderResult<Vec<Receipt>> {
        Ok(vec![])
    }
}

impl ReceiptProviderIdExt for NoopProvider {}

impl HeaderProvider for NoopProvider {
    fn header(&self, _block_hash: &BlockHash) -> ProviderResult<Option<Header>> {
        Ok(None)
    }

    fn header_by_number(&self, _num: u64) -> ProviderResult<Option<Header>> {
        Ok(None)
    }

    fn header_td(&self, _hash: &BlockHash) -> ProviderResult<Option<U256>> {
        Ok(None)
    }

    fn header_td_by_number(&self, _number: BlockNumber) -> ProviderResult<Option<U256>> {
        Ok(None)
    }

    fn headers_range(&self, _range: impl RangeBounds<BlockNumber>) -> ProviderResult<Vec<Header>> {
        Ok(vec![])
    }

    fn sealed_header(&self, _number: BlockNumber) -> ProviderResult<Option<SealedHeader>> {
        Ok(None)
    }

    fn sealed_headers_while(
        &self,
        _range: impl RangeBounds<BlockNumber>,
        _predicate: impl FnMut(&SealedHeader) -> bool,
    ) -> ProviderResult<Vec<SealedHeader>> {
        Ok(vec![])
    }
}

impl AccountReader for NoopProvider {
    fn basic_account(&self, _address: Address) -> ProviderResult<Option<Account>> {
        Ok(None)
    }
}

impl ChangeSetReader for NoopProvider {
    fn account_block_changeset(
        &self,
        _block_number: BlockNumber,
    ) -> ProviderResult<Vec<AccountBeforeTx>> {
        Ok(Vec::default())
    }
}

impl StateRootProvider for NoopProvider {
    fn state_root(&self, _state: HashedPostState) -> ProviderResult<B256> {
        Ok(B256::default())
    }

    fn state_root_from_nodes(&self, _input: TrieInput) -> ProviderResult<B256> {
        Ok(B256::default())
    }

    fn state_root_with_updates(
        &self,
        _state: HashedPostState,
    ) -> ProviderResult<(B256, TrieUpdates)> {
        Ok((B256::default(), TrieUpdates::default()))
    }

    fn state_root_from_nodes_with_updates(
        &self,
        _input: TrieInput,
    ) -> ProviderResult<(B256, TrieUpdates)> {
        Ok((B256::default(), TrieUpdates::default()))
    }
}

impl StorageRootProvider for NoopProvider {
    fn storage_root(
        &self,
        _address: Address,
        _hashed_storage: HashedStorage,
    ) -> ProviderResult<B256> {
        Ok(B256::default())
    }

    fn storage_proof(
        &self,
        _address: Address,
        slot: B256,
        _hashed_storage: HashedStorage,
    ) -> ProviderResult<reth_trie::StorageProof> {
        Ok(reth_trie::StorageProof::new(slot))
    }
}

impl StateProofProvider for NoopProvider {
    fn proof(
        &self,
        _input: TrieInput,
        address: Address,
        _slots: &[B256],
    ) -> ProviderResult<AccountProof> {
        Ok(AccountProof::new(address))
    }

    fn multiproof(
        &self,
        _input: TrieInput,
        _targets: HashMap<B256, HashSet<B256>>,
    ) -> ProviderResult<MultiProof> {
        Ok(MultiProof::default())
    }

    fn witness(
        &self,
        _input: TrieInput,
        _target: HashedPostState,
    ) -> ProviderResult<HashMap<B256, Bytes>> {
        Ok(HashMap::default())
    }
}

impl StateProvider for NoopProvider {
    fn storage(
        &self,
        _account: Address,
        _storage_key: StorageKey,
    ) -> ProviderResult<Option<StorageValue>> {
        Ok(None)
    }

    fn bytecode_by_hash(&self, _code_hash: B256) -> ProviderResult<Option<Bytecode>> {
        Ok(None)
    }
}

impl EvmEnvProvider for NoopProvider {
    fn fill_env_at<EvmConfig>(
        &self,
        _cfg: &mut CfgEnvWithHandlerCfg,
        _block_env: &mut BlockEnv,
        _at: BlockHashOrNumber,
        _evm_config: EvmConfig,
    ) -> ProviderResult<()>
    where
        EvmConfig: ConfigureEvmEnv<Header = Header>,
    {
        Ok(())
    }

    fn fill_env_with_header<EvmConfig>(
        &self,
        _cfg: &mut CfgEnvWithHandlerCfg,
        _block_env: &mut BlockEnv,
        _header: &Header,
        _evm_config: EvmConfig,
    ) -> ProviderResult<()>
    where
        EvmConfig: ConfigureEvmEnv<Header = Header>,
    {
        Ok(())
    }

    fn fill_cfg_env_at<EvmConfig>(
        &self,
        _cfg: &mut CfgEnvWithHandlerCfg,
        _at: BlockHashOrNumber,
        _evm_config: EvmConfig,
    ) -> ProviderResult<()>
    where
        EvmConfig: ConfigureEvmEnv<Header = Header>,
    {
        Ok(())
    }

    fn fill_cfg_env_with_header<EvmConfig>(
        &self,
        _cfg: &mut CfgEnvWithHandlerCfg,
        _header: &Header,
        _evm_config: EvmConfig,
    ) -> ProviderResult<()>
    where
        EvmConfig: ConfigureEvmEnv<Header = Header>,
    {
        Ok(())
    }
}

impl StateProviderFactory for NoopProvider {
    fn latest(&self) -> ProviderResult<StateProviderBox> {
        Ok(Box::new(*self))
    }

    fn state_by_block_number_or_tag(
        &self,
        number_or_tag: BlockNumberOrTag,
    ) -> ProviderResult<StateProviderBox> {
        match number_or_tag {
            BlockNumberOrTag::Latest => self.latest(),
            BlockNumberOrTag::Finalized => {
                // we can only get the finalized state by hash, not by num
                let hash =
                    self.finalized_block_hash()?.ok_or(ProviderError::FinalizedBlockNotFound)?;

                // only look at historical state
                self.history_by_block_hash(hash)
            }
            BlockNumberOrTag::Safe => {
                // we can only get the safe state by hash, not by num
                let hash = self.safe_block_hash()?.ok_or(ProviderError::SafeBlockNotFound)?;

                self.history_by_block_hash(hash)
            }
            BlockNumberOrTag::Earliest => self.history_by_block_number(0),
            BlockNumberOrTag::Pending => self.pending(),
            BlockNumberOrTag::Number(num) => self.history_by_block_number(num),
        }
    }

    fn history_by_block_number(&self, _block: BlockNumber) -> ProviderResult<StateProviderBox> {
        Ok(Box::new(*self))
    }

    fn history_by_block_hash(&self, _block: BlockHash) -> ProviderResult<StateProviderBox> {
        Ok(Box::new(*self))
    }

    fn state_by_block_hash(&self, _block: BlockHash) -> ProviderResult<StateProviderBox> {
        Ok(Box::new(*self))
    }

    fn pending(&self) -> ProviderResult<StateProviderBox> {
        Ok(Box::new(*self))
    }

    fn pending_state_by_hash(&self, _block_hash: B256) -> ProviderResult<Option<StateProviderBox>> {
        Ok(Some(Box::new(*self)))
    }
}

impl StageCheckpointReader for NoopProvider {
    fn get_stage_checkpoint(&self, _id: StageId) -> ProviderResult<Option<StageCheckpoint>> {
        Ok(None)
    }

    fn get_stage_checkpoint_progress(&self, _id: StageId) -> ProviderResult<Option<Vec<u8>>> {
        Ok(None)
    }

    fn get_all_checkpoints(&self) -> ProviderResult<Vec<(String, StageCheckpoint)>> {
        Ok(Vec::new())
    }
}

impl WithdrawalsProvider for NoopProvider {
    fn withdrawals_by_block(
        &self,
        _id: BlockHashOrNumber,
        _timestamp: u64,
    ) -> ProviderResult<Option<Withdrawals>> {
        Ok(None)
    }
    fn latest_withdrawal(&self) -> ProviderResult<Option<Withdrawal>> {
        Ok(None)
    }
}

<<<<<<< HEAD
impl SidecarsProvider for NoopProvider {
    fn sidecars(&self, _block_hash: &BlockHash) -> ProviderResult<Option<BlobSidecars>> {
        Ok(None)
    }

    fn sidecars_by_number(&self, _num: BlockNumber) -> ProviderResult<Option<BlobSidecars>> {
        Ok(None)
    }
}

impl RequestsProvider for NoopProvider {
    fn requests_by_block(
        &self,
        _id: BlockHashOrNumber,
        _timestamp: u64,
    ) -> ProviderResult<Option<reth_primitives::Requests>> {
        Ok(None)
    }
}

=======
>>>>>>> 15c230ba
impl PruneCheckpointReader for NoopProvider {
    fn get_prune_checkpoint(
        &self,
        _segment: PruneSegment,
    ) -> ProviderResult<Option<PruneCheckpoint>> {
        Ok(None)
    }

    fn get_prune_checkpoints(&self) -> ProviderResult<Vec<(PruneSegment, PruneCheckpoint)>> {
        Ok(Vec::new())
    }
}

impl StaticFileProviderFactory for NoopProvider {
    fn static_file_provider(&self) -> StaticFileProvider {
        StaticFileProvider::read_only(PathBuf::default(), false).unwrap()
    }
}

impl CanonStateSubscriptions for NoopProvider {
    fn subscribe_to_canonical_state(&self) -> CanonStateNotifications {
        broadcast::channel(1).1
    }
}

impl ForkChoiceSubscriptions for NoopProvider {
    fn subscribe_safe_block(&self) -> ForkChoiceNotifications {
        let (_, rx) = watch::channel(None);
        ForkChoiceNotifications(rx)
    }

    fn subscribe_finalized_block(&self) -> ForkChoiceNotifications {
        let (_, rx) = watch::channel(None);
        ForkChoiceNotifications(rx)
    }
}

impl ParliaSnapshotReader for NoopProvider {
    fn get_parlia_snapshot(&self, _block_hash: B256) -> ProviderResult<Option<Snapshot>> {
        Ok(None)
    }
}<|MERGE_RESOLUTION|>--- conflicted
+++ resolved
@@ -18,15 +18,9 @@
 use reth_errors::ProviderError;
 use reth_evm::ConfigureEvmEnv;
 use reth_primitives::{
-<<<<<<< HEAD
-    parlia::Snapshot, Account, BlobSidecars, Block, BlockWithSenders, Bytecode, Header, Receipt,
-    SealedBlock, SealedBlockWithSenders, SealedHeader, TransactionMeta, TransactionSigned,
-    TransactionSignedNoHash, Withdrawal, Withdrawals,
-=======
-    Account, Block, BlockWithSenders, Bytecode, Header, Receipt, SealedBlock,
+    parlia::Snapshot, Account, BlobSidecars, Block, BlockWithSenders, Bytecode, Header, Receipt, SealedBlock,
     SealedBlockWithSenders, SealedHeader, TransactionMeta, TransactionSigned,
     TransactionSignedNoHash, Withdrawals,
->>>>>>> 15c230ba
 };
 use reth_prune_types::{PruneCheckpoint, PruneSegment};
 use reth_stages_types::{StageCheckpoint, StageId};
@@ -42,17 +36,10 @@
     providers::StaticFileProvider,
     traits::{BlockSource, ReceiptProvider},
     AccountReader, BlockHashReader, BlockIdReader, BlockNumReader, BlockReader, BlockReaderIdExt,
-<<<<<<< HEAD
-    ChainSpecProvider, ChangeSetReader, EvmEnvProvider, HeaderProvider, ParliaSnapshotReader,
-    PruneCheckpointReader, ReceiptProviderIdExt, RequestsProvider, StageCheckpointReader,
-    StateProvider, StateProviderBox, StateProviderFactory, StateRootProvider,
-    StaticFileProviderFactory, TransactionVariant, TransactionsProvider, WithdrawalsProvider,
-=======
     ChainSpecProvider, ChangeSetReader, EvmEnvProvider, HeaderProvider, PruneCheckpointReader,
     ReceiptProviderIdExt, StageCheckpointReader, StateProvider, StateProviderBox,
     StateProviderFactory, StateRootProvider, StaticFileProviderFactory, TransactionVariant,
-    TransactionsProvider, WithdrawalsProvider,
->>>>>>> 15c230ba
+    TransactionsProvider, WithdrawalsProvider, ParliaSnapshotReader
 };
 
 /// Supports various api interfaces for testing purposes.
@@ -552,7 +539,6 @@
     }
 }
 
-<<<<<<< HEAD
 impl SidecarsProvider for NoopProvider {
     fn sidecars(&self, _block_hash: &BlockHash) -> ProviderResult<Option<BlobSidecars>> {
         Ok(None)
@@ -563,18 +549,6 @@
     }
 }
 
-impl RequestsProvider for NoopProvider {
-    fn requests_by_block(
-        &self,
-        _id: BlockHashOrNumber,
-        _timestamp: u64,
-    ) -> ProviderResult<Option<reth_primitives::Requests>> {
-        Ok(None)
-    }
-}
-
-=======
->>>>>>> 15c230ba
 impl PruneCheckpointReader for NoopProvider {
     fn get_prune_checkpoint(
         &self,
