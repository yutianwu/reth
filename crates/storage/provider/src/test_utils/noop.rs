use std::{
    ops::{RangeBounds, RangeInclusive},
    path::PathBuf,
    sync::Arc,
};

use alloy_eips::{BlockHashOrNumber, BlockId, BlockNumberOrTag};
use alloy_primitives::{
    map::{HashMap, HashSet},
    Address, BlockHash, BlockNumber, Bytes, StorageKey, StorageValue, TxHash, TxNumber, B256, U256,
};
use reth_chain_state::{
    CanonStateNotifications, CanonStateSubscriptions, ForkChoiceNotifications,
    ForkChoiceSubscriptions,
};
use reth_chainspec::{ChainInfo, ChainSpec, MAINNET};
use reth_db_api::models::{AccountBeforeTx, StoredBlockBodyIndices};
use reth_errors::ProviderError;
use reth_evm::ConfigureEvmEnv;
use reth_primitives::{
<<<<<<< HEAD
    parlia::Snapshot, Account, BlobSidecars, Block, BlockHashOrNumber, BlockId, BlockNumberOrTag,
    BlockWithSenders, Bytecode, Header, Receipt, SealedBlock, SealedBlockWithSenders, SealedHeader,
    TransactionMeta, TransactionSigned, TransactionSignedNoHash, Withdrawal, Withdrawals,
=======
    Account, Block, BlockWithSenders, Bytecode, Header, Receipt, SealedBlock,
    SealedBlockWithSenders, SealedHeader, TransactionMeta, TransactionSigned,
    TransactionSignedNoHash, Withdrawal, Withdrawals,
>>>>>>> 1ba631ba
};
use reth_prune_types::{PruneCheckpoint, PruneSegment};
use reth_stages_types::{StageCheckpoint, StageId};
use reth_storage_api::{SidecarsProvider, StateProofProvider, StorageRootProvider};
use reth_storage_errors::provider::ProviderResult;
use reth_trie::{
    updates::TrieUpdates, AccountProof, HashedPostState, HashedStorage, MultiProof, TrieInput,
};
use revm::primitives::{BlockEnv, CfgEnvWithHandlerCfg};
use tokio::sync::{broadcast, watch};

use crate::{
    providers::StaticFileProvider,
    traits::{BlockSource, ReceiptProvider},
    AccountReader, BlockHashReader, BlockIdReader, BlockNumReader, BlockReader, BlockReaderIdExt,
    ChainSpecProvider, ChangeSetReader, EvmEnvProvider, HeaderProvider, ParliaSnapshotReader,
    PruneCheckpointReader, ReceiptProviderIdExt, RequestsProvider, StageCheckpointReader,
    StateProvider, StateProviderBox, StateProviderFactory, StateRootProvider,
    StaticFileProviderFactory, TransactionVariant, TransactionsProvider, WithdrawalsProvider,
};

/// Supports various api interfaces for testing purposes.
#[derive(Debug, Clone, Default, Copy)]
#[non_exhaustive]
pub struct NoopProvider;

impl ChainSpecProvider for NoopProvider {
    type ChainSpec = ChainSpec;

    fn chain_spec(&self) -> Arc<ChainSpec> {
        MAINNET.clone()
    }
}

/// Noop implementation for testing purposes
impl BlockHashReader for NoopProvider {
    fn block_hash(&self, _number: u64) -> ProviderResult<Option<B256>> {
        Ok(None)
    }

    fn canonical_hashes_range(
        &self,
        _start: BlockNumber,
        _end: BlockNumber,
    ) -> ProviderResult<Vec<B256>> {
        Ok(vec![])
    }
}

impl BlockNumReader for NoopProvider {
    fn chain_info(&self) -> ProviderResult<ChainInfo> {
        Ok(ChainInfo::default())
    }

    fn best_block_number(&self) -> ProviderResult<BlockNumber> {
        Ok(0)
    }

    fn last_block_number(&self) -> ProviderResult<BlockNumber> {
        Ok(0)
    }

    fn block_number(&self, _hash: B256) -> ProviderResult<Option<BlockNumber>> {
        Ok(None)
    }
}

impl BlockReader for NoopProvider {
    fn find_block_by_hash(
        &self,
        hash: B256,
        _source: BlockSource,
    ) -> ProviderResult<Option<Block>> {
        self.block(hash.into())
    }

    fn block(&self, _id: BlockHashOrNumber) -> ProviderResult<Option<Block>> {
        Ok(None)
    }

    fn pending_block(&self) -> ProviderResult<Option<SealedBlock>> {
        Ok(None)
    }

    fn pending_block_with_senders(&self) -> ProviderResult<Option<SealedBlockWithSenders>> {
        Ok(None)
    }

    fn pending_block_and_receipts(&self) -> ProviderResult<Option<(SealedBlock, Vec<Receipt>)>> {
        Ok(None)
    }

    fn ommers(&self, _id: BlockHashOrNumber) -> ProviderResult<Option<Vec<Header>>> {
        Ok(None)
    }

    fn block_body_indices(&self, _num: u64) -> ProviderResult<Option<StoredBlockBodyIndices>> {
        Ok(None)
    }

    fn block_with_senders(
        &self,
        _id: BlockHashOrNumber,
        _transaction_kind: TransactionVariant,
    ) -> ProviderResult<Option<reth_primitives::BlockWithSenders>> {
        Ok(None)
    }

    fn sealed_block_with_senders(
        &self,
        _id: BlockHashOrNumber,
        _transaction_kind: TransactionVariant,
    ) -> ProviderResult<Option<SealedBlockWithSenders>> {
        Ok(None)
    }

    fn block_range(&self, _range: RangeInclusive<BlockNumber>) -> ProviderResult<Vec<Block>> {
        Ok(vec![])
    }

    fn block_with_senders_range(
        &self,
        _range: RangeInclusive<BlockNumber>,
    ) -> ProviderResult<Vec<BlockWithSenders>> {
        Ok(vec![])
    }

    fn sealed_block_with_senders_range(
        &self,
        _range: RangeInclusive<BlockNumber>,
    ) -> ProviderResult<Vec<SealedBlockWithSenders>> {
        Ok(vec![])
    }
}

impl BlockReaderIdExt for NoopProvider {
    fn block_by_id(&self, _id: BlockId) -> ProviderResult<Option<Block>> {
        Ok(None)
    }

    fn sealed_header_by_id(&self, _id: BlockId) -> ProviderResult<Option<SealedHeader>> {
        Ok(None)
    }

    fn header_by_id(&self, _id: BlockId) -> ProviderResult<Option<Header>> {
        Ok(None)
    }

    fn ommers_by_id(&self, _id: BlockId) -> ProviderResult<Option<Vec<Header>>> {
        Ok(None)
    }
}

impl BlockIdReader for NoopProvider {
    fn pending_block_num_hash(&self) -> ProviderResult<Option<reth_primitives::BlockNumHash>> {
        Ok(None)
    }

    fn safe_block_num_hash(&self) -> ProviderResult<Option<reth_primitives::BlockNumHash>> {
        Ok(None)
    }

    fn finalized_block_num_hash(&self) -> ProviderResult<Option<reth_primitives::BlockNumHash>> {
        Ok(None)
    }
}

impl TransactionsProvider for NoopProvider {
    fn transaction_id(&self, _tx_hash: TxHash) -> ProviderResult<Option<TxNumber>> {
        Ok(None)
    }

    fn transaction_by_id(&self, _id: TxNumber) -> ProviderResult<Option<TransactionSigned>> {
        Ok(None)
    }

    fn transaction_by_id_no_hash(
        &self,
        _id: TxNumber,
    ) -> ProviderResult<Option<TransactionSignedNoHash>> {
        Ok(None)
    }

    fn transaction_by_hash(&self, _hash: TxHash) -> ProviderResult<Option<TransactionSigned>> {
        Ok(None)
    }

    fn transaction_by_hash_with_meta(
        &self,
        _hash: TxHash,
    ) -> ProviderResult<Option<(TransactionSigned, TransactionMeta)>> {
        Ok(None)
    }

    fn transaction_block(&self, _id: TxNumber) -> ProviderResult<Option<BlockNumber>> {
        todo!()
    }

    fn transactions_by_block(
        &self,
        _block_id: BlockHashOrNumber,
    ) -> ProviderResult<Option<Vec<TransactionSigned>>> {
        Ok(None)
    }

    fn transactions_by_block_range(
        &self,
        _range: impl RangeBounds<BlockNumber>,
    ) -> ProviderResult<Vec<Vec<TransactionSigned>>> {
        Ok(Vec::default())
    }

    fn transactions_by_tx_range(
        &self,
        _range: impl RangeBounds<TxNumber>,
    ) -> ProviderResult<Vec<reth_primitives::TransactionSignedNoHash>> {
        Ok(Vec::default())
    }

    fn senders_by_tx_range(
        &self,
        _range: impl RangeBounds<TxNumber>,
    ) -> ProviderResult<Vec<Address>> {
        Ok(Vec::default())
    }

    fn transaction_sender(&self, _id: TxNumber) -> ProviderResult<Option<Address>> {
        Ok(None)
    }
}

impl ReceiptProvider for NoopProvider {
    fn receipt(&self, _id: TxNumber) -> ProviderResult<Option<Receipt>> {
        Ok(None)
    }

    fn receipt_by_hash(&self, _hash: TxHash) -> ProviderResult<Option<Receipt>> {
        Ok(None)
    }

    fn receipts_by_block(&self, _block: BlockHashOrNumber) -> ProviderResult<Option<Vec<Receipt>>> {
        Ok(None)
    }

    fn receipts_by_tx_range(
        &self,
        _range: impl RangeBounds<TxNumber>,
    ) -> ProviderResult<Vec<Receipt>> {
        Ok(vec![])
    }
}

impl ReceiptProviderIdExt for NoopProvider {}

impl HeaderProvider for NoopProvider {
    fn header(&self, _block_hash: &BlockHash) -> ProviderResult<Option<Header>> {
        Ok(None)
    }

    fn header_by_number(&self, _num: u64) -> ProviderResult<Option<Header>> {
        Ok(None)
    }

    fn header_td(&self, _hash: &BlockHash) -> ProviderResult<Option<U256>> {
        Ok(None)
    }

    fn header_td_by_number(&self, _number: BlockNumber) -> ProviderResult<Option<U256>> {
        Ok(None)
    }

    fn headers_range(&self, _range: impl RangeBounds<BlockNumber>) -> ProviderResult<Vec<Header>> {
        Ok(vec![])
    }

    fn sealed_header(&self, _number: BlockNumber) -> ProviderResult<Option<SealedHeader>> {
        Ok(None)
    }

    fn sealed_headers_while(
        &self,
        _range: impl RangeBounds<BlockNumber>,
        _predicate: impl FnMut(&SealedHeader) -> bool,
    ) -> ProviderResult<Vec<SealedHeader>> {
        Ok(vec![])
    }
}

impl AccountReader for NoopProvider {
    fn basic_account(&self, _address: Address) -> ProviderResult<Option<Account>> {
        Ok(None)
    }
}

impl ChangeSetReader for NoopProvider {
    fn account_block_changeset(
        &self,
        _block_number: BlockNumber,
    ) -> ProviderResult<Vec<AccountBeforeTx>> {
        Ok(Vec::default())
    }
}

impl StateRootProvider for NoopProvider {
    fn state_root(&self, _state: HashedPostState) -> ProviderResult<B256> {
        Ok(B256::default())
    }

    fn state_root_from_nodes(&self, _input: TrieInput) -> ProviderResult<B256> {
        Ok(B256::default())
    }

    fn state_root_with_updates(
        &self,
        _state: HashedPostState,
    ) -> ProviderResult<(B256, TrieUpdates)> {
        Ok((B256::default(), TrieUpdates::default()))
    }

    fn state_root_from_nodes_with_updates(
        &self,
        _input: TrieInput,
    ) -> ProviderResult<(B256, TrieUpdates)> {
        Ok((B256::default(), TrieUpdates::default()))
    }
}

impl StorageRootProvider for NoopProvider {
    fn storage_root(
        &self,
        _address: Address,
        _hashed_storage: HashedStorage,
    ) -> ProviderResult<B256> {
        Ok(B256::default())
    }

    fn storage_proof(
        &self,
        _address: Address,
        slot: B256,
        _hashed_storage: HashedStorage,
    ) -> ProviderResult<reth_trie::StorageProof> {
        Ok(reth_trie::StorageProof::new(slot))
    }
}

impl StateProofProvider for NoopProvider {
    fn proof(
        &self,
        _input: TrieInput,
        address: Address,
        _slots: &[B256],
    ) -> ProviderResult<AccountProof> {
        Ok(AccountProof::new(address))
    }

    fn multiproof(
        &self,
        _input: TrieInput,
        _targets: HashMap<B256, HashSet<B256>>,
    ) -> ProviderResult<MultiProof> {
        Ok(MultiProof::default())
    }

    fn witness(
        &self,
        _input: TrieInput,
        _target: HashedPostState,
    ) -> ProviderResult<HashMap<B256, Bytes>> {
        Ok(HashMap::default())
    }
}

impl StateProvider for NoopProvider {
    fn storage(
        &self,
        _account: Address,
        _storage_key: StorageKey,
    ) -> ProviderResult<Option<StorageValue>> {
        Ok(None)
    }

    fn bytecode_by_hash(&self, _code_hash: B256) -> ProviderResult<Option<Bytecode>> {
        Ok(None)
    }
}

impl EvmEnvProvider for NoopProvider {
    fn fill_env_at<EvmConfig>(
        &self,
        _cfg: &mut CfgEnvWithHandlerCfg,
        _block_env: &mut BlockEnv,
        _at: BlockHashOrNumber,
        _evm_config: EvmConfig,
    ) -> ProviderResult<()>
    where
        EvmConfig: ConfigureEvmEnv<Header = Header>,
    {
        Ok(())
    }

    fn fill_env_with_header<EvmConfig>(
        &self,
        _cfg: &mut CfgEnvWithHandlerCfg,
        _block_env: &mut BlockEnv,
        _header: &Header,
        _evm_config: EvmConfig,
    ) -> ProviderResult<()>
    where
        EvmConfig: ConfigureEvmEnv<Header = Header>,
    {
        Ok(())
    }

    fn fill_cfg_env_at<EvmConfig>(
        &self,
        _cfg: &mut CfgEnvWithHandlerCfg,
        _at: BlockHashOrNumber,
        _evm_config: EvmConfig,
    ) -> ProviderResult<()>
    where
        EvmConfig: ConfigureEvmEnv<Header = Header>,
    {
        Ok(())
    }

    fn fill_cfg_env_with_header<EvmConfig>(
        &self,
        _cfg: &mut CfgEnvWithHandlerCfg,
        _header: &Header,
        _evm_config: EvmConfig,
    ) -> ProviderResult<()>
    where
        EvmConfig: ConfigureEvmEnv<Header = Header>,
    {
        Ok(())
    }
}

impl StateProviderFactory for NoopProvider {
    fn latest(&self) -> ProviderResult<StateProviderBox> {
        Ok(Box::new(*self))
    }

    fn history_by_block_number(&self, _block: BlockNumber) -> ProviderResult<StateProviderBox> {
        Ok(Box::new(*self))
    }

    fn history_by_block_hash(&self, _block: BlockHash) -> ProviderResult<StateProviderBox> {
        Ok(Box::new(*self))
    }

    fn state_by_block_hash(&self, _block: BlockHash) -> ProviderResult<StateProviderBox> {
        Ok(Box::new(*self))
    }

    fn pending(&self) -> ProviderResult<StateProviderBox> {
        Ok(Box::new(*self))
    }

    fn state_by_block_number_or_tag(
        &self,
        number_or_tag: BlockNumberOrTag,
    ) -> ProviderResult<StateProviderBox> {
        match number_or_tag {
            BlockNumberOrTag::Latest => self.latest(),
            BlockNumberOrTag::Finalized => {
                // we can only get the finalized state by hash, not by num
                let hash =
                    self.finalized_block_hash()?.ok_or(ProviderError::FinalizedBlockNotFound)?;

                // only look at historical state
                self.history_by_block_hash(hash)
            }
            BlockNumberOrTag::Safe => {
                // we can only get the safe state by hash, not by num
                let hash = self.safe_block_hash()?.ok_or(ProviderError::SafeBlockNotFound)?;

                self.history_by_block_hash(hash)
            }
            BlockNumberOrTag::Earliest => self.history_by_block_number(0),
            BlockNumberOrTag::Pending => self.pending(),
            BlockNumberOrTag::Number(num) => self.history_by_block_number(num),
        }
    }

    fn pending_state_by_hash(&self, _block_hash: B256) -> ProviderResult<Option<StateProviderBox>> {
        Ok(Some(Box::new(*self)))
    }
}

impl StageCheckpointReader for NoopProvider {
    fn get_stage_checkpoint(&self, _id: StageId) -> ProviderResult<Option<StageCheckpoint>> {
        Ok(None)
    }

    fn get_stage_checkpoint_progress(&self, _id: StageId) -> ProviderResult<Option<Vec<u8>>> {
        Ok(None)
    }

    fn get_all_checkpoints(&self) -> ProviderResult<Vec<(String, StageCheckpoint)>> {
        Ok(Vec::new())
    }
}

impl WithdrawalsProvider for NoopProvider {
    fn withdrawals_by_block(
        &self,
        _id: BlockHashOrNumber,
        _timestamp: u64,
    ) -> ProviderResult<Option<Withdrawals>> {
        Ok(None)
    }
    fn latest_withdrawal(&self) -> ProviderResult<Option<Withdrawal>> {
        Ok(None)
    }
}

impl SidecarsProvider for NoopProvider {
    fn sidecars(&self, _block_hash: &BlockHash) -> ProviderResult<Option<BlobSidecars>> {
        Ok(None)
    }

    fn sidecars_by_number(&self, _num: BlockNumber) -> ProviderResult<Option<BlobSidecars>> {
        Ok(None)
    }
}

impl RequestsProvider for NoopProvider {
    fn requests_by_block(
        &self,
        _id: BlockHashOrNumber,
        _timestamp: u64,
    ) -> ProviderResult<Option<reth_primitives::Requests>> {
        Ok(None)
    }
}

impl PruneCheckpointReader for NoopProvider {
    fn get_prune_checkpoint(
        &self,
        _segment: PruneSegment,
    ) -> ProviderResult<Option<PruneCheckpoint>> {
        Ok(None)
    }

    fn get_prune_checkpoints(&self) -> ProviderResult<Vec<(PruneSegment, PruneCheckpoint)>> {
        Ok(Vec::new())
    }
}

impl StaticFileProviderFactory for NoopProvider {
    fn static_file_provider(&self) -> StaticFileProvider {
        StaticFileProvider::read_only(PathBuf::default(), false).unwrap()
    }
}

impl CanonStateSubscriptions for NoopProvider {
    fn subscribe_to_canonical_state(&self) -> CanonStateNotifications {
        broadcast::channel(1).1
    }
}

impl ForkChoiceSubscriptions for NoopProvider {
    fn subscribe_safe_block(&self) -> ForkChoiceNotifications {
        let (_, rx) = watch::channel(None);
        ForkChoiceNotifications(rx)
    }

    fn subscribe_finalized_block(&self) -> ForkChoiceNotifications {
        let (_, rx) = watch::channel(None);
        ForkChoiceNotifications(rx)
    }
}

impl ParliaSnapshotReader for NoopProvider {
    fn get_parlia_snapshot(&self, _block_hash: B256) -> ProviderResult<Option<Snapshot>> {
        Ok(None)
    }
}<|MERGE_RESOLUTION|>--- conflicted
+++ resolved
@@ -18,15 +18,9 @@
 use reth_errors::ProviderError;
 use reth_evm::ConfigureEvmEnv;
 use reth_primitives::{
-<<<<<<< HEAD
-    parlia::Snapshot, Account, BlobSidecars, Block, BlockHashOrNumber, BlockId, BlockNumberOrTag,
+    parlia::Snapshot, Account, BlobSidecars, Block,
     BlockWithSenders, Bytecode, Header, Receipt, SealedBlock, SealedBlockWithSenders, SealedHeader,
     TransactionMeta, TransactionSigned, TransactionSignedNoHash, Withdrawal, Withdrawals,
-=======
-    Account, Block, BlockWithSenders, Bytecode, Header, Receipt, SealedBlock,
-    SealedBlockWithSenders, SealedHeader, TransactionMeta, TransactionSigned,
-    TransactionSignedNoHash, Withdrawal, Withdrawals,
->>>>>>> 1ba631ba
 };
 use reth_prune_types::{PruneCheckpoint, PruneSegment};
 use reth_stages_types::{StageCheckpoint, StageId};
