//! Dummy blocks and data for tests
use crate::{DatabaseProviderRW, ExecutionOutcome};
use alloy_primitives::Log;
use once_cell::sync::Lazy;
use reth_db::tables;
use reth_db_api::{database::Database, models::StoredBlockBodyIndices};
use reth_primitives::{
<<<<<<< HEAD
    alloy_primitives, b256, hex_literal::hex, Account, Address, BlobSidecars, BlockNumber, Bytes,
    Header, Receipt, Requests, SealedBlock, SealedBlockWithSenders, TxType, Withdrawal,
    Withdrawals, B256, U256,
=======
    alloy_primitives, b256, hex_literal::hex, Account, Address, BlockNumber, Bytes, Header,
    Receipt, Requests, SealedBlock, SealedBlockWithSenders, SealedHeader, Signature, Transaction,
    TransactionSigned, TxKind, TxLegacy, TxType, Withdrawal, Withdrawals, B256, U256,
>>>>>>> c228fe15
};
use reth_trie::root::{state_root_unhashed, storage_root_unhashed};
use revm::{
    db::BundleState,
    primitives::{AccountInfo, HashMap},
};
use std::str::FromStr;

/// Assert genesis block
pub fn assert_genesis_block<DB: Database>(provider: &DatabaseProviderRW<DB>, g: SealedBlock) {
    let n = g.number;
    let h = B256::ZERO;
    let tx = provider;

    // check if all tables are empty
    assert_eq!(tx.table::<tables::Headers>().unwrap(), vec![(g.number, g.header.clone().unseal())]);

    assert_eq!(tx.table::<tables::HeaderNumbers>().unwrap(), vec![(h, n)]);
    assert_eq!(tx.table::<tables::CanonicalHeaders>().unwrap(), vec![(n, h)]);
    assert_eq!(
        tx.table::<tables::HeaderTerminalDifficulties>().unwrap(),
        vec![(n, g.difficulty.into())]
    );
    assert_eq!(
        tx.table::<tables::BlockBodyIndices>().unwrap(),
        vec![(0, StoredBlockBodyIndices::default())]
    );
    assert_eq!(tx.table::<tables::BlockOmmers>().unwrap(), vec![]);
    assert_eq!(tx.table::<tables::BlockWithdrawals>().unwrap(), vec![]);
    assert_eq!(tx.table::<tables::BlockRequests>().unwrap(), vec![]);
    assert_eq!(tx.table::<tables::Transactions>().unwrap(), vec![]);
    assert_eq!(tx.table::<tables::TransactionBlocks>().unwrap(), vec![]);
    assert_eq!(tx.table::<tables::TransactionHashNumbers>().unwrap(), vec![]);
    assert_eq!(tx.table::<tables::Receipts>().unwrap(), vec![]);
    assert_eq!(tx.table::<tables::PlainAccountState>().unwrap(), vec![]);
    assert_eq!(tx.table::<tables::PlainStorageState>().unwrap(), vec![]);
    assert_eq!(tx.table::<tables::AccountsHistory>().unwrap(), vec![]);
    assert_eq!(tx.table::<tables::StoragesHistory>().unwrap(), vec![]);
    // TODO check after this gets done: https://github.com/paradigmxyz/reth/issues/1588
    // Bytecodes are not reverted assert_eq!(tx.table::<tables::Bytecodes>().unwrap(), vec![]);
    assert_eq!(tx.table::<tables::AccountChangeSets>().unwrap(), vec![]);
    assert_eq!(tx.table::<tables::StorageChangeSets>().unwrap(), vec![]);
    assert_eq!(tx.table::<tables::HashedAccounts>().unwrap(), vec![]);
    assert_eq!(tx.table::<tables::HashedStorages>().unwrap(), vec![]);
    assert_eq!(tx.table::<tables::AccountsTrie>().unwrap(), vec![]);
    assert_eq!(tx.table::<tables::StoragesTrie>().unwrap(), vec![]);
    assert_eq!(tx.table::<tables::TransactionSenders>().unwrap(), vec![]);
    // StageCheckpoints is not updated in tests
}

pub(crate) static TEST_BLOCK: Lazy<SealedBlock> = Lazy::new(|| SealedBlock {
    header: SealedHeader::new(
        Header {
            parent_hash: hex!("c86e8cc0310ae7c531c758678ddbfd16fc51c8cef8cec650b032de9869e8b94f")
                .into(),
            ommers_hash: hex!("1dcc4de8dec75d7aab85b567b6ccd41ad312451b948a7413f0a142fd40d49347")
                .into(),
            beneficiary: hex!("2adc25665018aa1fe0e6bc666dac8fc2697ff9ba").into(),
            state_root: hex!("50554882fbbda2c2fd93fdc466db9946ea262a67f7a76cc169e714f105ab583d")
                .into(),
            transactions_root: hex!(
                "0967f09ef1dfed20c0eacfaa94d5cd4002eda3242ac47eae68972d07b106d192"
            )
            .into(),
            receipts_root: hex!("e3c8b47fbfc94667ef4cceb17e5cc21e3b1eebd442cebb27f07562b33836290d")
                .into(),
            difficulty: U256::from(131_072),
            number: 1,
            gas_limit: 1_000_000,
            gas_used: 14_352,
            timestamp: 1_000,
            ..Default::default()
        },
        hex!("cf7b274520720b50e6a4c3e5c4d553101f44945396827705518ce17cb7219a42").into(),
    ),
    body: vec![TransactionSigned {
        hash: hex!("3541dd1d17e76adeb25dcf2b0a9b60a1669219502e58dcf26a2beafbfb550397").into(),
        signature: Signature {
            r: U256::from_str(
                "51983300959770368863831494747186777928121405155922056726144551509338672451120",
            )
            .unwrap(),
            s: U256::from_str(
                "29056683545955299640297374067888344259176096769870751649153779895496107008675",
            )
            .unwrap(),
            odd_y_parity: false,
        },
        transaction: Transaction::Legacy(TxLegacy {
            gas_price: 10,
            gas_limit: 400_000,
            to: TxKind::Call(hex!("095e7baea6a6c7c4c2dfeb977efac326af552d87").into()),
            ..Default::default()
        }),
    }],
    ..Default::default()
});

/// Test chain with genesis, blocks, execution results
/// that have valid changesets.
#[derive(Debug)]
pub struct BlockchainTestData {
    /// Genesis
    pub genesis: SealedBlock,
    /// Blocks with its execution result
    pub blocks: Vec<(SealedBlockWithSenders, ExecutionOutcome)>,
}

impl BlockchainTestData {
    /// Create test data with two blocks that are connected, specifying their block numbers.
    pub fn default_from_number(first: BlockNumber) -> Self {
        let one = block1(first);
        let mut extended_execution_outcome = one.1.clone();
        let two = block2(first + 1, one.0.hash(), &extended_execution_outcome);
        extended_execution_outcome.extend(two.1.clone());
        let three = block3(first + 2, two.0.hash(), &extended_execution_outcome);
        extended_execution_outcome.extend(three.1.clone());
        let four = block4(first + 3, three.0.hash(), &extended_execution_outcome);
        extended_execution_outcome.extend(four.1.clone());
        let five = block5(first + 4, four.0.hash(), &extended_execution_outcome);
        Self { genesis: genesis(), blocks: vec![one, two, three, four, five] }
    }
}

impl Default for BlockchainTestData {
    fn default() -> Self {
        let one = block1(1);
        let mut extended_execution_outcome = one.1.clone();
        let two = block2(2, one.0.hash(), &extended_execution_outcome);
        extended_execution_outcome.extend(two.1.clone());
        let three = block3(3, two.0.hash(), &extended_execution_outcome);
        extended_execution_outcome.extend(three.1.clone());
        let four = block4(4, three.0.hash(), &extended_execution_outcome);
        extended_execution_outcome.extend(four.1.clone());
        let five = block5(5, four.0.hash(), &extended_execution_outcome);
        Self { genesis: genesis(), blocks: vec![one, two, three, four, five] }
    }
}

/// Genesis block
pub fn genesis() -> SealedBlock {
    SealedBlock {
        header: Header { number: 0, difficulty: U256::from(1), ..Default::default() }
            .seal(B256::ZERO),
        body: vec![],
        ommers: vec![],
        withdrawals: Some(Withdrawals::default()),
        sidecars: Some(BlobSidecars::default()),
        requests: Some(Requests::default()),
    }
}

fn bundle_state_root(execution_outcome: &ExecutionOutcome) -> B256 {
    state_root_unhashed(execution_outcome.bundle_accounts_iter().filter_map(
        |(address, account)| {
            account.info.as_ref().map(|info| {
                (
                    address,
                    (
                        Into::<Account>::into(info.clone()),
                        storage_root_unhashed(
                            account
                                .storage
                                .iter()
                                .filter(|(_, value)| !value.present_value.is_zero())
                                .map(|(slot, value)| ((*slot).into(), value.present_value)),
                        ),
                    ),
                )
            })
        },
    ))
}

/// Block one that points to genesis
fn block1(number: BlockNumber) -> (SealedBlockWithSenders, ExecutionOutcome) {
    // block changes
    let account1: Address = [0x60; 20].into();
    let account2: Address = [0x61; 20].into();
    let slot = U256::from(5);
    let info = AccountInfo { nonce: 1, balance: U256::from(10), ..Default::default() };

    let execution_outcome = ExecutionOutcome::new(
        BundleState::builder(number..=number)
            .state_present_account_info(account1, info.clone())
            .revert_account_info(number, account1, Some(None))
            .state_present_account_info(account2, info)
            .revert_account_info(number, account2, Some(None))
            .state_storage(account1, HashMap::from([(slot, (U256::ZERO, U256::from(10)))]))
            .build(),
        vec![vec![Some(Receipt {
            tx_type: TxType::Eip2930,
            success: true,
            cumulative_gas_used: 300,
            logs: vec![Log::new_unchecked(
                Address::new([0x60; 20]),
                vec![B256::with_last_byte(1), B256::with_last_byte(2)],
                Bytes::default(),
            )],
            #[cfg(feature = "optimism")]
            deposit_nonce: None,
            #[cfg(feature = "optimism")]
            deposit_receipt_version: None,
        })]]
        .into(),
        number,
        Vec::new(),
    );

    let state_root = bundle_state_root(&execution_outcome);
    assert_eq!(
        state_root,
        b256!("5d035ccb3e75a9057452ff060b773b213ec1fc353426174068edfc3971a0b6bd")
    );

    let mut block = TEST_BLOCK.clone();
    block.withdrawals = Some(Withdrawals::new(vec![Withdrawal::default()]));
    let mut header = block.header.clone().unseal();
    header.number = number;
    header.state_root = state_root;
    header.parent_hash = B256::ZERO;
    block.header = header.seal_slow();

    (SealedBlockWithSenders { block, senders: vec![Address::new([0x30; 20])] }, execution_outcome)
}

/// Block two that points to block 1
fn block2(
    number: BlockNumber,
    parent_hash: B256,
    prev_execution_outcome: &ExecutionOutcome,
) -> (SealedBlockWithSenders, ExecutionOutcome) {
    // block changes
    let account: Address = [0x60; 20].into();
    let slot = U256::from(5);

    let execution_outcome = ExecutionOutcome::new(
        BundleState::builder(number..=number)
            .state_present_account_info(
                account,
                AccountInfo { nonce: 3, balance: U256::from(20), ..Default::default() },
            )
            .state_storage(account, HashMap::from([(slot, (U256::ZERO, U256::from(15)))]))
            .revert_account_info(
                number,
                account,
                Some(Some(AccountInfo { nonce: 1, balance: U256::from(10), ..Default::default() })),
            )
            .revert_storage(number, account, Vec::from([(slot, U256::from(10))]))
            .build(),
        vec![vec![Some(Receipt {
            tx_type: TxType::Eip1559,
            success: false,
            cumulative_gas_used: 400,
            logs: vec![Log::new_unchecked(
                Address::new([0x61; 20]),
                vec![B256::with_last_byte(3), B256::with_last_byte(4)],
                Bytes::default(),
            )],
            #[cfg(feature = "optimism")]
            deposit_nonce: None,
            #[cfg(feature = "optimism")]
            deposit_receipt_version: None,
        })]]
        .into(),
        number,
        Vec::new(),
    );

    let mut extended = prev_execution_outcome.clone();
    extended.extend(execution_outcome.clone());
    let state_root = bundle_state_root(&extended);
    assert_eq!(
        state_root,
        b256!("90101a13dd059fa5cca99ed93d1dc23657f63626c5b8f993a2ccbdf7446b64f8")
    );

    let mut block = TEST_BLOCK.clone();

    block.withdrawals = Some(Withdrawals::new(vec![Withdrawal::default()]));
    let mut header = block.header.clone().unseal();
    header.number = number;
    header.state_root = state_root;
    // parent_hash points to block1 hash
    header.parent_hash = parent_hash;
    block.header = header.seal_slow();

    (SealedBlockWithSenders { block, senders: vec![Address::new([0x31; 20])] }, execution_outcome)
}

/// Block three that points to block 2
fn block3(
    number: BlockNumber,
    parent_hash: B256,
    prev_execution_outcome: &ExecutionOutcome,
) -> (SealedBlockWithSenders, ExecutionOutcome) {
    let address_range = 1..=20;
    let slot_range = 1..=100;

    let mut bundle_state_builder = BundleState::builder(number..=number);
    for idx in address_range {
        let address = Address::with_last_byte(idx);
        bundle_state_builder = bundle_state_builder
            .state_present_account_info(
                address,
                AccountInfo { nonce: 1, balance: U256::from(idx), ..Default::default() },
            )
            .state_storage(
                address,
                HashMap::from_iter(
                    slot_range
                        .clone()
                        .map(|slot| (U256::from(slot), (U256::ZERO, U256::from(slot)))),
                ),
            )
            .revert_account_info(number, address, Some(None))
            .revert_storage(number, address, Vec::new());
    }
    let execution_outcome = ExecutionOutcome::new(
        bundle_state_builder.build(),
        vec![vec![Some(Receipt {
            tx_type: TxType::Eip1559,
            success: true,
            cumulative_gas_used: 400,
            logs: vec![Log::new_unchecked(
                Address::new([0x61; 20]),
                vec![B256::with_last_byte(3), B256::with_last_byte(4)],
                Bytes::default(),
            )],
            #[cfg(feature = "optimism")]
            deposit_nonce: None,
            #[cfg(feature = "optimism")]
            deposit_receipt_version: None,
        })]]
        .into(),
        number,
        Vec::new(),
    );

    let mut extended = prev_execution_outcome.clone();
    extended.extend(execution_outcome.clone());
    let state_root = bundle_state_root(&extended);

    let mut block = TEST_BLOCK.clone();
    block.withdrawals = Some(Withdrawals::new(vec![Withdrawal::default()]));
    let mut header = block.header.clone().unseal();
    header.number = number;
    header.state_root = state_root;
    // parent_hash points to block1 hash
    header.parent_hash = parent_hash;
    block.header = header.seal_slow();

    (SealedBlockWithSenders { block, senders: vec![Address::new([0x31; 20])] }, execution_outcome)
}

/// Block four that points to block 3
fn block4(
    number: BlockNumber,
    parent_hash: B256,
    prev_execution_outcome: &ExecutionOutcome,
) -> (SealedBlockWithSenders, ExecutionOutcome) {
    let address_range = 1..=20;
    let slot_range = 1..=100;

    let mut bundle_state_builder = BundleState::builder(number..=number);
    for idx in address_range {
        let address = Address::with_last_byte(idx);
        // increase balance for every even account and destroy every odd
        bundle_state_builder = if idx % 2 == 0 {
            bundle_state_builder
                .state_present_account_info(
                    address,
                    AccountInfo { nonce: 1, balance: U256::from(idx * 2), ..Default::default() },
                )
                .state_storage(
                    address,
                    HashMap::from_iter(
                        slot_range.clone().map(|slot| {
                            (U256::from(slot), (U256::from(slot), U256::from(slot * 2)))
                        }),
                    ),
                )
        } else {
            bundle_state_builder.state_address(address).state_storage(
                address,
                HashMap::from_iter(
                    slot_range
                        .clone()
                        .map(|slot| (U256::from(slot), (U256::from(slot), U256::ZERO))),
                ),
            )
        };
        // record previous account info
        bundle_state_builder = bundle_state_builder
            .revert_account_info(
                number,
                address,
                Some(Some(AccountInfo {
                    nonce: 1,
                    balance: U256::from(idx),
                    ..Default::default()
                })),
            )
            .revert_storage(
                number,
                address,
                Vec::from_iter(slot_range.clone().map(|slot| (U256::from(slot), U256::from(slot)))),
            );
    }
    let execution_outcome = ExecutionOutcome::new(
        bundle_state_builder.build(),
        vec![vec![Some(Receipt {
            tx_type: TxType::Eip1559,
            success: true,
            cumulative_gas_used: 400,
            logs: vec![Log::new_unchecked(
                Address::new([0x61; 20]),
                vec![B256::with_last_byte(3), B256::with_last_byte(4)],
                Bytes::default(),
            )],
            #[cfg(feature = "optimism")]
            deposit_nonce: None,
            #[cfg(feature = "optimism")]
            deposit_receipt_version: None,
        })]]
        .into(),
        number,
        Vec::new(),
    );

    let mut extended = prev_execution_outcome.clone();
    extended.extend(execution_outcome.clone());
    let state_root = bundle_state_root(&extended);

    let mut block = TEST_BLOCK.clone();
    block.withdrawals = Some(Withdrawals::new(vec![Withdrawal::default()]));
    let mut header = block.header.clone().unseal();
    header.number = number;
    header.state_root = state_root;
    // parent_hash points to block1 hash
    header.parent_hash = parent_hash;
    block.header = header.seal_slow();

    (SealedBlockWithSenders { block, senders: vec![Address::new([0x31; 20])] }, execution_outcome)
}

/// Block five that points to block 4
fn block5(
    number: BlockNumber,
    parent_hash: B256,
    prev_execution_outcome: &ExecutionOutcome,
) -> (SealedBlockWithSenders, ExecutionOutcome) {
    let address_range = 1..=20;
    let slot_range = 1..=100;

    let mut bundle_state_builder = BundleState::builder(number..=number);
    for idx in address_range {
        let address = Address::with_last_byte(idx);
        // update every even account and recreate every odd only with half of slots
        bundle_state_builder = bundle_state_builder
            .state_present_account_info(
                address,
                AccountInfo { nonce: 1, balance: U256::from(idx * 2), ..Default::default() },
            )
            .state_storage(
                address,
                HashMap::from_iter(
                    slot_range
                        .clone()
                        .take(50)
                        .map(|slot| (U256::from(slot), (U256::from(slot), U256::from(slot * 4)))),
                ),
            );
        bundle_state_builder = if idx % 2 == 0 {
            bundle_state_builder
                .revert_account_info(
                    number,
                    address,
                    Some(Some(AccountInfo {
                        nonce: 1,
                        balance: U256::from(idx * 2),
                        ..Default::default()
                    })),
                )
                .revert_storage(
                    number,
                    address,
                    Vec::from_iter(
                        slot_range.clone().map(|slot| (U256::from(slot), U256::from(slot * 2))),
                    ),
                )
        } else {
            bundle_state_builder.revert_address(number, address)
        };
    }
    let execution_outcome = ExecutionOutcome::new(
        bundle_state_builder.build(),
        vec![vec![Some(Receipt {
            tx_type: TxType::Eip1559,
            success: true,
            cumulative_gas_used: 400,
            logs: vec![Log::new_unchecked(
                Address::new([0x61; 20]),
                vec![B256::with_last_byte(3), B256::with_last_byte(4)],
                Bytes::default(),
            )],
            #[cfg(feature = "optimism")]
            deposit_nonce: None,
            #[cfg(feature = "optimism")]
            deposit_receipt_version: None,
        })]]
        .into(),
        number,
        Vec::new(),
    );

    let mut extended = prev_execution_outcome.clone();
    extended.extend(execution_outcome.clone());
    let state_root = bundle_state_root(&extended);

    let mut block = TEST_BLOCK.clone();
    block.withdrawals = Some(Withdrawals::new(vec![Withdrawal::default()]));
    let mut header = block.header.clone().unseal();
    header.number = number;
    header.state_root = state_root;
    // parent_hash points to block1 hash
    header.parent_hash = parent_hash;
    block.header = header.seal_slow();

    (SealedBlockWithSenders { block, senders: vec![Address::new([0x31; 20])] }, execution_outcome)
}<|MERGE_RESOLUTION|>--- conflicted
+++ resolved
@@ -5,15 +5,10 @@
 use reth_db::tables;
 use reth_db_api::{database::Database, models::StoredBlockBodyIndices};
 use reth_primitives::{
-<<<<<<< HEAD
     alloy_primitives, b256, hex_literal::hex, Account, Address, BlobSidecars, BlockNumber, Bytes,
-    Header, Receipt, Requests, SealedBlock, SealedBlockWithSenders, TxType, Withdrawal,
+    Header, Receipt, Requests, SealedBlock, SealedBlockWithSenders, SealedHeader, Signature, Transaction,
+    TransactionSigned, TxKind, TxLegacy, TxType, Withdrawal,
     Withdrawals, B256, U256,
-=======
-    alloy_primitives, b256, hex_literal::hex, Account, Address, BlockNumber, Bytes, Header,
-    Receipt, Requests, SealedBlock, SealedBlockWithSenders, SealedHeader, Signature, Transaction,
-    TransactionSigned, TxKind, TxLegacy, TxType, Withdrawal, Withdrawals, B256, U256,
->>>>>>> c228fe15
 };
 use reth_trie::root::{state_root_unhashed, storage_root_unhashed};
 use revm::{
