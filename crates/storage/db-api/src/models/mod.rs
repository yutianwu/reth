--- conflicted
+++ resolved
@@ -8,12 +8,7 @@
 use alloy_primitives::{bytes::BufMut, Address, Bytes, Log, B256, U256};
 use reth_codecs::{add_arbitrary_tests, Compact};
 use reth_primitives::{
-<<<<<<< HEAD
-    parlia::Snapshot, Account, BlobSidecar, BlobSidecars, Bytecode, Header, Receipt, Requests,
-    StorageEntry, TransactionSignedNoHash, TxType,
-=======
-    Account, Bytecode, Header, Receipt, StorageEntry, TransactionSignedNoHash, TxType,
->>>>>>> 15c230ba
+    parlia::Snapshot, Account, BlobSidecar, Bytecode, Header, Receipt, StorageEntry, TransactionSignedNoHash, TxType,
 };
 use reth_prune_types::{PruneCheckpoint, PruneSegment};
 use reth_stages_types::StageCheckpoint;
@@ -254,12 +249,8 @@
     StageCheckpoint,
     PruneCheckpoint,
     ClientVersion,
-<<<<<<< HEAD
-    Requests,
     BlobSidecar,
     BlobSidecars,
-=======
->>>>>>> 15c230ba
     // Non-DB
     GenesisAccount
 );
