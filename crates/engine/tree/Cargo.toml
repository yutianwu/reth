[package]
name = "reth-engine-tree"
version.workspace = true
edition.workspace = true
rust-version.workspace = true
license.workspace = true
homepage.workspace = true
repository.workspace = true

[lints]
workspace = true

[dependencies]
# reth
reth-beacon-consensus.workspace = true
reth-blockchain-tree.workspace = true
reth-blockchain-tree-api.workspace = true
reth-chain-state.workspace = true
reth-consensus.workspace = true
reth-chainspec.workspace = true
reth-engine-primitives.workspace = true
reth-errors.workspace = true
reth-evm.workspace = true
reth-network-p2p.workspace = true
reth-payload-builder.workspace = true
reth-payload-primitives.workspace = true
reth-payload-validator.workspace = true
reth-primitives.workspace = true
reth-provider.workspace = true
reth-prune.workspace = true
reth-revm.workspace = true
reth-stages-api.workspace = true
reth-tasks.workspace = true
reth-trie.workspace = true
reth-trie-parallel.workspace = true
reth-trie-prefetch.workspace = true

# alloy
alloy-primitives.workspace = true
alloy-eips.workspace = true
alloy-rpc-types-engine.workspace = true

revm-primitives.workspace = true

# common
futures.workspace = true
tokio = { workspace = true, features = ["macros", "sync"] }
tokio-stream.workspace = true
thiserror.workspace = true

# metrics
metrics.workspace = true
reth-metrics = { workspace = true, features = ["common"] }

# misc
tracing.workspace = true
dashmap = "6.1.0"

# optional deps for test-utils
reth-prune-types = { workspace = true, optional = true }
reth-stages = { workspace = true, optional = true }
reth-static-file = { workspace = true, optional = true }
reth-tracing = { workspace = true, optional = true }

[dev-dependencies]
# reth
reth-db = { workspace = true, features = ["test-utils"] }
reth-chain-state = { workspace = true, features = ["test-utils"] }
reth-ethereum-engine-primitives.workspace = true
reth-evm = { workspace = true, features = ["test-utils"] }
reth-exex-types.workspace = true
reth-network-p2p = { workspace = true, features = ["test-utils"] }
reth-prune.workspace = true
reth-prune-types.workspace = true
reth-rpc-types-compat.workspace = true
reth-stages = { workspace = true, features = ["test-utils"] }
reth-static-file.workspace = true
reth-tracing.workspace = true
reth-chainspec.workspace = true

alloy-rlp.workspace = true

assert_matches.workspace = true

[features]
test-utils = [
<<<<<<< HEAD
  "reth-db/test-utils",
  "reth-chain-state/test-utils",
  "reth-network-p2p/test-utils",
  "reth-prune-types",
  "reth-stages/test-utils",
  "reth-static-file",
  "reth-tracing"
]

bsc = []
=======
	"reth-db/test-utils",
	"reth-chain-state/test-utils",
	"reth-network-p2p/test-utils",
	"reth-prune-types",
	"reth-stages/test-utils",
	"reth-static-file",
	"reth-tracing",
	"reth-blockchain-tree/test-utils",
	"reth-chainspec/test-utils",
	"reth-consensus/test-utils",
	"reth-evm/test-utils",
	"reth-payload-builder/test-utils",
	"reth-primitives/test-utils",
	"reth-revm/test-utils",
	"reth-stages-api/test-utils",
	"reth-provider/test-utils",
	"reth-trie/test-utils",
	"reth-prune-types?/test-utils"
]
>>>>>>> 15c230ba
<|MERGE_RESOLUTION|>--- conflicted
+++ resolved
@@ -84,18 +84,6 @@
 
 [features]
 test-utils = [
-<<<<<<< HEAD
-  "reth-db/test-utils",
-  "reth-chain-state/test-utils",
-  "reth-network-p2p/test-utils",
-  "reth-prune-types",
-  "reth-stages/test-utils",
-  "reth-static-file",
-  "reth-tracing"
-]
-
-bsc = []
-=======
 	"reth-db/test-utils",
 	"reth-chain-state/test-utils",
 	"reth-network-p2p/test-utils",
@@ -115,4 +103,5 @@
 	"reth-trie/test-utils",
 	"reth-prune-types?/test-utils"
 ]
->>>>>>> 15c230ba
+
+bsc = []