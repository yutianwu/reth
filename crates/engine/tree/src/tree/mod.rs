use crate::{
    backfill::{BackfillAction, BackfillSyncState},
    chain::FromOrchestrator,
    engine::{DownloadRequest, EngineApiEvent, FromEngine},
    persistence::PersistenceHandle,
};
use alloy_eips::BlockNumHash;
use alloy_primitives::{
    map::{HashMap, HashSet},
    BlockNumber, B256, U256,
};
use alloy_rpc_types_engine::{
    CancunPayloadFields, ExecutionPayload, ForkchoiceState, PayloadStatus, PayloadStatusEnum,
    PayloadValidationError,
};
use reth_beacon_consensus::{
    BeaconConsensusEngineEvent, BeaconEngineMessage, ForkchoiceStateTracker, InvalidHeaderCache,
    OnForkChoiceUpdated, MIN_BLOCKS_FOR_PIPELINE_RUN,
};
use reth_blockchain_tree::{
    error::{InsertBlockErrorKindTwo, InsertBlockErrorTwo, InsertBlockFatalError},
    BlockBuffer, BlockStatus2, InsertPayloadOk2,
};
use reth_chain_state::{
    CanonicalInMemoryState, ExecutedBlock, MemoryOverlayStateProvider, NewCanonicalChain,
};
use reth_chainspec::EthereumHardforks;
use reth_consensus::{Consensus, PostExecutionInput};
use reth_engine_primitives::EngineTypes;
use reth_errors::{ConsensusError, ProviderResult};
use reth_evm::execute::BlockExecutorProvider;
use reth_payload_builder::PayloadBuilderHandle;
use reth_payload_primitives::{PayloadAttributes, PayloadBuilder, PayloadBuilderAttributes};
use reth_payload_validator::ExecutionPayloadValidator;
use reth_primitives::{
    Block, GotExpected, Header, SealedBlock, SealedBlockWithSenders, SealedHeader,
};
use reth_provider::{
    providers::ConsistentDbView, BlockReader, DatabaseProviderFactory, ExecutionOutcome,
    ProviderError, StateProviderBox, StateProviderFactory, StateReader, StateRootProvider,
    TransactionVariant,
};
use reth_revm::database::StateProviderDatabase;
use reth_stages_api::ControlFlow;
use reth_trie::{updates::TrieUpdates, HashedPostState, TrieInput};
use reth_trie_parallel::parallel_root::{ParallelStateRoot, ParallelStateRootError};
use std::{
    cmp::Ordering,
    collections::{btree_map, hash_map, BTreeMap, VecDeque},
    fmt::Debug,
    ops::Bound,
    sync::{
        mpsc::{Receiver, RecvError, RecvTimeoutError, Sender},
        Arc,
    },
    time::Instant,
};
use tokio::sync::{
    mpsc::{UnboundedReceiver, UnboundedSender},
    oneshot,
    oneshot::error::TryRecvError,
};
use tracing::*;

pub mod config;
mod invalid_block_hook;
mod metrics;
mod persistence_state;
use crate::{
    engine::{EngineApiKind, EngineApiRequest},
    tree::metrics::EngineApiMetrics,
};
pub use config::TreeConfig;
pub use invalid_block_hook::{InvalidBlockHooks, NoopInvalidBlockHook};
pub use persistence_state::PersistenceState;
pub use reth_engine_primitives::InvalidBlockHook;

/// Keeps track of the state of the tree.
///
/// ## Invariants
///
/// - This only stores blocks that are connected to the canonical chain.
/// - All executed blocks are valid and have been executed.
#[derive(Debug, Default)]
pub struct TreeState {
    /// __All__ unique executed blocks by block hash that are connected to the canonical chain.
    ///
    /// This includes blocks of all forks.
    blocks_by_hash: HashMap<B256, ExecutedBlock>,
    /// Executed blocks grouped by their respective block number.
    ///
    /// This maps unique block number to all known blocks for that height.
    ///
    /// Note: there can be multiple blocks at the same height due to forks.
    blocks_by_number: BTreeMap<BlockNumber, Vec<ExecutedBlock>>,
    /// Map of any parent block hash to its children.
    parent_to_child: HashMap<B256, HashSet<B256>>,
    /// Map of hash to trie updates for canonical blocks that are persisted but not finalized.
    ///
    /// Contains the block number for easy removal.
    persisted_trie_updates: HashMap<B256, (BlockNumber, Arc<TrieUpdates>)>,
    /// Currently tracked canonical head of the chain.
    current_canonical_head: BlockNumHash,
}

impl TreeState {
    /// Returns a new, empty tree state that points to the given canonical head.
    fn new(current_canonical_head: BlockNumHash) -> Self {
        Self {
            blocks_by_hash: HashMap::default(),
            blocks_by_number: BTreeMap::new(),
            current_canonical_head,
            parent_to_child: HashMap::default(),
            persisted_trie_updates: HashMap::default(),
        }
    }

    /// Returns the number of executed blocks stored.
    fn block_count(&self) -> usize {
        self.blocks_by_hash.len()
    }

    /// Returns the [`ExecutedBlock`] by hash.
    fn executed_block_by_hash(&self, hash: B256) -> Option<&ExecutedBlock> {
        self.blocks_by_hash.get(&hash)
    }

    /// Returns the block by hash.
    fn block_by_hash(&self, hash: B256) -> Option<Arc<SealedBlock>> {
        self.blocks_by_hash.get(&hash).map(|b| b.block.clone())
    }

    /// Returns all available blocks for the given hash that lead back to the canonical chain, from
    /// newest to oldest. And the parent hash of the oldest block that is missing from the buffer.
    ///
    /// Returns `None` if the block for the given hash is not found.
    fn blocks_by_hash(&self, hash: B256) -> Option<(B256, Vec<ExecutedBlock>)> {
        let block = self.blocks_by_hash.get(&hash).cloned()?;
        let mut parent_hash = block.block().parent_hash;
        let mut blocks = vec![block];
        while let Some(executed) = self.blocks_by_hash.get(&parent_hash) {
            parent_hash = executed.block.parent_hash;
            blocks.push(executed.clone());
        }

        Some((parent_hash, blocks))
    }

    /// Insert executed block into the state.
    fn insert_executed(&mut self, executed: ExecutedBlock) {
        let hash = executed.block.hash();
        let parent_hash = executed.block.parent_hash;
        let block_number = executed.block.number;

        if self.blocks_by_hash.contains_key(&hash) {
            return;
        }

        self.blocks_by_hash.insert(hash, executed.clone());

        self.blocks_by_number.entry(block_number).or_default().push(executed);

        self.parent_to_child.entry(parent_hash).or_default().insert(hash);

        if let Some(existing_blocks) = self.blocks_by_number.get(&block_number) {
            if existing_blocks.len() > 1 {
                self.parent_to_child.entry(parent_hash).or_default().insert(hash);
            }
        }

        for children in self.parent_to_child.values_mut() {
            children.retain(|child| self.blocks_by_hash.contains_key(child));
        }
    }

    /// Remove single executed block by its hash.
    ///
    /// ## Returns
    ///
    /// The removed block and the block hashes of its children.
    fn remove_by_hash(&mut self, hash: B256) -> Option<(ExecutedBlock, HashSet<B256>)> {
        let executed = self.blocks_by_hash.remove(&hash)?;

        // Remove this block from collection of children of its parent block.
        let parent_entry = self.parent_to_child.entry(executed.block.parent_hash);
        if let hash_map::Entry::Occupied(mut entry) = parent_entry {
            entry.get_mut().remove(&hash);

            if entry.get().is_empty() {
                entry.remove();
            }
        }

        // Remove point to children of this block.
        let children = self.parent_to_child.remove(&hash).unwrap_or_default();

        // Remove this block from `blocks_by_number`.
        let block_number_entry = self.blocks_by_number.entry(executed.block.number);
        if let btree_map::Entry::Occupied(mut entry) = block_number_entry {
            // We have to find the index of the block since it exists in a vec
            if let Some(index) = entry.get().iter().position(|b| b.block.hash() == hash) {
                entry.get_mut().swap_remove(index);

                // If there are no blocks left then remove the entry for this block
                if entry.get().is_empty() {
                    entry.remove();
                }
            }
        }

        Some((executed, children))
    }

    /// Returns whether or not the hash is part of the canonical chain.
    pub(crate) fn is_canonical(&self, hash: B256) -> bool {
        let mut current_block = self.current_canonical_head.hash;
        if current_block == hash {
            return true
        }

        while let Some(executed) = self.blocks_by_hash.get(&current_block) {
            current_block = executed.block.parent_hash;
            if current_block == hash {
                return true
            }
        }

        false
    }

    /// Removes canonical blocks below the upper bound, only if the last persisted hash is
    /// part of the canonical chain.
    pub(crate) fn remove_canonical_until(
        &mut self,
        upper_bound: BlockNumber,
        last_persisted_hash: B256,
    ) {
        debug!(target: "engine::tree", ?upper_bound, ?last_persisted_hash, "Removing canonical blocks from the tree");

        // If the last persisted hash is not canonical, then we don't want to remove any canonical
        // blocks yet.
        if !self.is_canonical(last_persisted_hash) {
            return
        }

        // First, let's walk back the canonical chain and remove canonical blocks lower than the
        // upper bound
        let mut current_block = self.current_canonical_head.hash;
        while let Some(executed) = self.blocks_by_hash.get(&current_block) {
            current_block = executed.block.parent_hash;
            if executed.block.number <= upper_bound {
                debug!(target: "engine::tree", num_hash=?executed.block.num_hash(), "Attempting to remove block walking back from the head");
                if let Some((removed, _)) = self.remove_by_hash(executed.block.hash()) {
                    debug!(target: "engine::tree", num_hash=?removed.block.num_hash(), "Removed block walking back from the head");
                    // finally, move the trie updates
                    self.persisted_trie_updates
                        .insert(removed.block.hash(), (removed.block.number, removed.trie));
                }
            }
        }
    }

    /// Removes all blocks that are below the finalized block, as well as removing non-canonical
    /// sidechains that fork from below the finalized block.
    pub(crate) fn prune_finalized_sidechains(&mut self, finalized_num_hash: BlockNumHash) {
        let BlockNumHash { number: finalized_num, hash: finalized_hash } = finalized_num_hash;

        // We remove disconnected sidechains in three steps:
        // * first, remove everything with a block number __below__ the finalized block.
        // * next, we populate a vec with parents __at__ the finalized block.
        // * finally, we iterate through the vec, removing children until the vec is empty
        // (BFS).

        // We _exclude_ the finalized block because we will be dealing with the blocks __at__
        // the finalized block later.
        let blocks_to_remove = self
            .blocks_by_number
            .range((Bound::Unbounded, Bound::Excluded(finalized_num)))
            .flat_map(|(_, blocks)| blocks.iter().map(|b| b.block.hash()))
            .collect::<Vec<_>>();
        for hash in blocks_to_remove {
            if let Some((removed, _)) = self.remove_by_hash(hash) {
                debug!(target: "engine::tree", num_hash=?removed.block.num_hash(), "Removed finalized sidechain block");
            }
        }

        // remove trie updates that are below the finalized block
        self.persisted_trie_updates.retain(|_, (block_num, _)| *block_num > finalized_num);

        // The only block that should remain at the `finalized` number now, is the finalized
        // block, if it exists.
        //
        // For all other blocks, we  first put their children into this vec.
        // Then, we will iterate over them, removing them, adding their children, etc etc,
        // until the vec is empty.
        let mut blocks_to_remove = self.blocks_by_number.remove(&finalized_num).unwrap_or_default();

        // re-insert the finalized hash if we removed it
        if let Some(position) =
            blocks_to_remove.iter().position(|b| b.block.hash() == finalized_hash)
        {
            let finalized_block = blocks_to_remove.swap_remove(position);
            self.blocks_by_number.insert(finalized_num, vec![finalized_block]);
        }

        let mut blocks_to_remove =
            blocks_to_remove.into_iter().map(|e| e.block.hash()).collect::<VecDeque<_>>();
        while let Some(block) = blocks_to_remove.pop_front() {
            if let Some((removed, children)) = self.remove_by_hash(block) {
                debug!(target: "engine::tree", num_hash=?removed.block.num_hash(), "Removed finalized sidechain child block");
                blocks_to_remove.extend(children);
            }
        }
    }

    /// Remove all blocks up to __and including__ the given block number.
    ///
    /// If a finalized hash is provided, the only non-canonical blocks which will be removed are
    /// those which have a fork point at or below the finalized hash.
    ///
    /// Canonical blocks below the upper bound will still be removed.
    ///
    /// NOTE: if the finalized block is greater than the upper bound, the only blocks that will be
    /// removed are canonical blocks and sidechains that fork below the `upper_bound`. This is the
    /// same behavior as if the `finalized_num` were `Some(upper_bound)`.
    pub(crate) fn remove_until(
        &mut self,
        upper_bound: BlockNumHash,
        last_persisted_hash: B256,
        finalized_num_hash: Option<BlockNumHash>,
    ) {
        debug!(target: "engine::tree", ?upper_bound, ?finalized_num_hash, "Removing blocks from the tree");

        // If the finalized num is ahead of the upper bound, and exists, we need to instead ensure
        // that the only blocks removed, are canonical blocks less than the upper bound
        let finalized_num_hash = finalized_num_hash.map(|mut finalized| {
            if upper_bound.number < finalized.number {
                finalized = upper_bound;
                debug!(target: "engine::tree", ?finalized, "Adjusted upper bound");
            }
            finalized
        });

        // We want to do two things:
        // * remove canonical blocks that are persisted
        // * remove forks whose root are below the finalized block
        // We can do this in 2 steps:
        // * remove all canonical blocks below the upper bound
        // * fetch the number of the finalized hash, removing any sidechains that are __below__ the
        // finalized block
        self.remove_canonical_until(upper_bound.number, last_persisted_hash);

        // Now, we have removed canonical blocks (assuming the upper bound is above the finalized
        // block) and only have sidechains below the finalized block.
        if let Some(finalized_num_hash) = finalized_num_hash {
            self.prune_finalized_sidechains(finalized_num_hash);
        }
    }

    /// Updates the canonical head to the given block.
    fn set_canonical_head(&mut self, new_head: BlockNumHash) {
        self.current_canonical_head = new_head;
    }

    /// Returns the tracked canonical head.
    const fn canonical_head(&self) -> &BlockNumHash {
        &self.current_canonical_head
    }

    /// Returns the block hash of the canonical head.
    const fn canonical_block_hash(&self) -> B256 {
        self.canonical_head().hash
    }

    /// Returns the block number of the canonical head.
    const fn canonical_block_number(&self) -> BlockNumber {
        self.canonical_head().number
    }
}

/// Tracks the state of the engine api internals.
///
/// This type is not shareable.
#[derive(Debug)]
pub struct EngineApiTreeState {
    /// Tracks the state of the blockchain tree.
    tree_state: TreeState,
    /// Tracks the forkchoice state updates received by the CL.
    forkchoice_state_tracker: ForkchoiceStateTracker,
    /// Buffer of detached blocks.
    buffer: BlockBuffer,
    /// Tracks the header of invalid payloads that were rejected by the engine because they're
    /// invalid.
    invalid_headers: InvalidHeaderCache,
}

impl EngineApiTreeState {
    fn new(
        block_buffer_limit: u32,
        max_invalid_header_cache_length: u32,
        canonical_block: BlockNumHash,
    ) -> Self {
        Self {
            invalid_headers: InvalidHeaderCache::new(max_invalid_header_cache_length),
            buffer: BlockBuffer::new(block_buffer_limit),
            tree_state: TreeState::new(canonical_block),
            forkchoice_state_tracker: ForkchoiceStateTracker::default(),
        }
    }
}

/// The outcome of a tree operation.
#[derive(Debug)]
pub struct TreeOutcome<T> {
    /// The outcome of the operation.
    pub outcome: T,
    /// An optional event to tell the caller to do something.
    pub event: Option<TreeEvent>,
}

impl<T> TreeOutcome<T> {
    /// Create new tree outcome.
    pub const fn new(outcome: T) -> Self {
        Self { outcome, event: None }
    }

    /// Set event on the outcome.
    pub fn with_event(mut self, event: TreeEvent) -> Self {
        self.event = Some(event);
        self
    }
}

/// Events that are triggered by Tree Chain
#[derive(Debug)]
pub enum TreeEvent {
    /// Tree action is needed.
    TreeAction(TreeAction),
    /// Backfill action is needed.
    BackfillAction(BackfillAction),
    /// Block download is needed.
    Download(DownloadRequest),
}

impl TreeEvent {
    /// Returns true if the event is a backfill action.
    const fn is_backfill_action(&self) -> bool {
        matches!(self, Self::BackfillAction(_))
    }
}

/// The actions that can be performed on the tree.
#[derive(Debug)]
pub enum TreeAction {
    /// Make target canonical.
    MakeCanonical {
        /// The sync target head hash
        sync_target_head: B256,
    },
}

/// The engine API tree handler implementation.
///
/// This type is responsible for processing engine API requests, maintaining the canonical state and
/// emitting events.
pub struct EngineApiTreeHandler<P, E, T: EngineTypes, Spec> {
    provider: P,
    executor_provider: E,
    consensus: Arc<dyn Consensus>,
    payload_validator: ExecutionPayloadValidator<Spec>,
    /// Keeps track of internals such as executed and buffered blocks.
    state: EngineApiTreeState,
    /// The half for sending messages to the engine.
    ///
    /// This is kept so that we can queue in messages to ourself that we can process later, for
    /// example distributing workload across multiple messages that would otherwise take too long
    /// to process. E.g. we might receive a range of downloaded blocks and we want to process
    /// them one by one so that we can handle incoming engine API in between and don't become
    /// unresponsive. This can happen during live sync transition where we're trying to close the
    /// gap (up to 3 epochs of blocks in the worst case).
    incoming_tx: Sender<FromEngine<EngineApiRequest<T>>>,
    /// Incoming engine API requests.
    incoming: Receiver<FromEngine<EngineApiRequest<T>>>,
    /// Outgoing events that are emitted to the handler.
    outgoing: UnboundedSender<EngineApiEvent>,
    /// Channels to the persistence layer.
    persistence: PersistenceHandle,
    /// Tracks the state changes of the persistence task.
    persistence_state: PersistenceState,
    /// Flag indicating the state of the node's backfill synchronization process.
    backfill_sync_state: BackfillSyncState,
    /// Keeps track of the state of the canonical chain that isn't persisted yet.
    /// This is intended to be accessed from external sources, such as rpc.
    canonical_in_memory_state: CanonicalInMemoryState,
    /// Handle to the payload builder that will receive payload attributes for valid forkchoice
    /// updates
    payload_builder: PayloadBuilderHandle<T>,
    /// Configuration settings.
    config: TreeConfig,
    /// Metrics for the engine api.
    metrics: EngineApiMetrics,
    /// An invalid block hook.
    invalid_block_hook: Box<dyn InvalidBlockHook>,
<<<<<<< HEAD
    /// Flag indicating whether the state root validation should be skipped.
    skip_state_root_validation: bool,
=======
    /// The engine API variant of this handler
    engine_kind: EngineApiKind,
>>>>>>> 1ba631ba
}

impl<P: Debug, E: Debug, T: EngineTypes + Debug, Spec: Debug> std::fmt::Debug
    for EngineApiTreeHandler<P, E, T, Spec>
{
    fn fmt(&self, f: &mut std::fmt::Formatter<'_>) -> std::fmt::Result {
        f.debug_struct("EngineApiTreeHandler")
            .field("provider", &self.provider)
            .field("executor_provider", &self.executor_provider)
            .field("consensus", &self.consensus)
            .field("payload_validator", &self.payload_validator)
            .field("state", &self.state)
            .field("incoming_tx", &self.incoming_tx)
            .field("persistence", &self.persistence)
            .field("persistence_state", &self.persistence_state)
            .field("backfill_sync_state", &self.backfill_sync_state)
            .field("canonical_in_memory_state", &self.canonical_in_memory_state)
            .field("payload_builder", &self.payload_builder)
            .field("config", &self.config)
            .field("metrics", &self.metrics)
            .field("invalid_block_hook", &format!("{:p}", self.invalid_block_hook))
            .field("engine_kind", &self.engine_kind)
            .finish()
    }
}

impl<P, E, T, Spec> EngineApiTreeHandler<P, E, T, Spec>
where
    P: DatabaseProviderFactory + BlockReader + StateProviderFactory + StateReader + Clone + 'static,
    <P as DatabaseProviderFactory>::Provider: BlockReader,
    E: BlockExecutorProvider,
    T: EngineTypes,
    Spec: Send + Sync + EthereumHardforks + 'static,
{
    /// Creates a new [`EngineApiTreeHandler`].
    #[allow(clippy::too_many_arguments)]
    pub fn new(
        provider: P,
        executor_provider: E,
        consensus: Arc<dyn Consensus>,
        payload_validator: ExecutionPayloadValidator<Spec>,
        outgoing: UnboundedSender<EngineApiEvent>,
        state: EngineApiTreeState,
        canonical_in_memory_state: CanonicalInMemoryState,
        persistence: PersistenceHandle,
        persistence_state: PersistenceState,
        payload_builder: PayloadBuilderHandle<T>,
        config: TreeConfig,
<<<<<<< HEAD
        skip_state_root_validation: bool,
=======
        engine_kind: EngineApiKind,
>>>>>>> 1ba631ba
    ) -> Self {
        let (incoming_tx, incoming) = std::sync::mpsc::channel();

        Self {
            provider,
            executor_provider,
            consensus,
            payload_validator,
            incoming,
            outgoing,
            persistence,
            persistence_state,
            backfill_sync_state: BackfillSyncState::Idle,
            state,
            canonical_in_memory_state,
            payload_builder,
            config,
            metrics: Default::default(),
            incoming_tx,
            invalid_block_hook: Box::new(NoopInvalidBlockHook),
<<<<<<< HEAD
            skip_state_root_validation,
=======
            engine_kind,
>>>>>>> 1ba631ba
        }
    }

    /// Sets the invalid block hook.
    fn set_invalid_block_hook(&mut self, invalid_block_hook: Box<dyn InvalidBlockHook>) {
        self.invalid_block_hook = invalid_block_hook;
    }

    /// Creates a new [`EngineApiTreeHandler`] instance and spawns it in its
    /// own thread.
    ///
    /// Returns the sender through which incoming requests can be sent to the task and the receiver
    /// end of a [`EngineApiEvent`] unbounded channel to receive events from the engine.
    #[allow(clippy::too_many_arguments)]
    pub fn spawn_new(
        provider: P,
        executor_provider: E,
        consensus: Arc<dyn Consensus>,
        payload_validator: ExecutionPayloadValidator<Spec>,
        persistence: PersistenceHandle,
        payload_builder: PayloadBuilderHandle<T>,
        canonical_in_memory_state: CanonicalInMemoryState,
        config: TreeConfig,
        invalid_block_hook: Box<dyn InvalidBlockHook>,
<<<<<<< HEAD
        skip_state_root_validation: bool,
=======
        kind: EngineApiKind,
>>>>>>> 1ba631ba
    ) -> (Sender<FromEngine<EngineApiRequest<T>>>, UnboundedReceiver<EngineApiEvent>) {
        let best_block_number = provider.best_block_number().unwrap_or(0);
        let header = provider.sealed_header(best_block_number).ok().flatten().unwrap_or_default();

        let persistence_state = PersistenceState {
            last_persisted_block: BlockNumHash::new(best_block_number, header.hash()),
            rx: None,
            remove_above_state: VecDeque::new(),
        };

        let (tx, outgoing) = tokio::sync::mpsc::unbounded_channel();
        let state = EngineApiTreeState::new(
            config.block_buffer_limit(),
            config.max_invalid_header_cache_length(),
            header.num_hash(),
        );

        let mut task = Self::new(
            provider,
            executor_provider,
            consensus,
            payload_validator,
            tx,
            state,
            canonical_in_memory_state,
            persistence,
            persistence_state,
            payload_builder,
            config,
<<<<<<< HEAD
            skip_state_root_validation,
=======
            kind,
>>>>>>> 1ba631ba
        );
        task.set_invalid_block_hook(invalid_block_hook);
        let incoming = task.incoming_tx.clone();
        std::thread::Builder::new().name("Tree Task".to_string()).spawn(|| task.run()).unwrap();
        (incoming, outgoing)
    }

    /// Returns a new [`Sender`] to send messages to this type.
    pub fn sender(&self) -> Sender<FromEngine<EngineApiRequest<T>>> {
        self.incoming_tx.clone()
    }

    /// Run the engine API handler.
    ///
    /// This will block the current thread and process incoming messages.
    pub fn run(mut self) {
        loop {
            match self.try_recv_engine_message() {
                Ok(Some(msg)) => {
                    debug!(target: "engine::tree", %msg, "received new engine message");
                    if let Err(fatal) = self.on_engine_message(msg) {
                        error!(target: "engine::tree", %fatal, "insert block fatal error");
                        return
                    }
                }
                Ok(None) => {
                    debug!(target: "engine::tree", "received no engine message for some time, while waiting for persistence task to complete");
                }
                Err(_err) => {
                    error!(target: "engine::tree", "Engine channel disconnected");
                    return
                }
            }

            if let Err(err) = self.advance_persistence() {
                error!(target: "engine::tree", %err, "Advancing persistence failed");
                return
            }
        }
    }

    /// Invoked when previously requested blocks were downloaded.
    ///
    /// If the block count exceeds the configured batch size we're allowed to execute at once, this
    /// will execute the first batch and send the remaining blocks back through the channel so that
    /// block request processing isn't blocked for a long time.
    fn on_downloaded(
        &mut self,
        mut blocks: Vec<SealedBlockWithSenders>,
    ) -> Result<Option<TreeEvent>, InsertBlockFatalError> {
        if blocks.is_empty() {
            // nothing to execute
            return Ok(None)
        }

        trace!(target: "engine::tree", block_count = %blocks.len(), "received downloaded blocks");
        let batch = self.config.max_execute_block_batch_size().min(blocks.len());
        for block in blocks.drain(..batch) {
            if let Some(event) = self.on_downloaded_block(block)? {
                let needs_backfill = event.is_backfill_action();
                self.on_tree_event(event)?;
                if needs_backfill {
                    // can exit early if backfill is needed
                    return Ok(None)
                }
            }
        }

        // if we still have blocks to execute, send them as a followup request
        if !blocks.is_empty() {
            let _ = self.incoming_tx.send(FromEngine::DownloadedBlocks(blocks));
        }

        Ok(None)
    }

    /// When the Consensus layer receives a new block via the consensus gossip protocol,
    /// the transactions in the block are sent to the execution layer in the form of a
    /// [`ExecutionPayload`]. The Execution layer executes the transactions and validates the
    /// state in the block header, then passes validation data back to Consensus layer, that
    /// adds the block to the head of its own blockchain and attests to it. The block is then
    /// broadcast over the consensus p2p network in the form of a "Beacon block".
    ///
    /// These responses should adhere to the [Engine API Spec for
    /// `engine_newPayload`](https://github.com/ethereum/execution-apis/blob/main/src/engine/paris.md#specification).
    ///
    /// This returns a [`PayloadStatus`] that represents the outcome of a processed new payload and
    /// returns an error if an internal error occurred.
    #[instrument(level = "trace", skip_all, fields(block_hash = %payload.block_hash(), block_num = %payload.block_number(),), target = "engine::tree")]
    fn on_new_payload(
        &mut self,
        payload: ExecutionPayload,
        cancun_fields: Option<CancunPayloadFields>,
    ) -> Result<TreeOutcome<PayloadStatus>, InsertBlockFatalError> {
        trace!(target: "engine::tree", "invoked new payload");
        self.metrics.engine.new_payload_messages.increment(1);

        // Ensures that the given payload does not violate any consensus rules that concern the
        // block's layout, like:
        //    - missing or invalid base fee
        //    - invalid extra data
        //    - invalid transactions
        //    - incorrect hash
        //    - the versioned hashes passed with the payload do not exactly match transaction
        //      versioned hashes
        //    - the block does not contain blob transactions if it is pre-cancun
        //
        // This validates the following engine API rule:
        //
        // 3. Given the expected array of blob versioned hashes client software **MUST** run its
        //    validation by taking the following steps:
        //
        //   1. Obtain the actual array by concatenating blob versioned hashes lists
        //      (`tx.blob_versioned_hashes`) of each [blob
        //      transaction](https://eips.ethereum.org/EIPS/eip-4844#new-transaction-type) included
        //      in the payload, respecting the order of inclusion. If the payload has no blob
        //      transactions the expected array **MUST** be `[]`.
        //
        //   2. Return `{status: INVALID, latestValidHash: null, validationError: errorMessage |
        //      null}` if the expected and the actual arrays don't match.
        //
        // This validation **MUST** be instantly run in all cases even during active sync process.
        let parent_hash = payload.parent_hash();
        let block = match self
            .payload_validator
            .ensure_well_formed_payload(payload, cancun_fields.into())
        {
            Ok(block) => block,
            Err(error) => {
                error!(target: "engine::tree", %error, "Invalid payload");
                // we need to convert the error to a payload status (response to the CL)

                let latest_valid_hash =
                    if error.is_block_hash_mismatch() || error.is_invalid_versioned_hashes() {
                        // Engine-API rules:
                        // > `latestValidHash: null` if the blockHash validation has failed (<https://github.com/ethereum/execution-apis/blob/fe8e13c288c592ec154ce25c534e26cb7ce0530d/src/engine/shanghai.md?plain=1#L113>)
                        // > `latestValidHash: null` if the expected and the actual arrays don't match (<https://github.com/ethereum/execution-apis/blob/fe8e13c288c592ec154ce25c534e26cb7ce0530d/src/engine/cancun.md?plain=1#L103>)
                        None
                    } else {
                        self.latest_valid_hash_for_invalid_payload(parent_hash)?
                    };

                let status = PayloadStatusEnum::from(error);
                return Ok(TreeOutcome::new(PayloadStatus::new(status, latest_valid_hash)))
            }
        };

        let block_hash = block.hash();
        let mut lowest_buffered_ancestor = self.lowest_buffered_ancestor_or(block_hash);
        if lowest_buffered_ancestor == block_hash {
            lowest_buffered_ancestor = block.parent_hash;
        }

        // now check the block itself
        if let Some(status) =
            self.check_invalid_ancestor_with_head(lowest_buffered_ancestor, block_hash)?
        {
            return Ok(TreeOutcome::new(status))
        }

        let status = if self.backfill_sync_state.is_idle() {
            let mut latest_valid_hash = None;
            let num_hash = block.num_hash();
            match self.insert_block_without_senders(block) {
                Ok(status) => {
                    let status = match status {
                        InsertPayloadOk2::Inserted(BlockStatus2::Valid) => {
                            latest_valid_hash = Some(block_hash);
                            self.try_connect_buffered_blocks(num_hash)?;
                            PayloadStatusEnum::Valid
                        }
                        InsertPayloadOk2::AlreadySeen(BlockStatus2::Valid) => {
                            latest_valid_hash = Some(block_hash);
                            PayloadStatusEnum::Valid
                        }
                        InsertPayloadOk2::Inserted(BlockStatus2::Disconnected { .. }) |
                        InsertPayloadOk2::AlreadySeen(BlockStatus2::Disconnected { .. }) => {
                            // not known to be invalid, but we don't know anything else
                            PayloadStatusEnum::Syncing
                        }
                    };

                    PayloadStatus::new(status, latest_valid_hash)
                }
                Err(error) => self.on_insert_block_error(error)?,
            }
        } else if let Err(error) = self.buffer_block_without_senders(block) {
            self.on_insert_block_error(error)?
        } else {
            PayloadStatus::from_status(PayloadStatusEnum::Syncing)
        };

        let mut outcome = TreeOutcome::new(status);
        if outcome.outcome.is_valid() && self.is_sync_target_head(block_hash) {
            // if the block is valid and it is the sync target head, make it canonical
            outcome = outcome.with_event(TreeEvent::TreeAction(TreeAction::MakeCanonical {
                sync_target_head: block_hash,
            }));
        }

        Ok(outcome)
    }

    /// Returns the new chain for the given head.
    ///
    /// This also handles reorgs.
    ///
    /// Note: This does not update the tracked state and instead returns the new chain based on the
    /// given head.
    fn on_new_head(&self, new_head: B256) -> ProviderResult<Option<NewCanonicalChain>> {
        // get the executed new head block
        let Some(new_head_block) = self.state.tree_state.blocks_by_hash.get(&new_head) else {
            return Ok(None)
        };

        let new_head_number = new_head_block.block.number;
        let mut current_canonical_number = self.state.tree_state.current_canonical_head.number;

        let mut new_chain = vec![new_head_block.clone()];
        let mut current_hash = new_head_block.block.parent_hash;
        let mut current_number = new_head_number - 1;

        // Walk back the new chain until we reach a block we know about
        //
        // This is only done for in-memory blocks, because we should not have persisted any blocks
        // that are _above_ the current canonical head.
        while current_number > current_canonical_number {
            if let Some(block) = self.executed_block_by_hash(current_hash)? {
                current_hash = block.block.parent_hash;
                current_number -= 1;
                new_chain.push(block);
            } else {
                warn!(target: "engine::tree", current_hash=?current_hash, "Sidechain block not found in TreeState");
                // This should never happen as we're walking back a chain that should connect to
                // the canonical chain
                return Ok(None);
            }
        }

        // If we have reached the current canonical head by walking back from the target, then we
        // know this represents an extension of the canonical chain.
        if current_hash == self.state.tree_state.current_canonical_head.hash {
            new_chain.reverse();

            // Simple extension of the current chain
            return Ok(Some(NewCanonicalChain::Commit { new: new_chain }));
        }

        // We have a reorg. Walk back both chains to find the fork point.
        let mut old_chain = Vec::new();
        let mut old_hash = self.state.tree_state.current_canonical_head.hash;

        // If the canonical chain is ahead of the new chain,
        // gather all blocks until new head number.
        while current_canonical_number > current_number {
            if let Some(block) = self.executed_block_by_hash(old_hash)? {
                old_chain.push(block.clone());
                old_hash = block.block.header.parent_hash;
                current_canonical_number -= 1;
            } else {
                // This shouldn't happen as we're walking back the canonical chain
                warn!(target: "engine::tree", current_hash=?old_hash, "Canonical block not found in TreeState");
                return Ok(None);
            }
        }

        // Both new and old chain pointers are now at the same height.
        debug_assert_eq!(current_number, current_canonical_number);

        // Walk both chains from specified hashes at same height until
        // a common ancestor (fork block) is reached.
        while old_hash != current_hash {
            if let Some(block) = self.executed_block_by_hash(old_hash)? {
                old_hash = block.block.header.parent_hash;
                old_chain.push(block);
            } else {
                // This shouldn't happen as we're walking back the canonical chain
                warn!(target: "engine::tree", current_hash=?old_hash, "Canonical block not found in TreeState");
                return Ok(None);
            }

            if let Some(block) = self.executed_block_by_hash(current_hash)? {
                current_hash = block.block.parent_hash;
                new_chain.push(block);
            } else {
                // This shouldn't happen as we've already walked this path
                warn!(target: "engine::tree", invalid_hash=?current_hash, "New chain block not found in TreeState");
                return Ok(None);
            }
        }
        new_chain.reverse();
        old_chain.reverse();

        Ok(Some(NewCanonicalChain::Reorg { new: new_chain, old: old_chain }))
    }

    /// Determines if the given block is part of a fork by checking that these
    /// conditions are true:
    /// * walking back from the target hash to verify that the target hash is not part of an
    ///   extension of the canonical chain.
    /// * walking back from the current head to verify that the target hash is not already part of
    ///   the canonical chain.
    fn is_fork(&self, target_hash: B256) -> ProviderResult<bool> {
        // verify that the given hash is not part of an extension of the canon chain.
        let canonical_head = self.state.tree_state.canonical_head();
        let mut current_hash = target_hash;
        while let Some(current_block) = self.sealed_header_by_hash(current_hash)? {
            if current_block.hash() == canonical_head.hash {
                return Ok(false)
            }
            // We already passed the canonical head
            if current_block.number <= canonical_head.number {
                break
            }
            current_hash = current_block.parent_hash;
        }

        // verify that the given hash is not already part of canonical chain stored in memory
        if self.canonical_in_memory_state.header_by_hash(target_hash).is_some() {
            return Ok(false)
        }

        // verify that the given hash is not already part of persisted canonical chain
        if self.provider.block_number(target_hash)?.is_some() {
            return Ok(false)
        }

        Ok(true)
    }

    /// Invoked when we receive a new forkchoice update message. Calls into the blockchain tree
    /// to resolve chain forks and ensure that the Execution Layer is working with the latest valid
    /// chain.
    ///
    /// These responses should adhere to the [Engine API Spec for
    /// `engine_forkchoiceUpdated`](https://github.com/ethereum/execution-apis/blob/main/src/engine/paris.md#specification-1).
    ///
    /// Returns an error if an internal error occurred like a database error.
    #[instrument(level = "trace", skip_all, fields(head = % state.head_block_hash, safe = % state.safe_block_hash,finalized = % state.finalized_block_hash), target = "engine::tree")]
    fn on_forkchoice_updated(
        &mut self,
        state: ForkchoiceState,
        attrs: Option<T::PayloadAttributes>,
    ) -> ProviderResult<TreeOutcome<OnForkChoiceUpdated>> {
        trace!(target: "engine::tree", ?attrs, "invoked forkchoice update");
        self.metrics.engine.forkchoice_updated_messages.increment(1);
        self.canonical_in_memory_state.on_forkchoice_update_received();

        if let Some(on_updated) = self.pre_validate_forkchoice_update(state)? {
            return Ok(TreeOutcome::new(on_updated))
        }

        let valid_outcome = |head| {
            TreeOutcome::new(OnForkChoiceUpdated::valid(PayloadStatus::new(
                PayloadStatusEnum::Valid,
                Some(head),
            )))
        };

        // Process the forkchoice update by trying to make the head block canonical
        //
        // We can only process this forkchoice update if:
        // - we have the `head` block
        // - the head block is part of a chain that is connected to the canonical chain. This
        //   includes reorgs.
        //
        // Performing a FCU involves:
        // - marking the FCU's head block as canonical
        // - updating in memory state to reflect the new canonical chain
        // - updating canonical state trackers
        // - emitting a canonicalization event for the new chain (including reorg)
        // - if we have payload attributes, delegate them to the payload service

        // 1. ensure we have a new head block
        if self.state.tree_state.canonical_block_hash() == state.head_block_hash {
            trace!(target: "engine::tree", "fcu head hash is already canonical");

            // update the safe and finalized blocks and ensure their values are valid
            if let Err(outcome) = self.ensure_consistent_forkchoice_state(state) {
                // safe or finalized hashes are invalid
                return Ok(TreeOutcome::new(outcome))
            }

            // we still need to process payload attributes if the head is already canonical
            if let Some(attr) = attrs {
                let tip = self
                    .block_by_hash(self.state.tree_state.canonical_block_hash())?
                    .ok_or_else(|| {
                        // If we can't find the canonical block, then something is wrong and we need
                        // to return an error
                        ProviderError::HeaderNotFound(state.head_block_hash.into())
                    })?;
                let updated = self.process_payload_attributes(attr, &tip, state);
                return Ok(TreeOutcome::new(updated))
            }

            // the head block is already canonical
            return Ok(valid_outcome(state.head_block_hash))
        }

        // 2. ensure we can apply a new chain update for the head block
        if let Some(chain_update) = self.on_new_head(state.head_block_hash)? {
            let tip = chain_update.tip().header.clone();
            self.on_canonical_chain_update(chain_update);

            // update the safe and finalized blocks and ensure their values are valid
            if let Err(outcome) = self.ensure_consistent_forkchoice_state(state) {
                // safe or finalized hashes are invalid
                return Ok(TreeOutcome::new(outcome))
            }

            if let Some(attr) = attrs {
                let updated = self.process_payload_attributes(attr, &tip, state);
                return Ok(TreeOutcome::new(updated))
            }

            return Ok(valid_outcome(state.head_block_hash))
        }

        // 3. check if the head is already part of the canonical chain
        if let Ok(Some(canonical_header)) = self.find_canonical_header(state.head_block_hash) {
            debug!(target: "engine::tree", head = canonical_header.number, "fcu head block is already canonical");

            // For OpStack the proposers are allowed to reorg their own chain at will, so we need to
            // always trigger a new payload job if requested.
            if self.engine_kind.is_opstack() {
                if let Some(attr) = attrs {
                    debug!(target: "engine::tree", head = canonical_header.number, "handling payload attributes for canonical head");
                    let updated = self.process_payload_attributes(attr, &canonical_header, state);
                    return Ok(TreeOutcome::new(updated))
                }
            }

            // 2. Client software MAY skip an update of the forkchoice state and MUST NOT begin a
            //    payload build process if `forkchoiceState.headBlockHash` references a `VALID`
            //    ancestor of the head of canonical chain, i.e. the ancestor passed payload
            //    validation process and deemed `VALID`. In the case of such an event, client
            //    software MUST return `{payloadStatus: {status: VALID, latestValidHash:
            //    forkchoiceState.headBlockHash, validationError: null}, payloadId: null}`

            // the head block is already canonical, so we're not triggering a payload job and can
            // return right away
            return Ok(valid_outcome(state.head_block_hash))
        }

        // 4. we don't have the block to perform the update
        // we assume the FCU is valid and at least the head is missing,
        // so we need to start syncing to it
        //
        // find the appropriate target to sync to, if we don't have the safe block hash then we
        // start syncing to the safe block via backfill first
        let target = if self.state.forkchoice_state_tracker.is_empty() &&
            // check that safe block is valid and missing
            !state.safe_block_hash.is_zero() &&
            self.find_canonical_header(state.safe_block_hash).ok().flatten().is_none()
        {
            debug!(target: "engine::tree", "missing safe block on initial FCU, downloading safe block");
            state.safe_block_hash
        } else {
            state.head_block_hash
        };

        let target = self.lowest_buffered_ancestor_or(target);
        trace!(target: "engine::tree", %target, "downloading missing block");

        Ok(TreeOutcome::new(OnForkChoiceUpdated::valid(PayloadStatus::from_status(
            PayloadStatusEnum::Syncing,
        )))
        .with_event(TreeEvent::Download(DownloadRequest::single_block(target))))
    }

    /// Attempts to receive the next engine request.
    ///
    /// If there's currently no persistence action in progress, this will block until a new request
    /// is received. If there's a persistence action in progress, this will try to receive the
    /// next request with a timeout to not block indefinitely and return `Ok(None)` if no request is
    /// received in time.
    ///
    /// Returns an error if the engine channel is disconnected.
    fn try_recv_engine_message(
        &self,
    ) -> Result<Option<FromEngine<EngineApiRequest<T>>>, RecvError> {
        if self.persistence_state.in_progress() {
            // try to receive the next request with a timeout to not block indefinitely
            match self.incoming.recv_timeout(std::time::Duration::from_millis(500)) {
                Ok(msg) => Ok(Some(msg)),
                Err(err) => match err {
                    RecvTimeoutError::Timeout => Ok(None),
                    RecvTimeoutError::Disconnected => Err(RecvError),
                },
            }
        } else {
            self.incoming.recv().map(Some)
        }
    }

    /// Attempts to advance the persistence state.
    ///
    /// If we're currently awaiting a response this will try to receive the response (non-blocking)
    /// or send a new persistence action if necessary.
    fn advance_persistence(&mut self) -> Result<(), AdvancePersistenceError> {
        if !self.persistence_state.in_progress() {
            if let Some(new_tip_num) = self.persistence_state.remove_above_state.pop_front() {
                debug!(target: "engine::tree", ?new_tip_num, remove_state=?self.persistence_state.remove_above_state, last_persisted_block_number=?self.persistence_state.last_persisted_block.number, "Removing blocks using persistence task");
                if new_tip_num < self.persistence_state.last_persisted_block.number {
                    debug!(target: "engine::tree", ?new_tip_num, "Starting remove blocks job");
                    let (tx, rx) = oneshot::channel();
                    let _ = self.persistence.remove_blocks_above(new_tip_num, tx);
                    self.persistence_state.start(rx);
                }
            } else if self.should_persist() {
                let blocks_to_persist = self.get_canonical_blocks_to_persist();
                if blocks_to_persist.is_empty() {
                    debug!(target: "engine::tree", "Returned empty set of blocks to persist");
                } else {
                    let (tx, rx) = oneshot::channel();
                    let _ = self.persistence.save_blocks(blocks_to_persist, tx);
                    self.persistence_state.start(rx);
                }
            }
        }

        if self.persistence_state.in_progress() {
            let (mut rx, start_time) = self
                .persistence_state
                .rx
                .take()
                .expect("if a persistence task is in progress Receiver must be Some");
            // Check if persistence has complete
            match rx.try_recv() {
                Ok(last_persisted_hash_num) => {
                    self.metrics.engine.persistence_duration.record(start_time.elapsed());
                    let Some(BlockNumHash {
                        hash: last_persisted_block_hash,
                        number: last_persisted_block_number,
                    }) = last_persisted_hash_num
                    else {
                        // if this happened, then we persisted no blocks because we sent an
                        // empty vec of blocks
                        warn!(target: "engine::tree", "Persistence task completed but did not persist any blocks");
                        return Ok(())
                    };

                    trace!(target: "engine::tree", ?last_persisted_block_hash, ?last_persisted_block_number, "Finished persisting, calling finish");
                    self.persistence_state
                        .finish(last_persisted_block_hash, last_persisted_block_number);
                    self.on_new_persisted_block()?;
                }
                Err(TryRecvError::Closed) => return Err(TryRecvError::Closed.into()),
                Err(TryRecvError::Empty) => self.persistence_state.rx = Some((rx, start_time)),
            }
        }
        Ok(())
    }

    /// Handles a message from the engine.
    fn on_engine_message(
        &mut self,
        msg: FromEngine<EngineApiRequest<T>>,
    ) -> Result<(), InsertBlockFatalError> {
        match msg {
            FromEngine::Event(event) => match event {
                FromOrchestrator::BackfillSyncStarted => {
                    debug!(target: "engine::tree", "received backfill sync started event");
                    self.backfill_sync_state = BackfillSyncState::Active;
                }
                FromOrchestrator::BackfillSyncFinished(ctrl) => {
                    self.on_backfill_sync_finished(ctrl)?;
                }
            },
            FromEngine::Request(request) => {
                match request {
                    EngineApiRequest::InsertExecutedBlock(block) => {
                        debug!(target: "engine::tree", block=?block.block().num_hash(), "inserting already executed block");
                        self.state.tree_state.insert_executed(block);
                        self.metrics.engine.inserted_already_executed_blocks.increment(1);
                    }
                    EngineApiRequest::Beacon(request) => {
                        match request {
                            BeaconEngineMessage::ForkchoiceUpdated { state, payload_attrs, tx } => {
                                let mut output = self.on_forkchoice_updated(state, payload_attrs);

                                if let Ok(res) = &mut output {
                                    // track last received forkchoice state
                                    self.state
                                        .forkchoice_state_tracker
                                        .set_latest(state, res.outcome.forkchoice_status());

                                    // emit an event about the handled FCU
                                    self.emit_event(BeaconConsensusEngineEvent::ForkchoiceUpdated(
                                        state,
                                        res.outcome.forkchoice_status(),
                                    ));

                                    // handle the event if any
                                    self.on_maybe_tree_event(res.event.take())?;
                                }

                                if let Err(err) =
                                    tx.send(output.map(|o| o.outcome).map_err(Into::into))
                                {
                                    self.metrics
                                        .engine
                                        .failed_forkchoice_updated_response_deliveries
                                        .increment(1);
                                    error!(target: "engine::tree", "Failed to send event: {err:?}");
                                }
                            }
                            BeaconEngineMessage::NewPayload { payload, cancun_fields, tx } => {
                                let output = self.on_new_payload(payload, cancun_fields);
                                if let Err(err) = tx.send(output.map(|o| o.outcome).map_err(|e| {
                                    reth_beacon_consensus::BeaconOnNewPayloadError::Internal(
                                        Box::new(e),
                                    )
                                })) {
                                    error!(target: "engine::tree", "Failed to send event: {err:?}");
                                    self.metrics
                                        .engine
                                        .failed_new_payload_response_deliveries
                                        .increment(1);
                                }
                            }
                            BeaconEngineMessage::TransitionConfigurationExchanged => {
                                // triggering this hook will record that we received a request from
                                // the CL
                                self.canonical_in_memory_state
                                    .on_transition_configuration_exchanged();
                            }
                        }
                    }
                }
            }
            FromEngine::DownloadedBlocks(blocks) => {
                if let Some(event) = self.on_downloaded(blocks)? {
                    self.on_tree_event(event)?;
                }
            }
        }
        Ok(())
    }

    /// Invoked if the backfill sync has finished to target.
    ///
    /// At this point we consider the block synced to the backfill target.
    ///
    /// Checks the tracked finalized block against the block on disk and requests another backfill
    /// run if the distance to the tip exceeds the threshold for another backfill run.
    ///
    /// This will also do the necessary housekeeping of the tree state, this includes:
    ///  - removing all blocks below the backfill height
    ///  - resetting the canonical in-memory state
    fn on_backfill_sync_finished(
        &mut self,
        ctrl: ControlFlow,
    ) -> Result<(), InsertBlockFatalError> {
        debug!(target: "engine::tree", "received backfill sync finished event");
        self.backfill_sync_state = BackfillSyncState::Idle;

        // Pipeline unwound, memorize the invalid block and wait for CL for next sync target.
        if let ControlFlow::Unwind { bad_block, .. } = ctrl {
            warn!(target: "engine::tree", invalid_hash=?bad_block.hash(), invalid_number=?bad_block.number, "Bad block detected in unwind");
            // update the `invalid_headers` cache with the new invalid header
            self.state.invalid_headers.insert(*bad_block);
            return Ok(())
        }

        // backfill height is the block number that the backfill finished at
        let Some(backfill_height) = ctrl.block_number() else { return Ok(()) };

        // state house keeping after backfill sync
        // remove all executed blocks below the backfill height
        //
        // We set the `finalized_num` to `Some(backfill_height)` to ensure we remove all state
        // before that
        let backfill_num_hash = self
            .provider
            .block_hash(backfill_height)?
            .map(|hash| BlockNumHash { hash, number: backfill_height });

        self.state.tree_state.remove_until(
            backfill_num_hash
                .expect("after backfill the block target hash should be present in the db"),
            self.persistence_state.last_persisted_block.hash,
            backfill_num_hash,
        );
        self.metrics.engine.executed_blocks.set(self.state.tree_state.block_count() as f64);
        self.metrics.tree.canonical_chain_height.set(backfill_height as f64);

        // remove all buffered blocks below the backfill height
        self.state.buffer.remove_old_blocks(backfill_height);
        // we remove all entries because now we're synced to the backfill target and consider this
        // the canonical chain
        self.canonical_in_memory_state.clear_state();

        if let Ok(Some(new_head)) = self.provider.sealed_header(backfill_height) {
            // update the tracked chain height, after backfill sync both the canonical height and
            // persisted height are the same
            self.state.tree_state.set_canonical_head(new_head.num_hash());
            self.persistence_state.finish(new_head.hash(), new_head.number);

            // update the tracked canonical head
            self.canonical_in_memory_state.set_canonical_head(new_head);
        }

        // check if we need to run backfill again by comparing the most recent finalized height to
        // the backfill height
        let Some(sync_target_state) = self.state.forkchoice_state_tracker.sync_target_state()
        else {
            return Ok(())
        };
        if sync_target_state.finalized_block_hash.is_zero() {
            // no finalized block, can't check distance
            return Ok(())
        }
        // get the block number of the finalized block, if we have it
        let newest_finalized = self
            .state
            .buffer
            .block(&sync_target_state.finalized_block_hash)
            .map(|block| block.number);

        // The block number that the backfill finished at - if the progress or newest
        // finalized is None then we can't check the distance anyways.
        //
        // If both are Some, we perform another distance check and return the desired
        // backfill target
        if let Some(backfill_target) =
            ctrl.block_number().zip(newest_finalized).and_then(|(progress, finalized_number)| {
                // Determines whether or not we should run backfill again, in case
                // the new gap is still large enough and requires running backfill again
                self.backfill_sync_target(progress, finalized_number, None)
            })
        {
            // request another backfill run
            self.emit_event(EngineApiEvent::BackfillAction(BackfillAction::Start(
                backfill_target.into(),
            )));
            return Ok(())
        };

        // try to close the gap by executing buffered blocks that are child blocks of the new head
        self.try_connect_buffered_blocks(self.state.tree_state.current_canonical_head)
    }

    /// Attempts to make the given target canonical.
    ///
    /// This will update the tracked canonical in memory state and do the necessary housekeeping.
    fn make_canonical(&mut self, target: B256) -> ProviderResult<()> {
        if let Some(chain_update) = self.on_new_head(target)? {
            self.on_canonical_chain_update(chain_update);
        }

        Ok(())
    }

    /// Convenience function to handle an optional tree event.
    fn on_maybe_tree_event(&mut self, event: Option<TreeEvent>) -> ProviderResult<()> {
        if let Some(event) = event {
            self.on_tree_event(event)?;
        }

        Ok(())
    }

    /// Handles a tree event.
    fn on_tree_event(&mut self, event: TreeEvent) -> ProviderResult<()> {
        match event {
            TreeEvent::TreeAction(action) => match action {
                TreeAction::MakeCanonical { sync_target_head } => {
                    self.make_canonical(sync_target_head)?;
                }
            },
            TreeEvent::BackfillAction(action) => {
                self.emit_event(EngineApiEvent::BackfillAction(action));
            }
            TreeEvent::Download(action) => {
                self.emit_event(EngineApiEvent::Download(action));
            }
        }

        Ok(())
    }

    /// Emits an outgoing event to the engine.
    fn emit_event(&mut self, event: impl Into<EngineApiEvent>) {
        let event = event.into();

        if event.is_backfill_action() {
            debug_assert_eq!(
                self.backfill_sync_state,
                BackfillSyncState::Idle,
                "backfill action should only be emitted when backfill is idle"
            );

            if self.persistence_state.in_progress() {
                // backfill sync and persisting data are mutually exclusive, so we can't start
                // backfill while we're still persisting
                debug!(target: "engine::tree", "skipping backfill file while persistence task is active");
                return
            }

            self.backfill_sync_state = BackfillSyncState::Pending;
            self.metrics.engine.pipeline_runs.increment(1);
            debug!(target: "engine::tree", "emitting backfill action event");
        }

        let _ = self.outgoing.send(event).inspect_err(
            |err| error!(target: "engine::tree", "Failed to send internal event: {err:?}"),
        );
    }

    /// Returns true if the canonical chain length minus the last persisted
    /// block is greater than or equal to the persistence threshold and
    /// backfill is not running.
    const fn should_persist(&self) -> bool {
        if !self.backfill_sync_state.is_idle() {
            // can't persist if backfill is running
            return false
        }

        let min_block = self.persistence_state.last_persisted_block.number;
        self.state.tree_state.canonical_block_number().saturating_sub(min_block) >
            self.config.persistence_threshold()
    }

    /// Returns a batch of consecutive canonical blocks to persist in the range
    /// `(last_persisted_number .. canonical_head - threshold]` . The expected
    /// order is oldest -> newest.
    fn get_canonical_blocks_to_persist(&self) -> Vec<ExecutedBlock> {
        let mut blocks_to_persist = Vec::new();
        let mut current_hash = self.state.tree_state.canonical_block_hash();
        let last_persisted_number = self.persistence_state.last_persisted_block.number;

        let canonical_head_number = self.state.tree_state.canonical_block_number();

        let target_number =
            canonical_head_number.saturating_sub(self.config.memory_block_buffer_target());

        debug!(target: "engine::tree", ?last_persisted_number, ?canonical_head_number, ?target_number, ?current_hash, "Returning canonical blocks to persist");
        while let Some(block) = self.state.tree_state.blocks_by_hash.get(&current_hash) {
            if block.block.number <= last_persisted_number {
                break;
            }

            if block.block.number <= target_number {
                blocks_to_persist.push(block.clone());
            }

            current_hash = block.block.parent_hash;
        }

        // reverse the order so that the oldest block comes first
        blocks_to_persist.reverse();

        blocks_to_persist
    }

    /// This clears the blocks from the in-memory tree state that have been persisted to the
    /// database.
    ///
    /// This also updates the canonical in-memory state to reflect the newest persisted block
    /// height.
    ///
    /// Assumes that `finish` has been called on the `persistence_state` at least once
    fn on_new_persisted_block(&mut self) -> ProviderResult<()> {
        let finalized = self.state.forkchoice_state_tracker.last_valid_finalized();
        self.remove_before(self.persistence_state.last_persisted_block, finalized)?;
        self.canonical_in_memory_state.remove_persisted_blocks(BlockNumHash {
            number: self.persistence_state.last_persisted_block.number,
            hash: self.persistence_state.last_persisted_block.hash,
        });
        Ok(())
    }

    /// Return an [`ExecutedBlock`] from database or in-memory state by hash.
    ///
    /// NOTE: This cannot fetch [`ExecutedBlock`]s for _finalized_ blocks, instead it can only
    /// fetch [`ExecutedBlock`]s for _canonical_ blocks, or blocks from sidechains that the node
    /// has in memory.
    ///
    /// For finalized blocks, this will return `None`.
    fn executed_block_by_hash(&self, hash: B256) -> ProviderResult<Option<ExecutedBlock>> {
        trace!(target: "engine::tree", ?hash, "Fetching executed block by hash");
        // check memory first
        let block = self.state.tree_state.executed_block_by_hash(hash).cloned();

        if block.is_some() {
            return Ok(block)
        }

        let Some((_, updates)) = self.state.tree_state.persisted_trie_updates.get(&hash) else {
            return Ok(None)
        };

        let SealedBlockWithSenders { block, senders } = self
            .provider
            .sealed_block_with_senders(hash.into(), TransactionVariant::WithHash)?
            .ok_or_else(|| ProviderError::HeaderNotFound(hash.into()))?;
        let execution_output = self
            .provider
            .get_state(block.number)?
            .ok_or_else(|| ProviderError::StateForNumberNotFound(block.number))?;
        let hashed_state = execution_output.hash_state_slow();

        Ok(Some(ExecutedBlock {
            block: Arc::new(block),
            senders: Arc::new(senders),
            trie: updates.clone(),
            execution_output: Arc::new(execution_output),
            hashed_state: Arc::new(hashed_state),
        }))
    }

    /// Return sealed block from database or in-memory state by hash.
    fn sealed_header_by_hash(&self, hash: B256) -> ProviderResult<Option<SealedHeader>> {
        // check memory first
        let block =
            self.state.tree_state.block_by_hash(hash).map(|block| block.as_ref().clone().header);

        if block.is_some() {
            Ok(block)
        } else {
            self.provider.sealed_header_by_hash(hash)
        }
    }

    /// Return block from database or in-memory state by hash.
    fn block_by_hash(&self, hash: B256) -> ProviderResult<Option<Block>> {
        // check database first
        let mut block = self.provider.block_by_hash(hash)?;
        if block.is_none() {
            // Note: it's fine to return the unsealed block because the caller already has
            // the hash
            block = self
                .state
                .tree_state
                .block_by_hash(hash)
                // TODO: clone for compatibility. should we return an Arc here?
                .map(|block| block.as_ref().clone().unseal());
        }
        Ok(block)
    }

    /// Returns the state provider for the requested block hash.
    ///
    /// This merges the state of all blocks that are part of the chain that the requested block is
    /// the head of and are not yet persisted on disk. This includes all blocks that connect back to
    /// a canonical block on disk.
    ///
    /// Returns `None` if the state for the requested hash is not found, this happens if the
    /// requested state belongs to a block that is not connected to the canonical chain.
    ///
    /// Returns an error if we failed to fetch the state from the database.
    fn state_provider(&self, hash: B256) -> ProviderResult<Option<StateProviderBox>> {
        if let Some((historical, blocks)) = self.state.tree_state.blocks_by_hash(hash) {
            trace!(target: "engine::tree", %hash, "found canonical state for block in memory");
            // the block leads back to the canonical chain
            let historical = self.provider.state_by_block_hash(historical)?;
            return Ok(Some(Box::new(MemoryOverlayStateProvider::new(historical, blocks))))
        }

        // the hash could belong to an unknown block or a persisted block
        if let Some(header) = self.provider.header(&hash)? {
            trace!(target: "engine::tree", %hash, number = %header.number, "found canonical state for block in database");
            // the block is known and persisted
            let historical = self.provider.state_by_block_hash(hash)?;
            return Ok(Some(historical))
        }

        trace!(target: "engine::tree", %hash, "no canonical state found for block");

        Ok(None)
    }

    /// Return the parent hash of the lowest buffered ancestor for the requested block, if there
    /// are any buffered ancestors. If there are no buffered ancestors, and the block itself does
    /// not exist in the buffer, this returns the hash that is passed in.
    ///
    /// Returns the parent hash of the block itself if the block is buffered and has no other
    /// buffered ancestors.
    fn lowest_buffered_ancestor_or(&self, hash: B256) -> B256 {
        self.state
            .buffer
            .lowest_ancestor(&hash)
            .map(|block| block.parent_hash)
            .unwrap_or_else(|| hash)
    }

    /// If validation fails, the response MUST contain the latest valid hash:
    ///
    ///   - The block hash of the ancestor of the invalid payload satisfying the following two
    ///     conditions:
    ///     - It is fully validated and deemed VALID
    ///     - Any other ancestor of the invalid payload with a higher blockNumber is INVALID
    ///   - 0x0000000000000000000000000000000000000000000000000000000000000000 if the above
    ///     conditions are satisfied by a `PoW` block.
    ///   - null if client software cannot determine the ancestor of the invalid payload satisfying
    ///     the above conditions.
    fn latest_valid_hash_for_invalid_payload(
        &mut self,
        parent_hash: B256,
    ) -> ProviderResult<Option<B256>> {
        // Check if parent exists in side chain or in canonical chain.
        if self.block_by_hash(parent_hash)?.is_some() {
            return Ok(Some(parent_hash))
        }

        // iterate over ancestors in the invalid cache
        // until we encounter the first valid ancestor
        let mut current_hash = parent_hash;
        let mut current_header = self.state.invalid_headers.get(&current_hash);
        while let Some(header) = current_header {
            current_hash = header.parent_hash;
            current_header = self.state.invalid_headers.get(&current_hash);

            // If current_header is None, then the current_hash does not have an invalid
            // ancestor in the cache, check its presence in blockchain tree
            if current_header.is_none() && self.block_by_hash(current_hash)?.is_some() {
                return Ok(Some(current_hash))
            }
        }
        Ok(None)
    }

    /// Prepares the invalid payload response for the given hash, checking the
    /// database for the parent hash and populating the payload status with the latest valid hash
    /// according to the engine api spec.
    fn prepare_invalid_response(&mut self, mut parent_hash: B256) -> ProviderResult<PayloadStatus> {
        // Edge case: the `latestValid` field is the zero hash if the parent block is the terminal
        // PoW block, which we need to identify by looking at the parent's block difficulty
        if let Some(parent) = self.block_by_hash(parent_hash)? {
            if !parent.is_zero_difficulty() {
                parent_hash = B256::ZERO;
            }
        }

        let valid_parent_hash = self.latest_valid_hash_for_invalid_payload(parent_hash)?;
        Ok(PayloadStatus::from_status(PayloadStatusEnum::Invalid {
            validation_error: PayloadValidationError::LinksToRejectedPayload.to_string(),
        })
        .with_latest_valid_hash(valid_parent_hash.unwrap_or_default()))
    }

    /// Returns true if the given hash is the last received sync target block.
    ///
    /// See [`ForkchoiceStateTracker::sync_target_state`]
    fn is_sync_target_head(&self, block_hash: B256) -> bool {
        if let Some(target) = self.state.forkchoice_state_tracker.sync_target_state() {
            return target.head_block_hash == block_hash
        }
        false
    }

    /// Checks if the given `check` hash points to an invalid header, inserting the given `head`
    /// block into the invalid header cache if the `check` hash has a known invalid ancestor.
    ///
    /// Returns a payload status response according to the engine API spec if the block is known to
    /// be invalid.
    fn check_invalid_ancestor_with_head(
        &mut self,
        check: B256,
        head: B256,
    ) -> ProviderResult<Option<PayloadStatus>> {
        // check if the check hash was previously marked as invalid
        let Some(header) = self.state.invalid_headers.get(&check) else { return Ok(None) };

        // populate the latest valid hash field
        let status = self.prepare_invalid_response(header.parent_hash)?;

        // insert the head block into the invalid header cache
        self.state.invalid_headers.insert_with_invalid_ancestor(head, header);

        Ok(Some(status))
    }

    /// Checks if the given `head` points to an invalid header, which requires a specific response
    /// to a forkchoice update.
    fn check_invalid_ancestor(&mut self, head: B256) -> ProviderResult<Option<PayloadStatus>> {
        // check if the head was previously marked as invalid
        let Some(header) = self.state.invalid_headers.get(&head) else { return Ok(None) };
        // populate the latest valid hash field
        Ok(Some(self.prepare_invalid_response(header.parent_hash)?))
    }

    /// Validate if block is correct and satisfies all the consensus rules that concern the header
    /// and block body itself.
    fn validate_block(&self, block: &SealedBlockWithSenders) -> Result<(), ConsensusError> {
        if let Err(e) = self.consensus.validate_header_with_total_difficulty(block, U256::MAX) {
            error!(
                target: "engine::tree",
                ?block,
                "Failed to validate total difficulty for block {}: {e}",
                block.header.hash()
            );
            return Err(e)
        }

        if let Err(e) = self.consensus.validate_header(block) {
            error!(target: "engine::tree", ?block, "Failed to validate header {}: {e}", block.header.hash());
            return Err(e)
        }

        if let Err(e) = self.consensus.validate_block_pre_execution(block) {
            error!(target: "engine::tree", ?block, "Failed to validate block {}: {e}", block.header.hash());
            return Err(e)
        }

        Ok(())
    }

    /// Attempts to connect any buffered blocks that are connected to the given parent hash.
    #[instrument(level = "trace", skip(self), target = "engine::tree")]
    fn try_connect_buffered_blocks(
        &mut self,
        parent: BlockNumHash,
    ) -> Result<(), InsertBlockFatalError> {
        let blocks = self.state.buffer.remove_block_with_children(&parent.hash);

        if blocks.is_empty() {
            // nothing to append
            return Ok(())
        }

        let now = Instant::now();
        let block_count = blocks.len();
        for child in blocks {
            let child_num_hash = child.num_hash();
            match self.insert_block(child) {
                Ok(res) => {
                    debug!(target: "engine::tree", child =?child_num_hash, ?res, "connected buffered block");
                    if self.is_sync_target_head(child_num_hash.hash) &&
                        matches!(res, InsertPayloadOk2::Inserted(BlockStatus2::Valid))
                    {
                        self.make_canonical(child_num_hash.hash)?;
                    }
                }
                Err(err) => {
                    debug!(target: "engine::tree", ?err, "failed to connect buffered block to tree");
                    if let Err(fatal) = self.on_insert_block_error(err) {
                        warn!(target: "engine::tree", %fatal, "fatal error occurred while connecting buffered blocks");
                        return Err(fatal)
                    }
                }
            }
        }

        debug!(target: "engine::tree", elapsed = ?now.elapsed(), %block_count, "connected buffered blocks");
        Ok(())
    }

    /// Attempts to recover the block's senders and then buffers it.
    ///
    /// Returns an error if sender recovery failed or inserting into the buffer failed.
    fn buffer_block_without_senders(
        &mut self,
        block: SealedBlock,
    ) -> Result<(), InsertBlockErrorTwo> {
        match block.try_seal_with_senders() {
            Ok(block) => self.buffer_block(block),
            Err(block) => Err(InsertBlockErrorTwo::sender_recovery_error(block)),
        }
    }

    /// Pre-validates the block and inserts it into the buffer.
    fn buffer_block(&mut self, block: SealedBlockWithSenders) -> Result<(), InsertBlockErrorTwo> {
        if let Err(err) = self.validate_block(&block) {
            return Err(InsertBlockErrorTwo::consensus_error(err, block.block))
        }
        self.state.buffer.insert_block(block);
        Ok(())
    }

    /// Returns true if the distance from the local tip to the block is greater than the configured
    /// threshold.
    ///
    /// If the `local_tip` is greater than the `block`, then this will return false.
    #[inline]
    const fn exceeds_backfill_run_threshold(&self, local_tip: u64, block: u64) -> bool {
        block > local_tip && block - local_tip > MIN_BLOCKS_FOR_PIPELINE_RUN
    }

    /// Returns how far the local tip is from the given block. If the local tip is at the same
    /// height or its block number is greater than the given block, this returns None.
    #[inline]
    const fn distance_from_local_tip(&self, local_tip: u64, block: u64) -> Option<u64> {
        if block > local_tip {
            Some(block - local_tip)
        } else {
            None
        }
    }

    /// Returns the target hash to sync to if the distance from the local tip to the block is
    /// greater than the threshold and we're not synced to the finalized block yet (if we've seen
    /// that block already).
    ///
    /// If this is invoked after a new block has been downloaded, the downloaded block could be the
    /// (missing) finalized block.
    fn backfill_sync_target(
        &self,
        canonical_tip_num: u64,
        target_block_number: u64,
        downloaded_block: Option<BlockNumHash>,
    ) -> Option<B256> {
        let sync_target_state = self.state.forkchoice_state_tracker.sync_target_state();

        // check if the distance exceeds the threshold for backfill sync
        let mut exceeds_backfill_threshold =
            self.exceeds_backfill_run_threshold(canonical_tip_num, target_block_number);

        // check if the downloaded block is the tracked finalized block
        if let Some(buffered_finalized) = sync_target_state
            .as_ref()
            .and_then(|state| self.state.buffer.block(&state.finalized_block_hash))
        {
            // if we have buffered the finalized block, we should check how far
            // we're off
            exceeds_backfill_threshold =
                self.exceeds_backfill_run_threshold(canonical_tip_num, buffered_finalized.number);
        }

        // If this is invoked after we downloaded a block we can check if this block is the
        // finalized block
        if let (Some(downloaded_block), Some(ref state)) = (downloaded_block, sync_target_state) {
            if downloaded_block.hash == state.finalized_block_hash {
                // we downloaded the finalized block and can now check how far we're off
                exceeds_backfill_threshold =
                    self.exceeds_backfill_run_threshold(canonical_tip_num, downloaded_block.number);
            }
        }

        // if the number of missing blocks is greater than the max, trigger backfill
        if exceeds_backfill_threshold {
            if let Some(state) = sync_target_state {
                // if we have already canonicalized the finalized block, we should skip backfill
                match self.provider.header_by_hash_or_number(state.finalized_block_hash.into()) {
                    Err(err) => {
                        warn!(target: "engine::tree", %err, "Failed to get finalized block header");
                    }
                    Ok(None) => {
                        // ensure the finalized block is known (not the zero hash)
                        if !state.finalized_block_hash.is_zero() {
                            // we don't have the block yet and the distance exceeds the allowed
                            // threshold
                            return Some(state.finalized_block_hash)
                        }

                        // OPTIMISTIC SYNCING
                        //
                        // It can happen when the node is doing an
                        // optimistic sync, where the CL has no knowledge of the finalized hash,
                        // but is expecting the EL to sync as high
                        // as possible before finalizing.
                        //
                        // This usually doesn't happen on ETH mainnet since CLs use the more
                        // secure checkpoint syncing.
                        //
                        // However, optimism chains will do this. The risk of a reorg is however
                        // low.
                        debug!(target: "engine::tree", hash=?state.head_block_hash, "Setting head hash as an optimistic backfill target.");
                        return Some(state.head_block_hash)
                    }
                    Ok(Some(_)) => {
                        // we're fully synced to the finalized block
                    }
                }
            }
        }

        None
    }

    /// This determines whether or not we should remove blocks from the chain, based on a canonical
    /// chain update.
    ///
    /// If the chain update is a reorg:
    /// * is the new chain behind the last persisted block, or
    /// * if the root of the new chain is at the same height as the last persisted block, is it a
    ///   different block
    ///
    /// If either of these are true, then this returns the height of the first block. Otherwise,
    /// this returns [`None`]. This should be used to check whether or not we should be sending a
    /// remove command to the persistence task.
    fn find_disk_reorg(&self, chain_update: &NewCanonicalChain) -> Option<u64> {
        let NewCanonicalChain::Reorg { new, old: _ } = chain_update else { return None };

        let BlockNumHash { number: new_num, hash: new_hash } =
            new.first().map(|block| block.block.num_hash())?;

        match new_num.cmp(&self.persistence_state.last_persisted_block.number) {
            Ordering::Greater => {
                // new number is above the last persisted block so the reorg can be performed
                // entirely in memory
                None
            }
            Ordering::Equal => {
                // new number is the same, if the hash is the same then we should not need to remove
                // any blocks
                (self.persistence_state.last_persisted_block.hash != new_hash).then_some(new_num)
            }
            Ordering::Less => {
                // this means we are below the last persisted block and must remove on disk blocks
                Some(new_num)
            }
        }
    }

    /// Invoked when we the canonical chain has been updated.
    ///
    /// This is invoked on a valid forkchoice update, or if we can make the target block canonical.
    fn on_canonical_chain_update(&mut self, chain_update: NewCanonicalChain) {
        trace!(target: "engine::tree", new_blocks = %chain_update.new_block_count(), reorged_blocks =  %chain_update.reorged_block_count(), "applying new chain update");
        let start = Instant::now();

        // schedule a remove_above call if we have an on-disk reorg
        if let Some(height) = self.find_disk_reorg(&chain_update) {
            // calculate the new tip by subtracting one from the lowest part of the chain
            let new_tip_num = height.saturating_sub(1);
            self.persistence_state.schedule_removal(new_tip_num);
        }

        // update the tracked canonical head
        self.state.tree_state.set_canonical_head(chain_update.tip().num_hash());

        let tip = chain_update.tip().header.clone();
        let notification = chain_update.to_chain_notification();

        // reinsert any missing reorged blocks
        if let NewCanonicalChain::Reorg { new, old } = &chain_update {
            let new_first = new.first().map(|first| first.block.num_hash());
            let old_first = old.first().map(|first| first.block.num_hash());
            trace!(target: "engine::tree", ?new_first, ?old_first, "Reorg detected, new and old first blocks");

            self.update_reorg_metrics(old.len());
            self.reinsert_reorged_blocks(new.clone());
            self.reinsert_reorged_blocks(old.clone());
        }

        // update the tracked in-memory state with the new chain
        self.canonical_in_memory_state.update_chain(chain_update);
        self.canonical_in_memory_state.set_canonical_head(tip.clone());

        // Update metrics based on new tip
        self.metrics.tree.canonical_chain_height.set(tip.number as f64);

        // sends an event to all active listeners about the new canonical chain
        self.canonical_in_memory_state.notify_canon_state(notification);

        // emit event
        self.emit_event(BeaconConsensusEngineEvent::CanonicalChainCommitted(
            Box::new(tip),
            start.elapsed(),
        ));
    }

    /// This updates metrics based on the given reorg length.
    fn update_reorg_metrics(&self, old_chain_length: usize) {
        self.metrics.tree.reorgs.increment(1);
        self.metrics.tree.latest_reorg_depth.set(old_chain_length as f64);
    }

    /// This reinserts any blocks in the new chain that do not already exist in the tree
    fn reinsert_reorged_blocks(&mut self, new_chain: Vec<ExecutedBlock>) {
        for block in new_chain {
            if self.state.tree_state.executed_block_by_hash(block.block.hash()).is_none() {
                trace!(target: "engine::tree", num=?block.block.number, hash=?block.block.hash(), "Reinserting block into tree state");
                self.state.tree_state.insert_executed(block);
            }
        }
    }

    /// This handles downloaded blocks that are shown to be disconnected from the canonical chain.
    ///
    /// This mainly compares the missing parent of the downloaded block with the current canonical
    /// tip, and decides whether or not backfill sync should be triggered.
    fn on_disconnected_downloaded_block(
        &self,
        downloaded_block: BlockNumHash,
        missing_parent: BlockNumHash,
        head: BlockNumHash,
    ) -> Option<TreeEvent> {
        // compare the missing parent with the canonical tip
        if let Some(target) =
            self.backfill_sync_target(head.number, missing_parent.number, Some(downloaded_block))
        {
            trace!(target: "engine::tree", %target, "triggering backfill on downloaded block");
            return Some(TreeEvent::BackfillAction(BackfillAction::Start(target.into())));
        }

        // continue downloading the missing parent
        //
        // this happens if either:
        //  * the missing parent block num < canonical tip num
        //    * this case represents a missing block on a fork that is shorter than the canonical
        //      chain
        //  * the missing parent block num >= canonical tip num, but the number of missing blocks is
        //    less than the backfill threshold
        //    * this case represents a potentially long range of blocks to download and execute
        let request = if let Some(distance) =
            self.distance_from_local_tip(head.number, missing_parent.number)
        {
            trace!(target: "engine::tree", %distance, missing=?missing_parent, "downloading missing parent block range");
            DownloadRequest::BlockRange(missing_parent.hash, distance)
        } else {
            trace!(target: "engine::tree", missing=?missing_parent, "downloading missing parent block");
            // This happens when the missing parent is on an outdated
            // sidechain and we can only download the missing block itself
            DownloadRequest::single_block(missing_parent.hash)
        };

        Some(TreeEvent::Download(request))
    }

    /// Invoked with a block downloaded from the network
    ///
    /// Returns an event with the appropriate action to take, such as:
    ///  - download more missing blocks
    ///  - try to canonicalize the target if the `block` is the tracked target (head) block.
    #[instrument(level = "trace", skip_all, fields(block_hash = %block.hash(), block_num = %block.number,), target = "engine::tree")]
    fn on_downloaded_block(
        &mut self,
        block: SealedBlockWithSenders,
    ) -> Result<Option<TreeEvent>, InsertBlockFatalError> {
        let block_num_hash = block.num_hash();
        let lowest_buffered_ancestor = self.lowest_buffered_ancestor_or(block_num_hash.hash);
        if self
            .check_invalid_ancestor_with_head(lowest_buffered_ancestor, block_num_hash.hash)?
            .is_some()
        {
            return Ok(None)
        }

        if !self.backfill_sync_state.is_idle() {
            return Ok(None)
        }

        // try to append the block
        match self.insert_block(block) {
            Ok(InsertPayloadOk2::Inserted(BlockStatus2::Valid)) => {
                if self.is_sync_target_head(block_num_hash.hash) {
                    trace!(target: "engine::tree", "appended downloaded sync target block");

                    // we just inserted the current sync target block, we can try to make it
                    // canonical
                    return Ok(Some(TreeEvent::TreeAction(TreeAction::MakeCanonical {
                        sync_target_head: block_num_hash.hash,
                    })))
                }
                trace!(target: "engine::tree", "appended downloaded block");
                self.try_connect_buffered_blocks(block_num_hash)?;
            }
            Ok(InsertPayloadOk2::Inserted(BlockStatus2::Disconnected {
                head,
                missing_ancestor,
            })) => {
                // block is not connected to the canonical head, we need to download
                // its missing branch first
                return Ok(self.on_disconnected_downloaded_block(
                    block_num_hash,
                    missing_ancestor,
                    head,
                ))
            }
            Ok(InsertPayloadOk2::AlreadySeen(_)) => {
                trace!(target: "engine::tree", "downloaded block already executed");
            }
            Err(err) => {
                debug!(target: "engine::tree", err=%err.kind(), "failed to insert downloaded block");
                if let Err(fatal) = self.on_insert_block_error(err) {
                    warn!(target: "engine::tree", %fatal, "fatal error occurred while inserting downloaded block");
                    return Err(fatal)
                }
            }
        }
        Ok(None)
    }

    fn insert_block_without_senders(
        &mut self,
        block: SealedBlock,
    ) -> Result<InsertPayloadOk2, InsertBlockErrorTwo> {
        match block.try_seal_with_senders() {
            Ok(block) => self.insert_block(block),
            Err(block) => Err(InsertBlockErrorTwo::sender_recovery_error(block)),
        }
    }

    fn insert_block(
        &mut self,
        block: SealedBlockWithSenders,
    ) -> Result<InsertPayloadOk2, InsertBlockErrorTwo> {
        self.insert_block_inner(block.clone())
            .map_err(|kind| InsertBlockErrorTwo::new(block.block, kind))
    }

    fn insert_block_inner(
        &mut self,
        block: SealedBlockWithSenders,
    ) -> Result<InsertPayloadOk2, InsertBlockErrorKindTwo> {
        debug!(target: "engine::tree", block=?block.num_hash(), "Inserting new block into tree");
        if self.block_by_hash(block.hash())?.is_some() {
            return Ok(InsertPayloadOk2::AlreadySeen(BlockStatus2::Valid))
        }

        let start = Instant::now();

        trace!(target: "engine::tree", block=?block.num_hash(), "Validating block consensus");
        // validate block consensus rules
        self.validate_block(&block)?;

        trace!(target: "engine::tree", block=?block.num_hash(), parent=?block.parent_hash, "Fetching block state provider");
        let Some(state_provider) = self.state_provider(block.parent_hash)? else {
            // we don't have the state required to execute this block, buffering it and find the
            // missing parent block
            let missing_ancestor = self
                .state
                .buffer
                .lowest_ancestor(&block.parent_hash)
                .map(|block| block.parent_num_hash())
                .unwrap_or_else(|| block.parent_num_hash());

            self.state.buffer.insert_block(block);

            return Ok(InsertPayloadOk2::Inserted(BlockStatus2::Disconnected {
                head: self.state.tree_state.current_canonical_head,
                missing_ancestor,
            }))
        };

        // now validate against the parent
        let parent_block = self.sealed_header_by_hash(block.parent_hash)?.ok_or_else(|| {
            InsertBlockErrorKindTwo::Provider(ProviderError::HeaderNotFound(
                block.parent_hash.into(),
            ))
        })?;
        if let Err(e) = self.consensus.validate_header_against_parent(&block, &parent_block) {
            warn!(target: "engine::tree", ?block, "Failed to validate header {} against parent: {e}", block.header.hash());
            return Err(e.into())
        }

<<<<<<< HEAD
        let executor =
            self.executor_provider.executor(StateProviderDatabase::new(&state_provider), None);
=======
        trace!(target: "engine::tree", block=?block.num_hash(), "Executing block");
        let executor = self.executor_provider.executor(StateProviderDatabase::new(&state_provider));
>>>>>>> 1ba631ba

        let block_number = block.number;
        let block_hash = block.hash();
        let sealed_block = Arc::new(block.block.clone());
        let block = block.unseal();

        let ancestor_blocks = self
            .state
            .tree_state
            .blocks_by_hash
            .iter()
            .map(|(hash, block)| (*hash, block.block().header.header().clone()))
            .collect::<HashMap<_, _>>();

        let exec_time = Instant::now();
<<<<<<< HEAD
        let output = self
            .metrics
            .executor
            .metered((&block, U256::MAX, Some(&ancestor_blocks)).into(), |input| {
                executor.execute(input)
            })?;
        debug!(target: "engine::tree", elapsed=?exec_time.elapsed(), ?block_number, "Executed block");
=======
        let output = self.metrics.executor.execute_metered(executor, (&block, U256::MAX).into())?;
>>>>>>> 1ba631ba

        trace!(target: "engine::tree", elapsed=?exec_time.elapsed(), ?block_number, "Executed block");
        if let Err(err) = self.consensus.validate_block_post_execution(
            &block,
            PostExecutionInput::new(&output.receipts, &output.requests),
        ) {
            // call post-block hook
            self.invalid_block_hook.on_invalid_block(
                &parent_block,
                &block.seal_slow(),
                &output,
                None,
            );
            return Err(err.into())
        }

        let hashed_state = HashedPostState::from_bundle_state(&output.state.state);
        let mut trie_output: TrieUpdates = TrieUpdates::default();

        if !self.skip_state_root_validation {
            let root_time = Instant::now();
            let mut state_root_result = None;

            // We attempt to compute state root in parallel if we are currently not persisting
            // anything to database. This is safe, because the database state cannot
            // change until we finish parallel computation. It is important that nothing
            // is being persisted as we are computing in parallel, because we initialize
            // a different database transaction per thread and it might end up with a
            // different view of the database.
            let persistence_in_progress = self.persistence_state.in_progress();
            if !persistence_in_progress {
                state_root_result = match self
                    .compute_state_root_in_parallel(block.parent_hash, &hashed_state)
                {
                    Ok((state_root, trie_output)) => Some((state_root, trie_output)),
                    Err(ProviderError::ConsistentView(error)) => {
                        debug!(target: "engine", %error, "Parallel state root computation failed consistency check, falling back");
                        None
                    }
                    Err(error) => return Err(error.into()),
                };
            }

<<<<<<< HEAD
            let (state_root, _trie_output) = if let Some(result) = state_root_result {
                result
            } else {
                debug!(target: "engine", persistence_in_progress, "Failed to compute state root in parallel");
                state_provider.state_root_with_updates(hashed_state.clone())?
            };
=======
        trace!(target: "engine::tree", block=?BlockNumHash::new(block_number, block_hash), "Calculating block state root");
        let root_time = Instant::now();
        let mut state_root_result = None;

        // We attempt to compute state root in parallel if we are currently not persisting anything
        // to database. This is safe, because the database state cannot change until we
        // finish parallel computation. It is important that nothing is being persisted as
        // we are computing in parallel, because we initialize a different database transaction
        // per thread and it might end up with a different view of the database.
        let persistence_in_progress = self.persistence_state.in_progress();
        if !persistence_in_progress {
            state_root_result = match self
                .compute_state_root_parallel(block.parent_hash, &hashed_state)
            {
                Ok((state_root, trie_output)) => Some((state_root, trie_output)),
                Err(ParallelStateRootError::Provider(ProviderError::ConsistentView(error))) => {
                    debug!(target: "engine", %error, "Parallel state root computation failed consistency check, falling back");
                    None
                }
                Err(error) => return Err(InsertBlockErrorKindTwo::Other(Box::new(error))),
            };
        }

        let (state_root, trie_output) = if let Some(result) = state_root_result {
            result
        } else {
            debug!(target: "engine::tree", persistence_in_progress, "Failed to compute state root in parallel");
            state_provider.state_root_with_updates(hashed_state.clone())?
        };
>>>>>>> 1ba631ba

            if state_root != block.state_root {
                // call post-block hook
                self.invalid_block_hook.on_invalid_block(
                    &parent_block,
                    &block.clone().seal_slow(),
                    &output,
                    Some((&trie_output, state_root)),
                );
                return Err(ConsensusError::BodyStateRootDiff(
                    GotExpected { got: state_root, expected: block.state_root }.into(),
                )
                .into())
            }
            trie_output = _trie_output;
            let root_elapsed = root_time.elapsed();
            self.metrics.block_validation.record_state_root(root_elapsed.as_secs_f64());
            debug!(target: "engine::tree", ?root_elapsed, ?block_number, "Calculated state root");
        }

<<<<<<< HEAD
=======
        let root_elapsed = root_time.elapsed();
        self.metrics.block_validation.record_state_root(&trie_output, root_elapsed.as_secs_f64());
        debug!(target: "engine::tree", ?root_elapsed, ?block_number, "Calculated state root");

>>>>>>> 1ba631ba
        let executed = ExecutedBlock {
            block: sealed_block.clone(),
            senders: Arc::new(block.senders),
            execution_output: Arc::new(ExecutionOutcome::from((output, block_number))),
            hashed_state: Arc::new(hashed_state),
            trie: Arc::new(trie_output),
        };

        if self.state.tree_state.canonical_block_hash() == executed.block().parent_hash {
            debug!(target: "engine::tree", pending = ?executed.block().num_hash() ,"updating pending block");
            // if the parent is the canonical head, we can insert the block as the pending block
            self.canonical_in_memory_state.set_pending_block(executed.clone());
        }

        self.state.tree_state.insert_executed(executed);
        self.metrics.engine.executed_blocks.set(self.state.tree_state.block_count() as f64);

        // emit insert event
        let elapsed = start.elapsed();
        let engine_event = if self.is_fork(block_hash)? {
            BeaconConsensusEngineEvent::ForkBlockAdded(sealed_block, elapsed)
        } else {
            BeaconConsensusEngineEvent::CanonicalBlockAdded(sealed_block, elapsed)
        };
        self.emit_event(EngineApiEvent::BeaconConsensus(engine_event));

        debug!(target: "engine::tree", block=?BlockNumHash::new(block_number, block_hash), "Finished inserting block");
        Ok(InsertPayloadOk2::Inserted(BlockStatus2::Valid))
    }

    /// Compute state root for the given hashed post state in parallel.
    ///
    /// # Returns
    ///
    /// Returns `Ok(_)` if computed successfully.
    /// Returns `Err(_)` if error was encountered during computation.
    /// `Err(ProviderError::ConsistentView(_))` can be safely ignored and fallback computation
    /// should be used instead.
    fn compute_state_root_parallel(
        &self,
        parent_hash: B256,
        hashed_state: &HashedPostState,
    ) -> Result<(B256, TrieUpdates), ParallelStateRootError> {
        let consistent_view = ConsistentDbView::new_with_latest_tip(self.provider.clone())?;
        let mut input = TrieInput::default();

        if let Some((historical, blocks)) = self.state.tree_state.blocks_by_hash(parent_hash) {
            // Retrieve revert state for historical block.
            let revert_state = consistent_view.revert_state(historical)?;
            input.append(revert_state);

            // Extend with contents of parent in-memory blocks.
            for block in blocks.iter().rev() {
                input.append_cached_ref(block.trie_updates(), block.hashed_state())
            }
        } else {
            // The block attaches to canonical persisted parent.
            let revert_state = consistent_view.revert_state(parent_hash)?;
            input.append(revert_state);
        }

        // Extend with block we are validating root for.
        input.append_ref(hashed_state);

        ParallelStateRoot::new(consistent_view, input).incremental_root_with_updates()
    }

    /// Handles an error that occurred while inserting a block.
    ///
    /// If this is a validation error this will mark the block as invalid.
    ///
    /// Returns the proper payload status response if the block is invalid.
    fn on_insert_block_error(
        &mut self,
        error: InsertBlockErrorTwo,
    ) -> Result<PayloadStatus, InsertBlockFatalError> {
        let (block, error) = error.split();

        // if invalid block, we check the validation error. Otherwise return the fatal
        // error.
        let validation_err = error.ensure_validation_error()?;

        // If the error was due to an invalid payload, the payload is added to the
        // invalid headers cache and `Ok` with [PayloadStatusEnum::Invalid] is
        // returned.
        warn!(target: "engine::tree", invalid_hash=?block.hash(), invalid_number=?block.number, %validation_err, "Invalid block error on new payload");
        let latest_valid_hash = if validation_err.is_block_pre_merge() {
            // zero hash must be returned if block is pre-merge
            Some(B256::ZERO)
        } else {
            self.latest_valid_hash_for_invalid_payload(block.parent_hash)?
        };

        // keep track of the invalid header
        self.state.invalid_headers.insert(block.header);
        Ok(PayloadStatus::new(
            PayloadStatusEnum::Invalid { validation_error: validation_err.to_string() },
            latest_valid_hash,
        ))
    }

    /// Attempts to find the header for the given block hash if it is canonical.
    pub fn find_canonical_header(&self, hash: B256) -> Result<Option<SealedHeader>, ProviderError> {
        let mut canonical = self.canonical_in_memory_state.header_by_hash(hash);

        if canonical.is_none() {
            canonical = self.provider.header(&hash)?.map(|header| SealedHeader::new(header, hash));
        }

        Ok(canonical)
    }

    /// Updates the tracked finalized block if we have it.
    fn update_finalized_block(
        &self,
        finalized_block_hash: B256,
    ) -> Result<(), OnForkChoiceUpdated> {
        if finalized_block_hash.is_zero() {
            return Ok(())
        }

        match self.find_canonical_header(finalized_block_hash) {
            Ok(None) => {
                debug!(target: "engine::tree", "Finalized block not found in canonical chain");
                // if the finalized block is not known, we can't update the finalized block
                return Err(OnForkChoiceUpdated::invalid_state())
            }
            Ok(Some(finalized)) => {
                if Some(finalized.num_hash()) !=
                    self.canonical_in_memory_state.get_finalized_num_hash()
                {
                    // we're also persisting the finalized block on disk so we can reload it on
                    // restart this is required by optimism which queries the finalized block: <https://github.com/ethereum-optimism/optimism/blob/c383eb880f307caa3ca41010ec10f30f08396b2e/op-node/rollup/sync/start.go#L65-L65>
                    let _ = self.persistence.save_finalized_block_number(finalized.number);
                    self.canonical_in_memory_state.set_finalized(finalized);
                }
            }
            Err(err) => {
                error!(target: "engine::tree", %err, "Failed to fetch finalized block header");
            }
        }

        Ok(())
    }

    /// Updates the tracked safe block if we have it
    fn update_safe_block(&self, safe_block_hash: B256) -> Result<(), OnForkChoiceUpdated> {
        if safe_block_hash.is_zero() {
            return Ok(())
        }

        match self.find_canonical_header(safe_block_hash) {
            Ok(None) => {
                debug!(target: "engine::tree", "Safe block not found in canonical chain");
                // if the safe block is not known, we can't update the safe block
                return Err(OnForkChoiceUpdated::invalid_state())
            }
            Ok(Some(safe)) => {
                if Some(safe.num_hash()) != self.canonical_in_memory_state.get_safe_num_hash() {
                    // we're also persisting the safe block on disk so we can reload it on
                    // restart this is required by optimism which queries the safe block: <https://github.com/ethereum-optimism/optimism/blob/c383eb880f307caa3ca41010ec10f30f08396b2e/op-node/rollup/sync/start.go#L65-L65>
                    let _ = self.persistence.save_safe_block_number(safe.number);
                    self.canonical_in_memory_state.set_safe(safe);
                }
            }
            Err(err) => {
                error!(target: "engine::tree", %err, "Failed to fetch safe block header");
            }
        }

        Ok(())
    }

    /// Ensures that the given forkchoice state is consistent, assuming the head block has been
    /// made canonical.
    ///
    /// If the forkchoice state is consistent, this will return Ok(()). Otherwise, this will
    /// return an instance of [`OnForkChoiceUpdated`] that is INVALID.
    ///
    /// This also updates the safe and finalized blocks in the [`CanonicalInMemoryState`], if they
    /// are consistent with the head block.
    fn ensure_consistent_forkchoice_state(
        &self,
        state: ForkchoiceState,
    ) -> Result<(), OnForkChoiceUpdated> {
        // Ensure that the finalized block, if not zero, is known and in the canonical chain
        // after the head block is canonicalized.
        //
        // This ensures that the finalized block is consistent with the head block, i.e. the
        // finalized block is an ancestor of the head block.
        self.update_finalized_block(state.finalized_block_hash)?;

        // Also ensure that the safe block, if not zero, is known and in the canonical chain
        // after the head block is canonicalized.
        //
        // This ensures that the safe block is consistent with the head block, i.e. the safe
        // block is an ancestor of the head block.
        self.update_safe_block(state.safe_block_hash)
    }

    /// Pre-validate forkchoice update and check whether it can be processed.
    ///
    /// This method returns the update outcome if validation fails or
    /// the node is syncing and the update cannot be processed at the moment.
    fn pre_validate_forkchoice_update(
        &mut self,
        state: ForkchoiceState,
    ) -> ProviderResult<Option<OnForkChoiceUpdated>> {
        if state.head_block_hash.is_zero() {
            return Ok(Some(OnForkChoiceUpdated::invalid_state()))
        }

        // check if the new head hash is connected to any ancestor that we previously marked as
        // invalid
        let lowest_buffered_ancestor_fcu = self.lowest_buffered_ancestor_or(state.head_block_hash);
        if let Some(status) = self.check_invalid_ancestor(lowest_buffered_ancestor_fcu)? {
            return Ok(Some(OnForkChoiceUpdated::with_invalid(status)))
        }

        if !self.backfill_sync_state.is_idle() {
            // We can only process new forkchoice updates if the pipeline is idle, since it requires
            // exclusive access to the database
            trace!(target: "engine::tree", "Pipeline is syncing, skipping forkchoice update");
            return Ok(Some(OnForkChoiceUpdated::syncing()))
        }

        Ok(None)
    }

    /// Validates the payload attributes with respect to the header and fork choice state.
    ///
    /// Note: At this point, the fork choice update is considered to be VALID, however, we can still
    /// return an error if the payload attributes are invalid.
    fn process_payload_attributes(
        &self,
        attrs: T::PayloadAttributes,
        head: &Header,
        state: ForkchoiceState,
    ) -> OnForkChoiceUpdated {
        // 7. Client software MUST ensure that payloadAttributes.timestamp is greater than timestamp
        //    of a block referenced by forkchoiceState.headBlockHash. If this condition isn't held
        //    client software MUST respond with -38003: `Invalid payload attributes` and MUST NOT
        //    begin a payload build process. In such an event, the forkchoiceState update MUST NOT
        //    be rolled back.
        if attrs.timestamp() <= head.timestamp {
            return OnForkChoiceUpdated::invalid_payload_attributes()
        }

        // 8. Client software MUST begin a payload build process building on top of
        //    forkchoiceState.headBlockHash and identified via buildProcessId value if
        //    payloadAttributes is not null and the forkchoice state has been updated successfully.
        //    The build process is specified in the Payload building section.
        match <T::PayloadBuilderAttributes as PayloadBuilderAttributes>::try_new(
            state.head_block_hash,
            attrs,
        ) {
            Ok(attributes) => {
                // send the payload to the builder and return the receiver for the pending payload
                // id, initiating payload job is handled asynchronously
                let pending_payload_id = self.payload_builder.send_new_payload(attributes);

                // Client software MUST respond to this method call in the following way:
                // {
                //      payloadStatus: {
                //          status: VALID,
                //          latestValidHash: forkchoiceState.headBlockHash,
                //          validationError: null
                //      },
                //      payloadId: buildProcessId
                // }
                //
                // if the payload is deemed VALID and the build process has begun.
                OnForkChoiceUpdated::updated_with_pending_payload_id(
                    PayloadStatus::new(PayloadStatusEnum::Valid, Some(state.head_block_hash)),
                    pending_payload_id,
                )
            }
            Err(_) => OnForkChoiceUpdated::invalid_payload_attributes(),
        }
    }

    /// Remove all blocks up to __and including__ the given block number.
    ///
    /// If a finalized hash is provided, the only non-canonical blocks which will be removed are
    /// those which have a fork point at or below the finalized hash.
    ///
    /// Canonical blocks below the upper bound will still be removed.
    pub(crate) fn remove_before(
        &mut self,
        upper_bound: BlockNumHash,
        finalized_hash: Option<B256>,
    ) -> ProviderResult<()> {
        // first fetch the finalized block number and then call the remove_before method on
        // tree_state
        let num = if let Some(hash) = finalized_hash {
            self.provider.block_number(hash)?.map(|number| BlockNumHash { number, hash })
        } else {
            None
        };

        self.state.tree_state.remove_until(
            upper_bound,
            self.persistence_state.last_persisted_block.hash,
            num,
        );
        Ok(())
    }
}

/// This is an error that can come from advancing persistence. Either this can be a
/// [`TryRecvError`], or this can be a [`ProviderError`]
#[derive(Debug, thiserror::Error)]
pub enum AdvancePersistenceError {
    /// An error that can be from failing to receive a value from persistence
    #[error(transparent)]
    RecvError(#[from] TryRecvError),
    /// A provider error
    #[error(transparent)]
    Provider(#[from] ProviderError),
}

#[cfg(test)]
mod tests {
    use super::*;
    use crate::persistence::PersistenceAction;
    use alloy_primitives::{Bytes, Sealable};
    use alloy_rlp::Decodable;
    use assert_matches::assert_matches;
    use reth_beacon_consensus::{EthBeaconConsensus, ForkchoiceStatus};
    use reth_chain_state::{test_utils::TestBlockBuilder, BlockState};
    use reth_chainspec::{ChainSpec, HOLESKY, MAINNET};
    use reth_ethereum_engine_primitives::EthEngineTypes;
    use reth_evm::test_utils::MockExecutorProvider;
    use reth_provider::test_utils::MockEthProvider;
    use reth_rpc_types_compat::engine::{block_to_payload_v1, payload::block_to_payload_v3};
    use reth_trie::updates::TrieUpdates;
    use std::{
        str::FromStr,
        sync::mpsc::{channel, Sender},
    };
    use tokio::sync::mpsc::unbounded_channel;

    /// This is a test channel that allows you to `release` any value that is in the channel.
    ///
    /// If nothing has been sent, then the next value will be immediately sent.
    #[allow(dead_code)]
    struct TestChannel<T> {
        /// If an item is sent to this channel, an item will be released in the wrapped channel
        release: Receiver<()>,
        /// The sender channel
        tx: Sender<T>,
        /// The receiver channel
        rx: Receiver<T>,
    }

    impl<T: Send + 'static> TestChannel<T> {
        /// Creates a new test channel
        #[allow(dead_code)]
        fn spawn_channel() -> (Sender<T>, Receiver<T>, TestChannelHandle) {
            let (original_tx, original_rx) = channel();
            let (wrapped_tx, wrapped_rx) = channel();
            let (release_tx, release_rx) = channel();
            let handle = TestChannelHandle::new(release_tx);
            let test_channel = Self { release: release_rx, tx: wrapped_tx, rx: original_rx };
            // spawn the task that listens and releases stuff
            std::thread::spawn(move || test_channel.intercept_loop());
            (original_tx, wrapped_rx, handle)
        }

        /// Runs the intercept loop, waiting for the handle to release a value
        fn intercept_loop(&self) {
            while self.release.recv() == Ok(()) {
                let Ok(value) = self.rx.recv() else { return };

                let _ = self.tx.send(value);
            }
        }
    }

    struct TestChannelHandle {
        /// The sender to use for releasing values
        release: Sender<()>,
    }

    impl TestChannelHandle {
        /// Returns a [`TestChannelHandle`]
        const fn new(release: Sender<()>) -> Self {
            Self { release }
        }

        /// Signals to the channel task that a value should be released
        #[allow(dead_code)]
        fn release(&self) {
            let _ = self.release.send(());
        }
    }

    struct TestHarness {
        tree:
            EngineApiTreeHandler<MockEthProvider, MockExecutorProvider, EthEngineTypes, ChainSpec>,
        to_tree_tx: Sender<FromEngine<EngineApiRequest<EthEngineTypes>>>,
        from_tree_rx: UnboundedReceiver<EngineApiEvent>,
        blocks: Vec<ExecutedBlock>,
        action_rx: Receiver<PersistenceAction>,
        executor_provider: MockExecutorProvider,
        block_builder: TestBlockBuilder,
        provider: MockEthProvider,
    }

    impl TestHarness {
        fn new(chain_spec: Arc<ChainSpec>) -> Self {
            let (action_tx, action_rx) = channel();
            Self::with_persistence_channel(chain_spec, action_tx, action_rx)
        }

        #[allow(dead_code)]
        fn with_test_channel(chain_spec: Arc<ChainSpec>) -> (Self, TestChannelHandle) {
            let (action_tx, action_rx, handle) = TestChannel::spawn_channel();
            (Self::with_persistence_channel(chain_spec, action_tx, action_rx), handle)
        }

        fn with_persistence_channel(
            chain_spec: Arc<ChainSpec>,
            action_tx: Sender<PersistenceAction>,
            action_rx: Receiver<PersistenceAction>,
        ) -> Self {
            let persistence_handle = PersistenceHandle::new(action_tx);

            let consensus = Arc::new(EthBeaconConsensus::new(chain_spec.clone()));

            let provider = MockEthProvider::default();
            let executor_provider = MockExecutorProvider::default();

            let payload_validator = ExecutionPayloadValidator::new(chain_spec.clone());

            let (from_tree_tx, from_tree_rx) = unbounded_channel();

            let sealed = chain_spec.genesis_header().clone().seal_slow();
            let (header, seal) = sealed.into_parts();
            let header = SealedHeader::new(header, seal);
            let engine_api_tree_state = EngineApiTreeState::new(10, 10, header.num_hash());
            let canonical_in_memory_state = CanonicalInMemoryState::with_head(header, None, None);

            let (to_payload_service, _payload_command_rx) = unbounded_channel();
            let payload_builder = PayloadBuilderHandle::new(to_payload_service);

            let tree = EngineApiTreeHandler::new(
                provider.clone(),
                executor_provider.clone(),
                consensus,
                payload_validator,
                from_tree_tx,
                engine_api_tree_state,
                canonical_in_memory_state,
                persistence_handle,
                PersistenceState::default(),
                payload_builder,
                TreeConfig::default(),
<<<<<<< HEAD
                false,
=======
                EngineApiKind::Ethereum,
>>>>>>> 1ba631ba
            );

            let block_builder = TestBlockBuilder::default().with_chain_spec((*chain_spec).clone());
            Self {
                to_tree_tx: tree.incoming_tx.clone(),
                tree,
                from_tree_rx,
                blocks: vec![],
                action_rx,
                executor_provider,
                block_builder,
                provider,
            }
        }

        fn with_blocks(mut self, blocks: Vec<ExecutedBlock>) -> Self {
            let mut blocks_by_hash = HashMap::default();
            let mut blocks_by_number = BTreeMap::new();
            let mut state_by_hash = HashMap::default();
            let mut hash_by_number = BTreeMap::new();
            let mut parent_to_child: HashMap<B256, HashSet<B256>> = HashMap::default();
            let mut parent_hash = B256::ZERO;

            for block in &blocks {
                let sealed_block = block.block();
                let hash = sealed_block.hash();
                let number = sealed_block.number;
                blocks_by_hash.insert(hash, block.clone());
                blocks_by_number.entry(number).or_insert_with(Vec::new).push(block.clone());
                state_by_hash.insert(hash, Arc::new(BlockState::new(block.clone())));
                hash_by_number.insert(number, hash);
                parent_to_child.entry(parent_hash).or_default().insert(hash);
                parent_hash = hash;
            }

            self.tree.state.tree_state = TreeState {
                blocks_by_hash,
                blocks_by_number,
                current_canonical_head: blocks.last().unwrap().block().num_hash(),
                parent_to_child,
                persisted_trie_updates: HashMap::default(),
            };

            let last_executed_block = blocks.last().unwrap().clone();
            let pending = Some(BlockState::new(last_executed_block));
            self.tree.canonical_in_memory_state =
                CanonicalInMemoryState::new(state_by_hash, hash_by_number, pending, None, None);

            self.blocks = blocks.clone();
            self.persist_blocks(
                blocks
                    .into_iter()
                    .map(|b| SealedBlockWithSenders {
                        block: (*b.block).clone(),
                        senders: b.senders.to_vec(),
                    })
                    .collect(),
            );

            self
        }

        const fn with_backfill_state(mut self, state: BackfillSyncState) -> Self {
            self.tree.backfill_sync_state = state;
            self
        }

        fn extend_execution_outcome(
            &self,
            execution_outcomes: impl IntoIterator<Item = impl Into<ExecutionOutcome>>,
        ) {
            self.executor_provider.extend(execution_outcomes);
        }

        fn insert_block(
            &mut self,
            block: SealedBlockWithSenders,
        ) -> Result<InsertPayloadOk2, InsertBlockErrorTwo> {
            let execution_outcome = self.block_builder.get_execution_outcome(block.clone());
            self.extend_execution_outcome([execution_outcome]);
            self.tree.provider.add_state_root(block.state_root);
            self.tree.insert_block(block)
        }

        async fn fcu_to(&mut self, block_hash: B256, fcu_status: impl Into<ForkchoiceStatus>) {
            let fcu_status = fcu_status.into();

            self.send_fcu(block_hash, fcu_status).await;

            self.check_fcu(block_hash, fcu_status).await;
        }

        async fn send_fcu(&mut self, block_hash: B256, fcu_status: impl Into<ForkchoiceStatus>) {
            let fcu_state = self.fcu_state(block_hash);

            let (tx, rx) = oneshot::channel();
            self.tree
                .on_engine_message(FromEngine::Request(
                    BeaconEngineMessage::ForkchoiceUpdated {
                        state: fcu_state,
                        payload_attrs: None,
                        tx,
                    }
                    .into(),
                ))
                .unwrap();

            let response = rx.await.unwrap().unwrap().await.unwrap();
            match fcu_status.into() {
                ForkchoiceStatus::Valid => assert!(response.payload_status.is_valid()),
                ForkchoiceStatus::Syncing => assert!(response.payload_status.is_syncing()),
                ForkchoiceStatus::Invalid => assert!(response.payload_status.is_invalid()),
            }
        }

        async fn check_fcu(&mut self, block_hash: B256, fcu_status: impl Into<ForkchoiceStatus>) {
            let fcu_state = self.fcu_state(block_hash);

            // check for ForkchoiceUpdated event
            let event = self.from_tree_rx.recv().await.unwrap();
            match event {
                EngineApiEvent::BeaconConsensus(BeaconConsensusEngineEvent::ForkchoiceUpdated(
                    state,
                    status,
                )) => {
                    assert_eq!(state, fcu_state);
                    assert_eq!(status, fcu_status.into());
                }
                _ => panic!("Unexpected event: {:#?}", event),
            }
        }

        const fn fcu_state(&self, block_hash: B256) -> ForkchoiceState {
            ForkchoiceState {
                head_block_hash: block_hash,
                safe_block_hash: block_hash,
                finalized_block_hash: block_hash,
            }
        }

        async fn send_new_payload(&mut self, block: SealedBlockWithSenders) {
            let payload = block_to_payload_v3(block.block.clone());
            self.tree
                .on_new_payload(
                    payload.into(),
                    Some(CancunPayloadFields {
                        parent_beacon_block_root: block.parent_beacon_block_root.unwrap(),
                        versioned_hashes: vec![],
                    }),
                )
                .unwrap();
        }

        async fn insert_chain(
            &mut self,
            chain: impl IntoIterator<Item = SealedBlockWithSenders> + Clone,
        ) {
            for block in chain.clone() {
                self.insert_block(block.clone()).unwrap();
            }
            self.check_canon_chain_insertion(chain).await;
        }

        async fn check_canon_commit(&mut self, hash: B256) {
            let event = self.from_tree_rx.recv().await.unwrap();
            match event {
                EngineApiEvent::BeaconConsensus(
                    BeaconConsensusEngineEvent::CanonicalChainCommitted(header, _),
                ) => {
                    assert_eq!(header.hash(), hash);
                }
                _ => panic!("Unexpected event: {:#?}", event),
            }
        }

        async fn check_fork_chain_insertion(
            &mut self,
            chain: impl IntoIterator<Item = SealedBlockWithSenders> + Clone,
        ) {
            for block in chain {
                self.check_fork_block_added(block.block.hash()).await;
            }
        }

        async fn check_canon_chain_insertion(
            &mut self,
            chain: impl IntoIterator<Item = SealedBlockWithSenders> + Clone,
        ) {
            for block in chain.clone() {
                self.check_canon_block_added(block.hash()).await;
            }
        }

        async fn check_canon_block_added(&mut self, expected_hash: B256) {
            let event = self.from_tree_rx.recv().await.unwrap();
            match event {
                EngineApiEvent::BeaconConsensus(
                    BeaconConsensusEngineEvent::CanonicalBlockAdded(block, _),
                ) => {
                    assert!(block.hash() == expected_hash);
                }
                _ => panic!("Unexpected event: {:#?}", event),
            }
        }

        async fn check_fork_block_added(&mut self, expected_hash: B256) {
            let event = self.from_tree_rx.recv().await.unwrap();
            match event {
                EngineApiEvent::BeaconConsensus(BeaconConsensusEngineEvent::ForkBlockAdded(
                    block,
                    _,
                )) => {
                    assert!(block.hash() == expected_hash);
                }
                _ => panic!("Unexpected event: {:#?}", event),
            }
        }

        fn persist_blocks(&self, blocks: Vec<SealedBlockWithSenders>) {
            let mut block_data: Vec<(B256, Block)> = Vec::with_capacity(blocks.len());
            let mut headers_data: Vec<(B256, Header)> = Vec::with_capacity(blocks.len());

            for block in &blocks {
                let unsealed_block = block.clone().unseal();
                block_data.push((block.hash(), unsealed_block.clone().block));
                headers_data.push((block.hash(), unsealed_block.header.clone()));
            }

            self.provider.extend_blocks(block_data);
            self.provider.extend_headers(headers_data);
        }

        fn setup_range_insertion_for_valid_chain(&mut self, chain: Vec<SealedBlockWithSenders>) {
            self.setup_range_insertion_for_chain(chain, None)
        }

        fn setup_range_insertion_for_invalid_chain(
            &mut self,
            chain: Vec<SealedBlockWithSenders>,
            index: usize,
        ) {
            self.setup_range_insertion_for_chain(chain, Some(index))
        }

        fn setup_range_insertion_for_chain(
            &mut self,
            chain: Vec<SealedBlockWithSenders>,
            invalid_index: Option<usize>,
        ) {
            // setting up execution outcomes for the chain, the blocks will be
            // executed starting from the oldest, so we need to reverse.
            let mut chain_rev = chain;
            chain_rev.reverse();

            let mut execution_outcomes = Vec::with_capacity(chain_rev.len());
            for (index, block) in chain_rev.iter().enumerate() {
                let execution_outcome = self.block_builder.get_execution_outcome(block.clone());
                let state_root = if invalid_index.is_some() && invalid_index.unwrap() == index {
                    B256::random()
                } else {
                    block.state_root
                };
                self.tree.provider.add_state_root(state_root);
                execution_outcomes.push(execution_outcome);
            }
            self.extend_execution_outcome(execution_outcomes);
        }

        fn check_canon_head(&self, head_hash: B256) {
            assert_eq!(self.tree.state.tree_state.canonical_head().hash, head_hash);
        }
    }

    #[test]
    fn test_tree_persist_block_batch() {
        let tree_config = TreeConfig::default();
        let chain_spec = MAINNET.clone();
        let mut test_block_builder =
            TestBlockBuilder::default().with_chain_spec((*chain_spec).clone());

        // we need more than tree_config.persistence_threshold() +1 blocks to
        // trigger the persistence task.
        let blocks: Vec<_> = test_block_builder
            .get_executed_blocks(1..tree_config.persistence_threshold() + 2)
            .collect();
        let mut test_harness = TestHarness::new(chain_spec).with_blocks(blocks);

        let mut blocks = vec![];
        for idx in 0..tree_config.max_execute_block_batch_size() * 2 {
            blocks.push(test_block_builder.generate_random_block(idx as u64, B256::random()));
        }

        test_harness.to_tree_tx.send(FromEngine::DownloadedBlocks(blocks)).unwrap();

        // process the message
        let msg = test_harness.tree.try_recv_engine_message().unwrap().unwrap();
        test_harness.tree.on_engine_message(msg).unwrap();

        // we now should receive the other batch
        let msg = test_harness.tree.try_recv_engine_message().unwrap().unwrap();
        match msg {
            FromEngine::DownloadedBlocks(blocks) => {
                assert_eq!(blocks.len(), tree_config.max_execute_block_batch_size());
            }
            _ => panic!("unexpected message: {:#?}", msg),
        }
    }

    #[tokio::test]
    async fn test_tree_persist_blocks() {
        let tree_config = TreeConfig::default();
        let chain_spec = MAINNET.clone();
        let mut test_block_builder =
            TestBlockBuilder::default().with_chain_spec((*chain_spec).clone());

        // we need more than tree_config.persistence_threshold() +1 blocks to
        // trigger the persistence task.
        let blocks: Vec<_> = test_block_builder
            .get_executed_blocks(1..tree_config.persistence_threshold() + 2)
            .collect();
        let test_harness = TestHarness::new(chain_spec).with_blocks(blocks.clone());
        std::thread::Builder::new()
            .name("Tree Task".to_string())
            .spawn(|| test_harness.tree.run())
            .unwrap();

        // send a message to the tree to enter the main loop.
        test_harness.to_tree_tx.send(FromEngine::DownloadedBlocks(vec![])).unwrap();

        let received_action =
            test_harness.action_rx.recv().expect("Failed to receive save blocks action");
        if let PersistenceAction::SaveBlocks(saved_blocks, _) = received_action {
            // only blocks.len() - tree_config.memory_block_buffer_target() will be
            // persisted
            let expected_persist_len =
                blocks.len() - tree_config.memory_block_buffer_target() as usize;
            assert_eq!(saved_blocks.len(), expected_persist_len);
            assert_eq!(saved_blocks, blocks[..expected_persist_len]);
        } else {
            panic!("unexpected action received {received_action:?}");
        }
    }

    #[tokio::test]
    async fn test_in_memory_state_trait_impl() {
        let blocks: Vec<_> = TestBlockBuilder::default().get_executed_blocks(0..10).collect();
        let test_harness = TestHarness::new(MAINNET.clone()).with_blocks(blocks.clone());

        for executed_block in blocks {
            let sealed_block = executed_block.block();

            let expected_state = BlockState::new(executed_block.clone());

            let actual_state_by_hash = test_harness
                .tree
                .canonical_in_memory_state
                .state_by_hash(sealed_block.hash())
                .unwrap();
            assert_eq!(expected_state, *actual_state_by_hash);

            let actual_state_by_number = test_harness
                .tree
                .canonical_in_memory_state
                .state_by_number(sealed_block.number)
                .unwrap();
            assert_eq!(expected_state, *actual_state_by_number);
        }
    }

    #[tokio::test]
    async fn test_engine_request_during_backfill() {
        let tree_config = TreeConfig::default();
        let blocks: Vec<_> = TestBlockBuilder::default()
            .get_executed_blocks(0..tree_config.persistence_threshold())
            .collect();
        let mut test_harness = TestHarness::new(MAINNET.clone())
            .with_blocks(blocks)
            .with_backfill_state(BackfillSyncState::Active);

        let (tx, rx) = oneshot::channel();
        test_harness
            .tree
            .on_engine_message(FromEngine::Request(
                BeaconEngineMessage::ForkchoiceUpdated {
                    state: ForkchoiceState {
                        head_block_hash: B256::random(),
                        safe_block_hash: B256::random(),
                        finalized_block_hash: B256::random(),
                    },
                    payload_attrs: None,
                    tx,
                }
                .into(),
            ))
            .unwrap();

        let resp = rx.await.unwrap().unwrap().await.unwrap();
        assert!(resp.payload_status.is_syncing());
    }

    #[test]
    fn test_disconnected_payload() {
        let s = include_str!("../../test-data/holesky/2.rlp");
        let data = Bytes::from_str(s).unwrap();
        let block = Block::decode(&mut data.as_ref()).unwrap();
        let sealed = block.seal_slow();
        let hash = sealed.hash();
        let payload = block_to_payload_v1(sealed.clone());

        let mut test_harness = TestHarness::new(HOLESKY.clone());

        let outcome = test_harness.tree.on_new_payload(payload.into(), None).unwrap();
        assert!(outcome.outcome.is_syncing());

        // ensure block is buffered
        let buffered = test_harness.tree.state.buffer.block(&hash).unwrap();
        assert_eq!(buffered.block, sealed);
    }

    #[test]
    fn test_disconnected_block() {
        let s = include_str!("../../test-data/holesky/2.rlp");
        let data = Bytes::from_str(s).unwrap();
        let block = Block::decode(&mut data.as_ref()).unwrap();
        let sealed = block.seal_slow();

        let mut test_harness = TestHarness::new(HOLESKY.clone());

        let outcome = test_harness.tree.insert_block_without_senders(sealed.clone()).unwrap();
        assert_eq!(
            outcome,
            InsertPayloadOk2::Inserted(BlockStatus2::Disconnected {
                head: test_harness.tree.state.tree_state.current_canonical_head,
                missing_ancestor: sealed.parent_num_hash()
            })
        );
    }

    #[tokio::test]
    async fn test_holesky_payload() {
        let s = include_str!("../../test-data/holesky/1.rlp");
        let data = Bytes::from_str(s).unwrap();
        let block = Block::decode(&mut data.as_ref()).unwrap();
        let sealed = block.seal_slow();
        let payload = block_to_payload_v1(sealed);

        let mut test_harness =
            TestHarness::new(HOLESKY.clone()).with_backfill_state(BackfillSyncState::Active);

        let (tx, rx) = oneshot::channel();
        test_harness
            .tree
            .on_engine_message(FromEngine::Request(
                BeaconEngineMessage::NewPayload {
                    payload: payload.clone().into(),
                    cancun_fields: None,
                    tx,
                }
                .into(),
            ))
            .unwrap();

        let resp = rx.await.unwrap().unwrap();
        assert!(resp.is_syncing());
    }

    #[tokio::test]
    async fn test_tree_state_insert_executed() {
        let mut tree_state = TreeState::new(BlockNumHash::default());
        let blocks: Vec<_> = TestBlockBuilder::default().get_executed_blocks(1..4).collect();

        tree_state.insert_executed(blocks[0].clone());
        tree_state.insert_executed(blocks[1].clone());

        assert_eq!(
            tree_state.parent_to_child.get(&blocks[0].block.hash()),
            Some(&HashSet::from_iter([blocks[1].block.hash()]))
        );

        assert!(!tree_state.parent_to_child.contains_key(&blocks[1].block.hash()));

        tree_state.insert_executed(blocks[2].clone());

        assert_eq!(
            tree_state.parent_to_child.get(&blocks[1].block.hash()),
            Some(&HashSet::from_iter([blocks[2].block.hash()]))
        );
        assert!(tree_state.parent_to_child.contains_key(&blocks[1].block.hash()));

        assert!(!tree_state.parent_to_child.contains_key(&blocks[2].block.hash()));
    }

    #[tokio::test]
    async fn test_tree_state_insert_executed_with_reorg() {
        let mut tree_state = TreeState::new(BlockNumHash::default());
        let mut test_block_builder = TestBlockBuilder::default();
        let blocks: Vec<_> = test_block_builder.get_executed_blocks(1..6).collect();

        for block in &blocks {
            tree_state.insert_executed(block.clone());
        }
        assert_eq!(tree_state.blocks_by_hash.len(), 5);

        let fork_block_3 =
            test_block_builder.get_executed_block_with_number(3, blocks[1].block.hash());
        let fork_block_4 =
            test_block_builder.get_executed_block_with_number(4, fork_block_3.block.hash());
        let fork_block_5 =
            test_block_builder.get_executed_block_with_number(5, fork_block_4.block.hash());

        tree_state.insert_executed(fork_block_3.clone());
        tree_state.insert_executed(fork_block_4.clone());
        tree_state.insert_executed(fork_block_5.clone());

        assert_eq!(tree_state.blocks_by_hash.len(), 8);
        assert_eq!(tree_state.blocks_by_number[&3].len(), 2); // two blocks at height 3 (original and fork)
        assert_eq!(tree_state.parent_to_child[&blocks[1].block.hash()].len(), 2); // block 2 should have two children

        // verify that we can insert the same block again without issues
        tree_state.insert_executed(fork_block_4.clone());
        assert_eq!(tree_state.blocks_by_hash.len(), 8);

        assert!(tree_state.parent_to_child[&fork_block_3.block.hash()]
            .contains(&fork_block_4.block.hash()));
        assert!(tree_state.parent_to_child[&fork_block_4.block.hash()]
            .contains(&fork_block_5.block.hash()));

        assert_eq!(tree_state.blocks_by_number[&4].len(), 2);
        assert_eq!(tree_state.blocks_by_number[&5].len(), 2);
    }

    #[tokio::test]
    async fn test_tree_state_remove_before() {
        let start_num_hash = BlockNumHash::default();
        let mut tree_state = TreeState::new(start_num_hash);
        let blocks: Vec<_> = TestBlockBuilder::default().get_executed_blocks(1..6).collect();

        for block in &blocks {
            tree_state.insert_executed(block.clone());
        }

        let last = blocks.last().unwrap();

        // set the canonical head
        tree_state.set_canonical_head(last.block.num_hash());

        // inclusive bound, so we should remove anything up to and including 2
        tree_state.remove_until(
            BlockNumHash::new(2, blocks[1].block.hash()),
            start_num_hash.hash,
            Some(blocks[1].block.num_hash()),
        );

        assert!(!tree_state.blocks_by_hash.contains_key(&blocks[0].block.hash()));
        assert!(!tree_state.blocks_by_hash.contains_key(&blocks[1].block.hash()));
        assert!(!tree_state.blocks_by_number.contains_key(&1));
        assert!(!tree_state.blocks_by_number.contains_key(&2));

        assert!(tree_state.blocks_by_hash.contains_key(&blocks[2].block.hash()));
        assert!(tree_state.blocks_by_hash.contains_key(&blocks[3].block.hash()));
        assert!(tree_state.blocks_by_hash.contains_key(&blocks[4].block.hash()));
        assert!(tree_state.blocks_by_number.contains_key(&3));
        assert!(tree_state.blocks_by_number.contains_key(&4));
        assert!(tree_state.blocks_by_number.contains_key(&5));

        assert!(!tree_state.parent_to_child.contains_key(&blocks[0].block.hash()));
        assert!(!tree_state.parent_to_child.contains_key(&blocks[1].block.hash()));
        assert!(tree_state.parent_to_child.contains_key(&blocks[2].block.hash()));
        assert!(tree_state.parent_to_child.contains_key(&blocks[3].block.hash()));
        assert!(!tree_state.parent_to_child.contains_key(&blocks[4].block.hash()));

        assert_eq!(
            tree_state.parent_to_child.get(&blocks[2].block.hash()),
            Some(&HashSet::from_iter([blocks[3].block.hash()]))
        );
        assert_eq!(
            tree_state.parent_to_child.get(&blocks[3].block.hash()),
            Some(&HashSet::from_iter([blocks[4].block.hash()]))
        );
    }

    #[tokio::test]
    async fn test_tree_state_remove_before_finalized() {
        let start_num_hash = BlockNumHash::default();
        let mut tree_state = TreeState::new(start_num_hash);
        let blocks: Vec<_> = TestBlockBuilder::default().get_executed_blocks(1..6).collect();

        for block in &blocks {
            tree_state.insert_executed(block.clone());
        }

        let last = blocks.last().unwrap();

        // set the canonical head
        tree_state.set_canonical_head(last.block.num_hash());

        // we should still remove everything up to and including 2
        tree_state.remove_until(
            BlockNumHash::new(2, blocks[1].block.hash()),
            start_num_hash.hash,
            None,
        );

        assert!(!tree_state.blocks_by_hash.contains_key(&blocks[0].block.hash()));
        assert!(!tree_state.blocks_by_hash.contains_key(&blocks[1].block.hash()));
        assert!(!tree_state.blocks_by_number.contains_key(&1));
        assert!(!tree_state.blocks_by_number.contains_key(&2));

        assert!(tree_state.blocks_by_hash.contains_key(&blocks[2].block.hash()));
        assert!(tree_state.blocks_by_hash.contains_key(&blocks[3].block.hash()));
        assert!(tree_state.blocks_by_hash.contains_key(&blocks[4].block.hash()));
        assert!(tree_state.blocks_by_number.contains_key(&3));
        assert!(tree_state.blocks_by_number.contains_key(&4));
        assert!(tree_state.blocks_by_number.contains_key(&5));

        assert!(!tree_state.parent_to_child.contains_key(&blocks[0].block.hash()));
        assert!(!tree_state.parent_to_child.contains_key(&blocks[1].block.hash()));
        assert!(tree_state.parent_to_child.contains_key(&blocks[2].block.hash()));
        assert!(tree_state.parent_to_child.contains_key(&blocks[3].block.hash()));
        assert!(!tree_state.parent_to_child.contains_key(&blocks[4].block.hash()));

        assert_eq!(
            tree_state.parent_to_child.get(&blocks[2].block.hash()),
            Some(&HashSet::from_iter([blocks[3].block.hash()]))
        );
        assert_eq!(
            tree_state.parent_to_child.get(&blocks[3].block.hash()),
            Some(&HashSet::from_iter([blocks[4].block.hash()]))
        );
    }

    #[tokio::test]
    async fn test_tree_state_remove_before_lower_finalized() {
        let start_num_hash = BlockNumHash::default();
        let mut tree_state = TreeState::new(start_num_hash);
        let blocks: Vec<_> = TestBlockBuilder::default().get_executed_blocks(1..6).collect();

        for block in &blocks {
            tree_state.insert_executed(block.clone());
        }

        let last = blocks.last().unwrap();

        // set the canonical head
        tree_state.set_canonical_head(last.block.num_hash());

        // we have no forks so we should still remove anything up to and including 2
        tree_state.remove_until(
            BlockNumHash::new(2, blocks[1].block.hash()),
            start_num_hash.hash,
            Some(blocks[0].block.num_hash()),
        );

        assert!(!tree_state.blocks_by_hash.contains_key(&blocks[0].block.hash()));
        assert!(!tree_state.blocks_by_hash.contains_key(&blocks[1].block.hash()));
        assert!(!tree_state.blocks_by_number.contains_key(&1));
        assert!(!tree_state.blocks_by_number.contains_key(&2));

        assert!(tree_state.blocks_by_hash.contains_key(&blocks[2].block.hash()));
        assert!(tree_state.blocks_by_hash.contains_key(&blocks[3].block.hash()));
        assert!(tree_state.blocks_by_hash.contains_key(&blocks[4].block.hash()));
        assert!(tree_state.blocks_by_number.contains_key(&3));
        assert!(tree_state.blocks_by_number.contains_key(&4));
        assert!(tree_state.blocks_by_number.contains_key(&5));

        assert!(!tree_state.parent_to_child.contains_key(&blocks[0].block.hash()));
        assert!(!tree_state.parent_to_child.contains_key(&blocks[1].block.hash()));
        assert!(tree_state.parent_to_child.contains_key(&blocks[2].block.hash()));
        assert!(tree_state.parent_to_child.contains_key(&blocks[3].block.hash()));
        assert!(!tree_state.parent_to_child.contains_key(&blocks[4].block.hash()));

        assert_eq!(
            tree_state.parent_to_child.get(&blocks[2].block.hash()),
            Some(&HashSet::from_iter([blocks[3].block.hash()]))
        );
        assert_eq!(
            tree_state.parent_to_child.get(&blocks[3].block.hash()),
            Some(&HashSet::from_iter([blocks[4].block.hash()]))
        );
    }

    #[tokio::test]
    async fn test_tree_state_on_new_head() {
        let chain_spec = MAINNET.clone();
        let mut test_harness = TestHarness::new(chain_spec);
        let mut test_block_builder = TestBlockBuilder::default();

        let blocks: Vec<_> = test_block_builder.get_executed_blocks(1..6).collect();

        for block in &blocks {
            test_harness.tree.state.tree_state.insert_executed(block.clone());
        }

        // set block 3 as the current canonical head
        test_harness.tree.state.tree_state.set_canonical_head(blocks[2].block.num_hash());

        // create a fork from block 2
        let fork_block_3 =
            test_block_builder.get_executed_block_with_number(3, blocks[1].block.hash());
        let fork_block_4 =
            test_block_builder.get_executed_block_with_number(4, fork_block_3.block.hash());
        let fork_block_5 =
            test_block_builder.get_executed_block_with_number(5, fork_block_4.block.hash());

        test_harness.tree.state.tree_state.insert_executed(fork_block_3.clone());
        test_harness.tree.state.tree_state.insert_executed(fork_block_4.clone());
        test_harness.tree.state.tree_state.insert_executed(fork_block_5.clone());

        // normal (non-reorg) case
        let result = test_harness.tree.on_new_head(blocks[4].block.hash()).unwrap();
        assert!(matches!(result, Some(NewCanonicalChain::Commit { .. })));
        if let Some(NewCanonicalChain::Commit { new }) = result {
            assert_eq!(new.len(), 2);
            assert_eq!(new[0].block.hash(), blocks[3].block.hash());
            assert_eq!(new[1].block.hash(), blocks[4].block.hash());
        }

        // reorg case
        let result = test_harness.tree.on_new_head(fork_block_5.block.hash()).unwrap();
        assert!(matches!(result, Some(NewCanonicalChain::Reorg { .. })));
        if let Some(NewCanonicalChain::Reorg { new, old }) = result {
            assert_eq!(new.len(), 3);
            assert_eq!(new[0].block.hash(), fork_block_3.block.hash());
            assert_eq!(new[1].block.hash(), fork_block_4.block.hash());
            assert_eq!(new[2].block.hash(), fork_block_5.block.hash());

            assert_eq!(old.len(), 1);
            assert_eq!(old[0].block.hash(), blocks[2].block.hash());
        }
    }

    #[tokio::test]
    async fn test_tree_state_on_new_head_deep_fork() {
        reth_tracing::init_test_tracing();

        let chain_spec = MAINNET.clone();
        let mut test_harness = TestHarness::new(chain_spec);
        let mut test_block_builder = TestBlockBuilder::default();

        let blocks: Vec<_> = test_block_builder.get_executed_blocks(0..5).collect();

        for block in &blocks {
            test_harness.tree.state.tree_state.insert_executed(block.clone());
        }

        // set last block as the current canonical head
        let last_block = blocks.last().unwrap().block.clone();

        test_harness.tree.state.tree_state.set_canonical_head(last_block.num_hash());

        // create a fork chain from last_block
        let chain_a = test_block_builder.create_fork(&last_block, 10);
        let chain_b = test_block_builder.create_fork(&last_block, 10);

        for block in &chain_a {
            test_harness.tree.state.tree_state.insert_executed(ExecutedBlock {
                block: Arc::new(block.block.clone()),
                senders: Arc::new(block.senders.clone()),
                execution_output: Arc::new(ExecutionOutcome::default()),
                hashed_state: Arc::new(HashedPostState::default()),
                trie: Arc::new(TrieUpdates::default()),
            });
        }
        test_harness.tree.state.tree_state.set_canonical_head(chain_a.last().unwrap().num_hash());

        for block in &chain_b {
            test_harness.tree.state.tree_state.insert_executed(ExecutedBlock {
                block: Arc::new(block.block.clone()),
                senders: Arc::new(block.senders.clone()),
                execution_output: Arc::new(ExecutionOutcome::default()),
                hashed_state: Arc::new(HashedPostState::default()),
                trie: Arc::new(TrieUpdates::default()),
            });
        }

        // for each block in chain_b, reorg to it and then back to canonical
        let mut expected_new = Vec::new();
        for block in &chain_b {
            // reorg to chain from block b
            let result = test_harness.tree.on_new_head(block.block.hash()).unwrap();
            assert_matches!(result, Some(NewCanonicalChain::Reorg { .. }));

            expected_new.push(block);
            if let Some(NewCanonicalChain::Reorg { new, old }) = result {
                assert_eq!(new.len(), expected_new.len());
                for (index, block) in expected_new.iter().enumerate() {
                    assert_eq!(new[index].block.hash(), block.block.hash());
                }

                assert_eq!(old.len(), chain_a.len());
                for (index, block) in chain_a.iter().enumerate() {
                    assert_eq!(old[index].block.hash(), block.block.hash());
                }
            }

            // set last block of chain a as canonical head
            test_harness.tree.on_new_head(chain_a.last().unwrap().hash()).unwrap();
        }
    }

    #[tokio::test]
    async fn test_get_canonical_blocks_to_persist() {
        let chain_spec = MAINNET.clone();
        let mut test_harness = TestHarness::new(chain_spec);
        let mut test_block_builder = TestBlockBuilder::default();

        let canonical_head_number = 9;
        let blocks: Vec<_> =
            test_block_builder.get_executed_blocks(0..canonical_head_number + 1).collect();
        test_harness = test_harness.with_blocks(blocks.clone());

        let last_persisted_block_number = 3;
        test_harness.tree.persistence_state.last_persisted_block.number =
            last_persisted_block_number;

        let persistence_threshold = 4;
        let memory_block_buffer_target = 3;
        test_harness.tree.config = TreeConfig::default()
            .with_persistence_threshold(persistence_threshold)
            .with_memory_block_buffer_target(memory_block_buffer_target);

        let blocks_to_persist = test_harness.tree.get_canonical_blocks_to_persist();

        let expected_blocks_to_persist_length: usize =
            (canonical_head_number - memory_block_buffer_target - last_persisted_block_number)
                .try_into()
                .unwrap();

        assert_eq!(blocks_to_persist.len(), expected_blocks_to_persist_length);
        for (i, item) in
            blocks_to_persist.iter().enumerate().take(expected_blocks_to_persist_length)
        {
            assert_eq!(item.block.number, last_persisted_block_number + i as u64 + 1);
        }

        // make sure only canonical blocks are included
        let fork_block = test_block_builder.get_executed_block_with_number(4, B256::random());
        let fork_block_hash = fork_block.block.hash();
        test_harness.tree.state.tree_state.insert_executed(fork_block);

        assert!(test_harness.tree.state.tree_state.block_by_hash(fork_block_hash).is_some());

        let blocks_to_persist = test_harness.tree.get_canonical_blocks_to_persist();
        assert_eq!(blocks_to_persist.len(), expected_blocks_to_persist_length);

        // check that the fork block is not included in the blocks to persist
        assert!(!blocks_to_persist.iter().any(|b| b.block.hash() == fork_block_hash));

        // check that the original block 4 is still included
        assert!(blocks_to_persist
            .iter()
            .any(|b| b.block.number == 4 && b.block.hash() == blocks[4].block.hash()));
    }

    #[tokio::test]
    async fn test_engine_tree_fcu_missing_head() {
        let chain_spec = MAINNET.clone();
        let mut test_harness = TestHarness::new(chain_spec.clone());

        let mut test_block_builder =
            TestBlockBuilder::default().with_chain_spec((*chain_spec).clone());

        let blocks: Vec<_> = test_block_builder.get_executed_blocks(0..5).collect();
        test_harness = test_harness.with_blocks(blocks);

        let missing_block = test_block_builder
            .generate_random_block(6, test_harness.blocks.last().unwrap().block().hash());

        test_harness.fcu_to(missing_block.hash(), PayloadStatusEnum::Syncing).await;

        // after FCU we receive an EngineApiEvent::Download event to get the missing block.
        let event = test_harness.from_tree_rx.recv().await.unwrap();
        match event {
            EngineApiEvent::Download(DownloadRequest::BlockSet(actual_block_set)) => {
                let expected_block_set = HashSet::from_iter([missing_block.hash()]);
                assert_eq!(actual_block_set, expected_block_set);
            }
            _ => panic!("Unexpected event: {:#?}", event),
        }
    }

    #[tokio::test]
    async fn test_engine_tree_fcu_canon_chain_insertion() {
        let chain_spec = MAINNET.clone();
        let mut test_harness = TestHarness::new(chain_spec.clone());

        let base_chain: Vec<_> = test_harness.block_builder.get_executed_blocks(0..1).collect();
        test_harness = test_harness.with_blocks(base_chain.clone());

        test_harness
            .fcu_to(base_chain.last().unwrap().block().hash(), ForkchoiceStatus::Valid)
            .await;

        // extend main chain
        let main_chain = test_harness.block_builder.create_fork(base_chain[0].block(), 3);

        test_harness.insert_chain(main_chain).await;
    }

    #[tokio::test]
    async fn test_engine_tree_fcu_reorg_with_all_blocks() {
        let chain_spec = MAINNET.clone();
        let mut test_harness = TestHarness::new(chain_spec.clone());

        let main_chain: Vec<_> = test_harness.block_builder.get_executed_blocks(0..5).collect();
        test_harness = test_harness.with_blocks(main_chain.clone());

        let fork_chain = test_harness.block_builder.create_fork(main_chain[2].block(), 3);
        let fork_chain_last_hash = fork_chain.last().unwrap().hash();

        // add fork blocks to the tree
        for block in &fork_chain {
            test_harness.insert_block(block.clone()).unwrap();
        }

        test_harness.send_fcu(fork_chain_last_hash, ForkchoiceStatus::Valid).await;

        // check for ForkBlockAdded events, we expect fork_chain.len() blocks added
        test_harness.check_fork_chain_insertion(fork_chain.clone()).await;

        // check for CanonicalChainCommitted event
        test_harness.check_canon_commit(fork_chain_last_hash).await;

        test_harness.check_fcu(fork_chain_last_hash, ForkchoiceStatus::Valid).await;

        // new head is the tip of the fork chain
        test_harness.check_canon_head(fork_chain_last_hash);
    }

    #[tokio::test]
    async fn test_engine_tree_live_sync_transition_required_blocks_requested() {
        reth_tracing::init_test_tracing();

        let chain_spec = MAINNET.clone();
        let mut test_harness = TestHarness::new(chain_spec.clone());

        let base_chain: Vec<_> = test_harness.block_builder.get_executed_blocks(0..1).collect();
        test_harness = test_harness.with_blocks(base_chain.clone());

        test_harness
            .fcu_to(base_chain.last().unwrap().block().hash(), ForkchoiceStatus::Valid)
            .await;

        // extend main chain with enough blocks to trigger pipeline run but don't insert them
        let main_chain = test_harness
            .block_builder
            .create_fork(base_chain[0].block(), MIN_BLOCKS_FOR_PIPELINE_RUN + 10);

        let main_chain_last_hash = main_chain.last().unwrap().hash();
        test_harness.send_fcu(main_chain_last_hash, ForkchoiceStatus::Syncing).await;

        test_harness.check_fcu(main_chain_last_hash, ForkchoiceStatus::Syncing).await;

        // create event for backfill finished
        let backfill_finished_block_number = MIN_BLOCKS_FOR_PIPELINE_RUN + 1;
        let backfill_finished = FromOrchestrator::BackfillSyncFinished(ControlFlow::Continue {
            block_number: backfill_finished_block_number,
        });

        let backfill_tip_block = main_chain[(backfill_finished_block_number - 1) as usize].clone();
        // add block to mock provider to enable persistence clean up.
        test_harness
            .provider
            .add_block(backfill_tip_block.hash(), backfill_tip_block.block.unseal());
        test_harness.tree.on_engine_message(FromEngine::Event(backfill_finished)).unwrap();

        let event = test_harness.from_tree_rx.recv().await.unwrap();
        match event {
            EngineApiEvent::Download(DownloadRequest::BlockSet(hash_set)) => {
                assert_eq!(hash_set, HashSet::from_iter([main_chain_last_hash]));
            }
            _ => panic!("Unexpected event: {:#?}", event),
        }

        test_harness
            .tree
            .on_engine_message(FromEngine::DownloadedBlocks(vec![main_chain
                .last()
                .unwrap()
                .clone()]))
            .unwrap();

        let event = test_harness.from_tree_rx.recv().await.unwrap();
        match event {
            EngineApiEvent::Download(DownloadRequest::BlockRange(initial_hash, total_blocks)) => {
                assert_eq!(
                    total_blocks,
                    (main_chain.len() - backfill_finished_block_number as usize - 1) as u64
                );
                assert_eq!(initial_hash, main_chain.last().unwrap().parent_hash);
            }
            _ => panic!("Unexpected event: {:#?}", event),
        }
    }

    #[tokio::test]
    async fn test_engine_tree_live_sync_transition_eventually_canonical() {
        reth_tracing::init_test_tracing();

        let chain_spec = MAINNET.clone();
        let mut test_harness = TestHarness::new(chain_spec.clone());
        test_harness.tree.config = test_harness.tree.config.with_max_execute_block_batch_size(100);

        // create base chain and setup test harness with it
        let base_chain: Vec<_> = test_harness.block_builder.get_executed_blocks(0..1).collect();
        test_harness = test_harness.with_blocks(base_chain.clone());

        // fcu to the tip of base chain
        test_harness
            .fcu_to(base_chain.last().unwrap().block().hash(), ForkchoiceStatus::Valid)
            .await;

        // create main chain, extension of base chain, with enough blocks to
        // trigger backfill sync
        let main_chain = test_harness
            .block_builder
            .create_fork(base_chain[0].block(), MIN_BLOCKS_FOR_PIPELINE_RUN + 10);

        let main_chain_last = main_chain.last().unwrap();
        let main_chain_last_hash = main_chain_last.hash();
        let main_chain_backfill_target =
            main_chain.get(MIN_BLOCKS_FOR_PIPELINE_RUN as usize).unwrap();
        let main_chain_backfill_target_hash = main_chain_backfill_target.hash();

        // fcu to the element of main chain that should trigger backfill sync
        test_harness.send_fcu(main_chain_backfill_target_hash, ForkchoiceStatus::Syncing).await;
        test_harness.check_fcu(main_chain_backfill_target_hash, ForkchoiceStatus::Syncing).await;

        // check download request for target
        let event = test_harness.from_tree_rx.recv().await.unwrap();
        match event {
            EngineApiEvent::Download(DownloadRequest::BlockSet(hash_set)) => {
                assert_eq!(hash_set, HashSet::from_iter([main_chain_backfill_target_hash]));
            }
            _ => panic!("Unexpected event: {:#?}", event),
        }

        // send message to tell the engine the requested block was downloaded
        test_harness
            .tree
            .on_engine_message(FromEngine::DownloadedBlocks(vec![
                main_chain_backfill_target.clone()
            ]))
            .unwrap();

        // check that backfill is triggered
        let event = test_harness.from_tree_rx.recv().await.unwrap();
        match event {
            EngineApiEvent::BackfillAction(BackfillAction::Start(
                reth_stages::PipelineTarget::Sync(target_hash),
            )) => {
                assert_eq!(target_hash, main_chain_backfill_target_hash);
            }
            _ => panic!("Unexpected event: {:#?}", event),
        }

        // persist blocks of main chain, same as the backfill operation would do
        let backfilled_chain: Vec<_> =
            main_chain.clone().drain(0..(MIN_BLOCKS_FOR_PIPELINE_RUN + 1) as usize).collect();
        test_harness.persist_blocks(backfilled_chain.clone());

        test_harness.setup_range_insertion_for_valid_chain(backfilled_chain);

        // send message to mark backfill finished
        test_harness
            .tree
            .on_engine_message(FromEngine::Event(FromOrchestrator::BackfillSyncFinished(
                ControlFlow::Continue { block_number: main_chain_backfill_target.number },
            )))
            .unwrap();

        // send fcu to the tip of main
        test_harness.fcu_to(main_chain_last_hash, ForkchoiceStatus::Syncing).await;

        let event = test_harness.from_tree_rx.recv().await.unwrap();
        match event {
            EngineApiEvent::Download(DownloadRequest::BlockSet(target_hash)) => {
                assert_eq!(target_hash, HashSet::from_iter([main_chain_last_hash]));
            }
            _ => panic!("Unexpected event: {:#?}", event),
        }

        // tell engine main chain tip downloaded
        test_harness
            .tree
            .on_engine_message(FromEngine::DownloadedBlocks(vec![main_chain_last.clone()]))
            .unwrap();

        // check download range request
        let event = test_harness.from_tree_rx.recv().await.unwrap();
        match event {
            EngineApiEvent::Download(DownloadRequest::BlockRange(initial_hash, total_blocks)) => {
                assert_eq!(
                    total_blocks,
                    (main_chain.len() - MIN_BLOCKS_FOR_PIPELINE_RUN as usize - 2) as u64
                );
                assert_eq!(initial_hash, main_chain_last.parent_hash);
            }
            _ => panic!("Unexpected event: {:#?}", event),
        }

        let remaining: Vec<_> = main_chain
            .clone()
            .drain((MIN_BLOCKS_FOR_PIPELINE_RUN + 1) as usize..main_chain.len())
            .collect();

        test_harness.setup_range_insertion_for_valid_chain(remaining.clone());

        // tell engine block range downloaded
        test_harness
            .tree
            .on_engine_message(FromEngine::DownloadedBlocks(remaining.clone()))
            .unwrap();

        test_harness.check_canon_chain_insertion(remaining).await;

        // check canonical chain committed event with the hash of the latest block
        test_harness.check_canon_commit(main_chain_last_hash).await;

        // new head is the tip of the main chain
        test_harness.check_canon_head(main_chain_last_hash);
    }

    #[tokio::test]
    async fn test_engine_tree_live_sync_fcu_extends_canon_chain() {
        reth_tracing::init_test_tracing();

        let chain_spec = MAINNET.clone();
        let mut test_harness = TestHarness::new(chain_spec.clone());

        // create base chain and setup test harness with it
        let base_chain: Vec<_> = test_harness.block_builder.get_executed_blocks(0..1).collect();
        test_harness = test_harness.with_blocks(base_chain.clone());

        // fcu to the tip of base chain
        test_harness
            .fcu_to(base_chain.last().unwrap().block().hash(), ForkchoiceStatus::Valid)
            .await;

        // create main chain, extension of base chain
        let main_chain = test_harness.block_builder.create_fork(base_chain[0].block(), 10);
        // determine target in the middle of main hain
        let target = main_chain.get(5).unwrap();
        let target_hash = target.hash();
        let main_last = main_chain.last().unwrap();
        let main_last_hash = main_last.hash();

        // insert main chain
        test_harness.insert_chain(main_chain).await;

        // send fcu to target
        test_harness.send_fcu(target_hash, ForkchoiceStatus::Valid).await;

        test_harness.check_canon_commit(target_hash).await;
        test_harness.check_fcu(target_hash, ForkchoiceStatus::Valid).await;

        // send fcu to main tip
        test_harness.send_fcu(main_last_hash, ForkchoiceStatus::Valid).await;

        test_harness.check_canon_commit(main_last_hash).await;
        test_harness.check_fcu(main_last_hash, ForkchoiceStatus::Valid).await;
        test_harness.check_canon_head(main_last_hash);
    }

    #[tokio::test]
    #[cfg(not(feature = "bsc"))]
    async fn test_engine_tree_valid_forks_with_older_canonical_head() {
        reth_tracing::init_test_tracing();

        let chain_spec = MAINNET.clone();
        let mut test_harness = TestHarness::new(chain_spec.clone());

        // create base chain and setup test harness with it
        let base_chain: Vec<_> = test_harness.block_builder.get_executed_blocks(0..1).collect();
        test_harness = test_harness.with_blocks(base_chain.clone());

        let old_head = base_chain.first().unwrap().block();

        // extend base chain
        let extension_chain = test_harness.block_builder.create_fork(old_head, 5);
        let fork_block = extension_chain.last().unwrap().block.clone();

        test_harness.setup_range_insertion_for_valid_chain(extension_chain.clone());
        test_harness.insert_chain(extension_chain).await;

        // fcu to old_head
        test_harness.fcu_to(old_head.hash(), ForkchoiceStatus::Valid).await;

        // create two competing chains starting from fork_block
        let chain_a = test_harness.block_builder.create_fork(&fork_block, 10);
        let chain_b = test_harness.block_builder.create_fork(&fork_block, 10);

        // insert chain A blocks using newPayload
        test_harness.setup_range_insertion_for_valid_chain(chain_a.clone());
        for block in &chain_a {
            test_harness.send_new_payload(block.clone()).await;
        }

        test_harness.check_canon_chain_insertion(chain_a.clone()).await;

        // insert chain B blocks using newPayload
        test_harness.setup_range_insertion_for_valid_chain(chain_b.clone());
        for block in &chain_b {
            test_harness.send_new_payload(block.clone()).await;
        }

        test_harness.check_canon_chain_insertion(chain_b.clone()).await;

        // send FCU to make the tip of chain B the new head
        let chain_b_tip_hash = chain_b.last().unwrap().hash();
        test_harness.send_fcu(chain_b_tip_hash, ForkchoiceStatus::Valid).await;

        // check for CanonicalChainCommitted event
        test_harness.check_canon_commit(chain_b_tip_hash).await;

        // verify FCU was processed
        test_harness.check_fcu(chain_b_tip_hash, ForkchoiceStatus::Valid).await;

        // verify the new canonical head
        test_harness.check_canon_head(chain_b_tip_hash);

        // verify that chain A is now considered a fork
        assert!(test_harness.tree.is_fork(chain_a.last().unwrap().hash()).unwrap());
    }

    #[tokio::test]
    #[cfg(not(feature = "bsc"))]
    async fn test_engine_tree_buffered_blocks_are_eventually_connected() {
        let chain_spec = MAINNET.clone();
        let mut test_harness = TestHarness::new(chain_spec.clone());

        let base_chain: Vec<_> = test_harness.block_builder.get_executed_blocks(0..1).collect();
        test_harness = test_harness.with_blocks(base_chain.clone());

        // side chain consisting of two blocks, the last will be inserted first
        // so that we force it to be buffered
        let side_chain =
            test_harness.block_builder.create_fork(base_chain.last().unwrap().block(), 2);

        // buffer last block of side chain
        let buffered_block = side_chain.last().unwrap();
        let buffered_block_hash = buffered_block.hash();

        test_harness.setup_range_insertion_for_valid_chain(vec![buffered_block.clone()]);
        test_harness.send_new_payload(buffered_block.clone()).await;

        assert!(test_harness.tree.state.buffer.block(&buffered_block_hash).is_some());

        let non_buffered_block = side_chain.first().unwrap();
        let non_buffered_block_hash = non_buffered_block.hash();

        // insert block that continues the canon chain, should not be buffered
        test_harness.setup_range_insertion_for_valid_chain(vec![non_buffered_block.clone()]);
        test_harness.send_new_payload(non_buffered_block.clone()).await;
        assert!(test_harness.tree.state.buffer.block(&non_buffered_block_hash).is_none());

        // the previously buffered block should be connected now
        assert!(test_harness.tree.state.buffer.block(&buffered_block_hash).is_none());

        // both blocks are added to the canon chain in order
        test_harness.check_canon_block_added(non_buffered_block_hash).await;
        test_harness.check_canon_block_added(buffered_block_hash).await;
    }

    #[tokio::test]
    #[cfg(not(feature = "bsc"))]
    async fn test_engine_tree_valid_and_invalid_forks_with_older_canonical_head() {
        reth_tracing::init_test_tracing();

        let chain_spec = MAINNET.clone();
        let mut test_harness = TestHarness::new(chain_spec.clone());

        // create base chain and setup test harness with it
        let base_chain: Vec<_> = test_harness.block_builder.get_executed_blocks(0..1).collect();
        test_harness = test_harness.with_blocks(base_chain.clone());

        let old_head = base_chain.first().unwrap().block();

        // extend base chain
        let extension_chain = test_harness.block_builder.create_fork(old_head, 5);
        let fork_block = extension_chain.last().unwrap().block.clone();
        test_harness.insert_chain(extension_chain).await;

        // fcu to old_head
        test_harness.fcu_to(old_head.hash(), ForkchoiceStatus::Valid).await;

        // create two competing chains starting from fork_block, one of them invalid
        let total_fork_elements = 10;
        let chain_a = test_harness.block_builder.create_fork(&fork_block, total_fork_elements);
        let chain_b = test_harness.block_builder.create_fork(&fork_block, total_fork_elements);

        // insert chain B blocks using newPayload
        test_harness.setup_range_insertion_for_valid_chain(chain_b.clone());
        for block in &chain_b {
            test_harness.send_new_payload(block.clone()).await;
            test_harness.send_fcu(block.hash(), ForkchoiceStatus::Valid).await;
            test_harness.check_canon_block_added(block.hash()).await;
            test_harness.check_canon_commit(block.hash()).await;
            test_harness.check_fcu(block.hash(), ForkchoiceStatus::Valid).await;
        }

        // insert chain A blocks using newPayload, one of the blocks will be invalid
        let invalid_index = 3;
        test_harness.setup_range_insertion_for_invalid_chain(chain_a.clone(), invalid_index);
        for block in &chain_a {
            test_harness.send_new_payload(block.clone()).await;
        }

        // check canon chain insertion up to the invalid index and taking into
        // account reversed ordering
        test_harness
            .check_fork_chain_insertion(
                chain_a[..chain_a.len() - invalid_index - 1].iter().cloned(),
            )
            .await;

        // send FCU to make the tip of chain A, expect invalid
        let chain_a_tip_hash = chain_a.last().unwrap().hash();
        test_harness.fcu_to(chain_a_tip_hash, ForkchoiceStatus::Invalid).await;

        // send FCU to make the tip of chain B the new head
        let chain_b_tip_hash = chain_b.last().unwrap().hash();

        // verify the new canonical head
        test_harness.check_canon_head(chain_b_tip_hash);

        // verify the canonical head didn't change
        test_harness.check_canon_head(chain_b_tip_hash);
    }

    #[tokio::test]
    #[cfg(not(feature = "bsc"))]
    async fn test_engine_tree_reorg_with_missing_ancestor_expecting_valid() {
        reth_tracing::init_test_tracing();
        let chain_spec = MAINNET.clone();
        let mut test_harness = TestHarness::new(chain_spec.clone());

        let base_chain: Vec<_> = test_harness.block_builder.get_executed_blocks(0..6).collect();
        test_harness = test_harness.with_blocks(base_chain.clone());

        // create a side chain with an invalid block
        let side_chain =
            test_harness.block_builder.create_fork(base_chain.last().unwrap().block(), 15);
        let invalid_index = 9;

        test_harness.setup_range_insertion_for_invalid_chain(side_chain.clone(), invalid_index);

        for (index, block) in side_chain.iter().enumerate() {
            test_harness.send_new_payload(block.clone()).await;

            if index < side_chain.len() - invalid_index - 1 {
                test_harness.send_fcu(block.block.hash(), ForkchoiceStatus::Valid).await;
            }
        }

        // Try to do a forkchoice update to a block after the invalid one
        let fork_tip_hash = side_chain.last().unwrap().hash();
        test_harness.send_fcu(fork_tip_hash, ForkchoiceStatus::Invalid).await;
    }
}<|MERGE_RESOLUTION|>--- conflicted
+++ resolved
@@ -501,13 +501,10 @@
     metrics: EngineApiMetrics,
     /// An invalid block hook.
     invalid_block_hook: Box<dyn InvalidBlockHook>,
-<<<<<<< HEAD
+    /// The engine API variant of this handler
+    engine_kind: EngineApiKind,
     /// Flag indicating whether the state root validation should be skipped.
     skip_state_root_validation: bool,
-=======
-    /// The engine API variant of this handler
-    engine_kind: EngineApiKind,
->>>>>>> 1ba631ba
 }
 
 impl<P: Debug, E: Debug, T: EngineTypes + Debug, Spec: Debug> std::fmt::Debug
@@ -556,11 +553,8 @@
         persistence_state: PersistenceState,
         payload_builder: PayloadBuilderHandle<T>,
         config: TreeConfig,
-<<<<<<< HEAD
+        engine_kind: EngineApiKind,
         skip_state_root_validation: bool,
-=======
-        engine_kind: EngineApiKind,
->>>>>>> 1ba631ba
     ) -> Self {
         let (incoming_tx, incoming) = std::sync::mpsc::channel();
 
@@ -581,11 +575,8 @@
             metrics: Default::default(),
             incoming_tx,
             invalid_block_hook: Box::new(NoopInvalidBlockHook),
-<<<<<<< HEAD
+            engine_kind,
             skip_state_root_validation,
-=======
-            engine_kind,
->>>>>>> 1ba631ba
         }
     }
 
@@ -610,11 +601,8 @@
         canonical_in_memory_state: CanonicalInMemoryState,
         config: TreeConfig,
         invalid_block_hook: Box<dyn InvalidBlockHook>,
-<<<<<<< HEAD
+        kind: EngineApiKind,
         skip_state_root_validation: bool,
-=======
-        kind: EngineApiKind,
->>>>>>> 1ba631ba
     ) -> (Sender<FromEngine<EngineApiRequest<T>>>, UnboundedReceiver<EngineApiEvent>) {
         let best_block_number = provider.best_block_number().unwrap_or(0);
         let header = provider.sealed_header(best_block_number).ok().flatten().unwrap_or_default();
@@ -644,11 +632,8 @@
             persistence_state,
             payload_builder,
             config,
-<<<<<<< HEAD
+            kind,
             skip_state_root_validation,
-=======
-            kind,
->>>>>>> 1ba631ba
         );
         task.set_invalid_block_hook(invalid_block_hook);
         let incoming = task.incoming_tx.clone();
@@ -2189,13 +2174,9 @@
             return Err(e.into())
         }
 
-<<<<<<< HEAD
+        trace!(target: "engine::tree", block=?block.num_hash(), "Executing block");
         let executor =
             self.executor_provider.executor(StateProviderDatabase::new(&state_provider), None);
-=======
-        trace!(target: "engine::tree", block=?block.num_hash(), "Executing block");
-        let executor = self.executor_provider.executor(StateProviderDatabase::new(&state_provider));
->>>>>>> 1ba631ba
 
         let block_number = block.number;
         let block_hash = block.hash();
@@ -2211,17 +2192,7 @@
             .collect::<HashMap<_, _>>();
 
         let exec_time = Instant::now();
-<<<<<<< HEAD
-        let output = self
-            .metrics
-            .executor
-            .metered((&block, U256::MAX, Some(&ancestor_blocks)).into(), |input| {
-                executor.execute(input)
-            })?;
-        debug!(target: "engine::tree", elapsed=?exec_time.elapsed(), ?block_number, "Executed block");
-=======
-        let output = self.metrics.executor.execute_metered(executor, (&block, U256::MAX).into())?;
->>>>>>> 1ba631ba
+        let output = self.metrics.executor.execute_metered(executor, (&block, U256::MAX, Some(&ancestor_blocks)).into())?;
 
         trace!(target: "engine::tree", elapsed=?exec_time.elapsed(), ?block_number, "Executed block");
         if let Err(err) = self.consensus.validate_block_post_execution(
@@ -2241,6 +2212,7 @@
         let hashed_state = HashedPostState::from_bundle_state(&output.state.state);
         let mut trie_output: TrieUpdates = TrieUpdates::default();
 
+        trace!(target: "engine::tree", block=?BlockNumHash::new(block_number, block_hash), "Calculating block state root");
         if !self.skip_state_root_validation {
             let root_time = Instant::now();
             let mut state_root_result = None;
@@ -2254,55 +2226,23 @@
             let persistence_in_progress = self.persistence_state.in_progress();
             if !persistence_in_progress {
                 state_root_result = match self
-                    .compute_state_root_in_parallel(block.parent_hash, &hashed_state)
+                    .compute_state_root_parallel(block.parent_hash, &hashed_state)
                 {
                     Ok((state_root, trie_output)) => Some((state_root, trie_output)),
-                    Err(ProviderError::ConsistentView(error)) => {
+                    Err(ParallelStateRootError::Provider(ProviderError::ConsistentView(error))) => {
                         debug!(target: "engine", %error, "Parallel state root computation failed consistency check, falling back");
                         None
                     }
-                    Err(error) => return Err(error.into()),
+                    Err(error) => return Err(InsertBlockErrorKindTwo::Other(Box::new(error))),
                 };
             }
 
-<<<<<<< HEAD
             let (state_root, _trie_output) = if let Some(result) = state_root_result {
                 result
             } else {
-                debug!(target: "engine", persistence_in_progress, "Failed to compute state root in parallel");
+                debug!(target: "engine::tree", persistence_in_progress, "Failed to compute state root in parallel");
                 state_provider.state_root_with_updates(hashed_state.clone())?
             };
-=======
-        trace!(target: "engine::tree", block=?BlockNumHash::new(block_number, block_hash), "Calculating block state root");
-        let root_time = Instant::now();
-        let mut state_root_result = None;
-
-        // We attempt to compute state root in parallel if we are currently not persisting anything
-        // to database. This is safe, because the database state cannot change until we
-        // finish parallel computation. It is important that nothing is being persisted as
-        // we are computing in parallel, because we initialize a different database transaction
-        // per thread and it might end up with a different view of the database.
-        let persistence_in_progress = self.persistence_state.in_progress();
-        if !persistence_in_progress {
-            state_root_result = match self
-                .compute_state_root_parallel(block.parent_hash, &hashed_state)
-            {
-                Ok((state_root, trie_output)) => Some((state_root, trie_output)),
-                Err(ParallelStateRootError::Provider(ProviderError::ConsistentView(error))) => {
-                    debug!(target: "engine", %error, "Parallel state root computation failed consistency check, falling back");
-                    None
-                }
-                Err(error) => return Err(InsertBlockErrorKindTwo::Other(Box::new(error))),
-            };
-        }
-
-        let (state_root, trie_output) = if let Some(result) = state_root_result {
-            result
-        } else {
-            debug!(target: "engine::tree", persistence_in_progress, "Failed to compute state root in parallel");
-            state_provider.state_root_with_updates(hashed_state.clone())?
-        };
->>>>>>> 1ba631ba
 
             if state_root != block.state_root {
                 // call post-block hook
@@ -2319,17 +2259,10 @@
             }
             trie_output = _trie_output;
             let root_elapsed = root_time.elapsed();
-            self.metrics.block_validation.record_state_root(root_elapsed.as_secs_f64());
+            self.metrics.block_validation.record_state_root(&trie_output, root_elapsed.as_secs_f64());
             debug!(target: "engine::tree", ?root_elapsed, ?block_number, "Calculated state root");
         }
 
-<<<<<<< HEAD
-=======
-        let root_elapsed = root_time.elapsed();
-        self.metrics.block_validation.record_state_root(&trie_output, root_elapsed.as_secs_f64());
-        debug!(target: "engine::tree", ?root_elapsed, ?block_number, "Calculated state root");
-
->>>>>>> 1ba631ba
         let executed = ExecutedBlock {
             block: sealed_block.clone(),
             senders: Arc::new(block.senders),
@@ -2788,11 +2721,8 @@
                 PersistenceState::default(),
                 payload_builder,
                 TreeConfig::default(),
-<<<<<<< HEAD
+                EngineApiKind::Ethereum,
                 false,
-=======
-                EngineApiKind::Ethereum,
->>>>>>> 1ba631ba
             );
 
             let block_builder = TestBlockBuilder::default().with_chain_spec((*chain_spec).clone());
