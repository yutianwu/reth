use futures::{Stream, StreamExt};
use pin_project::pin_project;
use reth_beacon_consensus::{BeaconConsensusEngineEvent, BeaconEngineMessage, EngineNodeTypes};
use reth_chainspec::EthChainSpec;
use reth_consensus::Consensus;
use reth_engine_tree::{
    backfill::PipelineSync,
    download::BasicBlockDownloader,
    engine::{EngineApiKind, EngineApiRequest, EngineApiRequestHandler, EngineHandler},
    persistence::PersistenceHandle,
    tree::{EngineApiTreeHandler, InvalidBlockHook, TreeConfig},
};
pub use reth_engine_tree::{
    chain::{ChainEvent, ChainOrchestrator},
    engine::EngineApiEvent,
};
use reth_evm::execute::BlockExecutorProvider;
use reth_network_p2p::BlockClient;
use reth_node_types::NodeTypesWithEngine;
use reth_payload_builder::PayloadBuilderHandle;
use reth_payload_validator::ExecutionPayloadValidator;
use reth_provider::{providers::BlockchainProvider2, ProviderFactory};
use reth_prune::PrunerWithFactory;
use reth_stages_api::{MetricEventsSender, Pipeline};
use reth_tasks::TaskSpawner;
use std::{
    marker::PhantomData,
    pin::Pin,
    sync::Arc,
    task::{Context, Poll},
};

/// Alias for consensus engine stream.
pub type EngineMessageStream<T> = Pin<Box<dyn Stream<Item = BeaconEngineMessage<T>> + Send + Sync>>;

/// Alias for chain orchestrator.
type EngineServiceType<N, Client> = ChainOrchestrator<
    EngineHandler<
        EngineApiRequestHandler<EngineApiRequest<<N as NodeTypesWithEngine>::Engine>>,
        EngineMessageStream<<N as NodeTypesWithEngine>::Engine>,
        BasicBlockDownloader<Client>,
    >,
    PipelineSync<N>,
>;

/// The type that drives the chain forward and communicates progress.
#[pin_project]
#[allow(missing_debug_implementations)]
pub struct EngineService<N, Client, E>
where
    N: EngineNodeTypes,
    Client: BlockClient + 'static,
    E: BlockExecutorProvider + 'static,
{
    orchestrator: EngineServiceType<N, Client>,
    _marker: PhantomData<E>,
}

impl<N, Client, E> EngineService<N, Client, E>
where
    N: EngineNodeTypes,
    Client: BlockClient + 'static,
    E: BlockExecutorProvider + 'static,
{
    /// Constructor for `EngineService`.
    #[allow(clippy::too_many_arguments)]
    pub fn new(
        consensus: Arc<dyn Consensus>,
        executor_factory: E,
        chain_spec: Arc<N::ChainSpec>,
        client: Client,
        incoming_requests: EngineMessageStream<N::Engine>,
        pipeline: Pipeline<N>,
        pipeline_task_spawner: Box<dyn TaskSpawner>,
        provider: ProviderFactory<N>,
        blockchain_db: BlockchainProvider2<N>,
        pruner: PrunerWithFactory<ProviderFactory<N>>,
        payload_builder: PayloadBuilderHandle<N::Engine>,
        tree_config: TreeConfig,
        invalid_block_hook: Box<dyn InvalidBlockHook>,
        sync_metrics_tx: MetricEventsSender,
        skip_state_root_validation: bool,
        enable_prefetch: bool,
        enable_execution_cache: bool,
    ) -> Self {
        let engine_kind =
            if chain_spec.is_optimism() { EngineApiKind::OpStack } else { EngineApiKind::Ethereum };

        let downloader = BasicBlockDownloader::new(client, consensus.clone());

        let persistence_handle = PersistenceHandle::spawn_service(
            provider,
            pruner,
            sync_metrics_tx,
            enable_execution_cache,
        );
        let payload_validator = ExecutionPayloadValidator::new(chain_spec);

        let canonical_in_memory_state = blockchain_db.canonical_in_memory_state();

        let (to_tree_tx, from_tree) = EngineApiTreeHandler::spawn_new(
            blockchain_db,
            executor_factory,
            consensus,
            payload_validator,
            persistence_handle,
            payload_builder,
            canonical_in_memory_state,
            tree_config,
            invalid_block_hook,
            engine_kind,
            skip_state_root_validation,
            enable_prefetch,
            enable_execution_cache,
        );

        let engine_handler = EngineApiRequestHandler::new(to_tree_tx, from_tree);
        let handler = EngineHandler::new(engine_handler, downloader, incoming_requests);

        let backfill_sync = PipelineSync::new(pipeline, pipeline_task_spawner);

        Self {
            orchestrator: ChainOrchestrator::new(handler, backfill_sync),
            _marker: Default::default(),
        }
    }

    /// Returns a mutable reference to the orchestrator.
    pub fn orchestrator_mut(&mut self) -> &mut EngineServiceType<N, Client> {
        &mut self.orchestrator
    }
}

impl<N, Client, E> Stream for EngineService<N, Client, E>
where
    N: EngineNodeTypes,
    Client: BlockClient + 'static,
    E: BlockExecutorProvider + 'static,
{
    type Item = ChainEvent<BeaconConsensusEngineEvent>;

    fn poll_next(self: Pin<&mut Self>, cx: &mut Context<'_>) -> Poll<Option<Self::Item>> {
        let mut orchestrator = self.project().orchestrator;
        StreamExt::poll_next_unpin(&mut orchestrator, cx)
    }
}

/// Potential error returned by `EngineService`.
#[derive(Debug, thiserror::Error)]
#[error("Engine service error.")]
pub struct EngineServiceError {}

#[cfg(test)]
mod tests {
    use super::*;
    use reth_beacon_consensus::EthBeaconConsensus;
    use reth_chainspec::{ChainSpecBuilder, MAINNET};
    use reth_engine_tree::{test_utils::TestPipelineBuilder, tree::NoopInvalidBlockHook};
    use reth_ethereum_engine_primitives::EthEngineTypes;
    use reth_evm_ethereum::execute::EthExecutorProvider;
    use reth_exex_types::FinishedExExHeight;
    use reth_network_p2p::test_utils::TestFullBlockClient;
    use reth_primitives::SealedHeader;
    use reth_provider::{
<<<<<<< HEAD
        test_utils::create_test_provider_factory_with_chain_spec, StaticFileProviderFactory,
=======
        providers::BlockchainProvider2, test_utils::create_test_provider_factory_with_chain_spec,
>>>>>>> 15c230ba
    };
    use reth_prune::Pruner;
    use reth_tasks::TokioTaskExecutor;
    use std::sync::Arc;
    use tokio::sync::{mpsc::unbounded_channel, watch};
    use tokio_stream::wrappers::UnboundedReceiverStream;

    #[test]
    fn eth_chain_orchestrator_build() {
        let chain_spec = Arc::new(
            ChainSpecBuilder::default()
                .chain(MAINNET.chain)
                .genesis(MAINNET.genesis.clone())
                .paris_activated()
                .build(),
        );
        let consensus = Arc::new(EthBeaconConsensus::new(chain_spec.clone()));

        let client = TestFullBlockClient::default();

        let (_tx, rx) = unbounded_channel::<BeaconEngineMessage<EthEngineTypes>>();
        let incoming_requests = UnboundedReceiverStream::new(rx);

        let pipeline = TestPipelineBuilder::new().build(chain_spec.clone());
        let pipeline_task_spawner = Box::<TokioTaskExecutor>::default();
        let provider_factory = create_test_provider_factory_with_chain_spec(chain_spec.clone());

        let executor_factory = EthExecutorProvider::ethereum(chain_spec.clone());
        let blockchain_db =
            BlockchainProvider2::with_latest(provider_factory.clone(), SealedHeader::default())
                .unwrap();

        let (_tx, rx) = watch::channel(FinishedExExHeight::NoExExs);
        let pruner = Pruner::new_with_factory(
            provider_factory.clone(),
            vec![],
            0,
            0,
            None,
            rx,
            0,
            Some(provider_factory.static_file_provider().path().to_path_buf()),
        );

        let (sync_metrics_tx, _sync_metrics_rx) = unbounded_channel();
        let (tx, _rx) = unbounded_channel();
        let _eth_service = EngineService::new(
            consensus,
            executor_factory,
            chain_spec,
            client,
            Box::pin(incoming_requests),
            pipeline,
            pipeline_task_spawner,
            provider_factory,
            blockchain_db,
            pruner,
            PayloadBuilderHandle::new(tx),
            TreeConfig::default(),
            Box::new(NoopInvalidBlockHook::default()),
            sync_metrics_tx,
            false,
            false,
            false,
        );
    }
}<|MERGE_RESOLUTION|>--- conflicted
+++ resolved
@@ -162,11 +162,7 @@
     use reth_network_p2p::test_utils::TestFullBlockClient;
     use reth_primitives::SealedHeader;
     use reth_provider::{
-<<<<<<< HEAD
-        test_utils::create_test_provider_factory_with_chain_spec, StaticFileProviderFactory,
-=======
         providers::BlockchainProvider2, test_utils::create_test_provider_factory_with_chain_spec,
->>>>>>> 15c230ba
     };
     use reth_prune::Pruner;
     use reth_tasks::TokioTaskExecutor;
