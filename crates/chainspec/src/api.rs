use crate::{ChainSpec, DepositContract};
use alloc::{boxed::Box, vec::Vec};
use alloy_chains::Chain;
use alloy_eips::eip1559::BaseFeeParams;
use alloy_genesis::Genesis;
use alloy_primitives::B256;
use core::fmt::{Debug, Display};
use reth_network_peers::NodeRecord;
use reth_primitives_traits::Header;

/// Trait representing type configuring a chain spec.
#[auto_impl::auto_impl(&, Arc)]
pub trait EthChainSpec: Send + Sync + Unpin + Debug {
    // todo: make chain spec type generic over hardfork
    //type Hardfork: Clone + Copy + 'static;

    /// Returns the [`Chain`] object this spec targets.
    fn chain(&self) -> Chain;

    /// Returns the chain id number
    fn chain_id(&self) -> u64 {
        self.chain().id()
    }

    /// Get the [`BaseFeeParams`] for the chain at the given block.
    fn base_fee_params_at_block(&self, block_number: u64) -> BaseFeeParams;

    /// Get the [`BaseFeeParams`] for the chain at the given timestamp.
    fn base_fee_params_at_timestamp(&self, timestamp: u64) -> BaseFeeParams;

    /// Returns the deposit contract data for the chain, if it's present
    fn deposit_contract(&self) -> Option<&DepositContract>;

    /// The genesis hash.
    fn genesis_hash(&self) -> B256;

    /// The delete limit for pruner, per run.
    fn prune_delete_limit(&self) -> usize;

    /// Returns a string representation of the hardforks.
    fn display_hardforks(&self) -> Box<dyn Display>;

    /// The genesis header.
    fn genesis_header(&self) -> &Header;

    /// The genesis block specification.
    fn genesis(&self) -> &Genesis;

    /// The block gas limit.
    fn max_gas_limit(&self) -> u64;

    /// The bootnodes for the chain, if any.
    fn bootnodes(&self) -> Option<Vec<NodeRecord>>;

    /// Returns `true` if this chain contains Optimism configuration.
    fn is_optimism(&self) -> bool {
        self.chain().is_optimism()
    }

<<<<<<< HEAD
    /// Returns `true` if this chain contains Binance Smart Chain configuration.
    fn is_bsc(&self) -> bool;
=======
    /// Returns `true` if this chain contains Ethereum configuration.
    fn is_ethereum(&self) -> bool {
        self.chain().is_ethereum()
    }
>>>>>>> 15c230ba
}

impl EthChainSpec for ChainSpec {
    fn chain(&self) -> Chain {
        self.chain
    }

    fn base_fee_params_at_block(&self, block_number: u64) -> BaseFeeParams {
        self.base_fee_params_at_block(block_number)
    }

    fn base_fee_params_at_timestamp(&self, timestamp: u64) -> BaseFeeParams {
        self.base_fee_params_at_timestamp(timestamp)
    }

    fn deposit_contract(&self) -> Option<&DepositContract> {
        self.deposit_contract.as_ref()
    }

    fn genesis_hash(&self) -> B256 {
        self.genesis_hash()
    }

    fn prune_delete_limit(&self) -> usize {
        self.prune_delete_limit
    }

    fn display_hardforks(&self) -> Box<dyn Display> {
        Box::new(Self::display_hardforks(self))
    }

    fn genesis_header(&self) -> &Header {
        self.genesis_header()
    }

    fn genesis(&self) -> &Genesis {
        self.genesis()
    }

    fn max_gas_limit(&self) -> u64 {
        self.max_gas_limit
    }

    fn bootnodes(&self) -> Option<Vec<NodeRecord>> {
        self.bootnodes()
    }

    fn is_optimism(&self) -> bool {
        self.chain.is_optimism()
    }

    fn is_bsc(&self) -> bool {
        Self::is_bsc(self)
    }
}<|MERGE_RESOLUTION|>--- conflicted
+++ resolved
@@ -57,15 +57,15 @@
         self.chain().is_optimism()
     }
 
-<<<<<<< HEAD
-    /// Returns `true` if this chain contains Binance Smart Chain configuration.
-    fn is_bsc(&self) -> bool;
-=======
     /// Returns `true` if this chain contains Ethereum configuration.
     fn is_ethereum(&self) -> bool {
         self.chain().is_ethereum()
     }
->>>>>>> 15c230ba
+
+    /// Returns `true` if this chain contains Binance Smart Chain configuration.
+    fn is_bsc(&self) -> bool {
+        self.chain().is_bsc()
+    }
 }
 
 impl EthChainSpec for ChainSpec {
