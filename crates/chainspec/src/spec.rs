pub use alloy_eips::eip1559::BaseFeeParams;

#[cfg(not(feature = "std"))]
use alloc::{boxed::Box, sync::Arc, vec::Vec};
#[cfg(feature = "std")]
use std::sync::Arc;

use alloy_chains::{Chain, ChainKind, NamedChain};
use alloy_genesis::Genesis;
use alloy_primitives::{address, b256, Address, BlockNumber, B256, U256};
use alloy_trie::EMPTY_ROOT_HASH;
use derive_more::From;
use once_cell::sync::Lazy;
#[cfg(feature = "optimism")]
use reth_ethereum_forks::OptimismHardfork;
use reth_ethereum_forks::{
    ChainHardforks, DisplayHardforks, EthereumHardfork, EthereumHardforks, ForkCondition,
    ForkFilter, ForkFilterKey, ForkHash, ForkId, Hardfork, Head, DEV_HARDFORKS,
};
use reth_network_peers::{
    base_nodes, base_testnet_nodes, holesky_nodes, mainnet_nodes, op_nodes, op_testnet_nodes,
    sepolia_nodes, NodeRecord,
};
use reth_primitives_traits::{
    constants::{
        DEV_GENESIS_HASH, EIP1559_INITIAL_BASE_FEE, EMPTY_WITHDRAWALS, ETHEREUM_BLOCK_GAS_LIMIT,
        HOLESKY_GENESIS_HASH, MAINNET_GENESIS_HASH, SEPOLIA_GENESIS_HASH,
    },
    Header, SealedHeader,
};
use reth_trie_common::root::state_root_ref_unhashed;

<<<<<<< HEAD
pub use alloy_eips::eip1559::BaseFeeParams;
#[cfg(feature = "bsc")]
use reth_ethereum_forks::BscHardfork;
#[cfg(feature = "optimism")]
use reth_ethereum_forks::OptimismHardfork;
use reth_network_peers::{
    base_nodes, base_testnet_nodes, holesky_nodes, mainnet_nodes, op_nodes, op_testnet_nodes,
    sepolia_nodes,
};
#[cfg(feature = "bsc")]
use reth_network_peers::{bsc_mainnet_nodes, bsc_testnet_nodes};
#[cfg(feature = "optimism")]
use reth_network_peers::{opbnb_mainnet_nodes, opbnb_testnet_nodes};

/// The BSC mainnet spec
#[cfg(feature = "bsc")]
pub static BSC_MAINNET: Lazy<Arc<ChainSpec>> = Lazy::new(|| {
    ChainSpec {
        chain: Chain::from_named(NamedChain::BNBSmartChain),
        genesis: serde_json::from_str(include_str!("../res/genesis/bsc_mainnet.json"))
            .expect("Can't deserialize BSC Mainnet genesis json"),
        genesis_hash: Some(b256!(
            "0d21840abff46b96c84b2ac9e10e4f5cdaeb5693cb665db62a2f3b02d2d57b5b"
        )),
        paris_block_and_final_difficulty: Some((0, U256::from(0))),
        hardforks: BscHardfork::bsc_mainnet(),
        deposit_contract: None,
        base_fee_params: BaseFeeParamsKind::Constant(BaseFeeParams::new(1, 1)),
        prune_delete_limit: 3500,
        ..Default::default()
    }
    .into()
});

/// The BSC testnet (chapel) spec
#[cfg(feature = "bsc")]
pub static BSC_TESTNET: Lazy<Arc<ChainSpec>> = Lazy::new(|| {
    ChainSpec {
        chain: Chain::from_named(NamedChain::BNBSmartChainTestnet),
        genesis: serde_json::from_str(include_str!("../res/genesis/bsc_testnet.json"))
            .expect("Can't deserialize BSC Testnet genesis json"),
        genesis_hash: Some(b256!(
            "6d3c66c5357ec91d5c43af47e234a939b22557cbb552dc45bebbceeed90fbe34"
        )),
        paris_block_and_final_difficulty: Some((0, U256::from(0))),
        hardforks: BscHardfork::bsc_testnet(),
        deposit_contract: None,
        base_fee_params: BaseFeeParamsKind::Constant(BaseFeeParams::new(1, 1)),
        prune_delete_limit: 3500,
        ..Default::default()
    }
    .into()
});

/// The BSC qa (rialto) spec
#[cfg(feature = "bsc")]
pub static BSC_RIALTO: Lazy<Arc<ChainSpec>> = Lazy::new(|| {
    ChainSpec {
        chain: Chain::from_id(714),
        genesis: serde_json::from_str(include_str!("../res/genesis/bsc_qa.json"))
            .expect("Can't deserialize BSC Rialto genesis json"),
        genesis_hash: Some(b256!(
            "281bcec9447d74982bb746f753eecd1320a9b7f4fdbd2cfaf1ae7170a93cff50"
        )),
        paris_block_and_final_difficulty: Some((0, U256::from(0))),
        hardforks: BscHardfork::bsc_qa(),
        deposit_contract: None,
        base_fee_params: BaseFeeParamsKind::Constant(BaseFeeParams::new(1, 1)),
        prune_delete_limit: 3500,
        ..Default::default()
    }
    .into()
});
=======
use crate::{constants::MAINNET_DEPOSIT_CONTRACT, EthChainSpec};
>>>>>>> c228fe15

/// The Ethereum mainnet spec
pub static MAINNET: Lazy<Arc<ChainSpec>> = Lazy::new(|| {
    let mut spec = ChainSpec {
        chain: Chain::mainnet(),
        genesis: serde_json::from_str(include_str!("../res/genesis/mainnet.json"))
            .expect("Can't deserialize Mainnet genesis json"),
        genesis_hash: Some(MAINNET_GENESIS_HASH),
        // <https://etherscan.io/block/15537394>
        paris_block_and_final_difficulty: Some((
            15537394,
            U256::from(58_750_003_716_598_352_816_469u128),
        )),
        hardforks: EthereumHardfork::mainnet().into(),
        // https://etherscan.io/tx/0xe75fb554e433e03763a1560646ee22dcb74e5274b34c5ad644e7c0f619a7e1d0
        deposit_contract: Some(DepositContract::new(
            address!("00000000219ab540356cbb839cbe05303d7705fa"),
            11052984,
            b256!("649bbc62d0e31342afea4e5cd82d4049e7e1ee912fc0889aa790803be39038c5"),
        )),
        base_fee_params: BaseFeeParamsKind::Constant(BaseFeeParams::ethereum()),
        max_gas_limit: ETHEREUM_BLOCK_GAS_LIMIT,
        prune_delete_limit: 20000,
    };
    spec.genesis.config.dao_fork_support = true;
    spec.into()
});

/// The Sepolia spec
pub static SEPOLIA: Lazy<Arc<ChainSpec>> = Lazy::new(|| {
    let mut spec = ChainSpec {
        chain: Chain::sepolia(),
        genesis: serde_json::from_str(include_str!("../res/genesis/sepolia.json"))
            .expect("Can't deserialize Sepolia genesis json"),
        genesis_hash: Some(SEPOLIA_GENESIS_HASH),
        // <https://sepolia.etherscan.io/block/1450409>
        paris_block_and_final_difficulty: Some((1450409, U256::from(17_000_018_015_853_232u128))),
        hardforks: EthereumHardfork::sepolia().into(),
        // https://sepolia.etherscan.io/tx/0x025ecbf81a2f1220da6285d1701dc89fb5a956b62562ee922e1a9efd73eb4b14
        deposit_contract: Some(DepositContract::new(
            address!("7f02c3e3c98b133055b8b348b2ac625669ed295d"),
            1273020,
            b256!("649bbc62d0e31342afea4e5cd82d4049e7e1ee912fc0889aa790803be39038c5"),
        )),
        base_fee_params: BaseFeeParamsKind::Constant(BaseFeeParams::ethereum()),
        max_gas_limit: ETHEREUM_BLOCK_GAS_LIMIT,
        prune_delete_limit: 10000,
    };
    spec.genesis.config.dao_fork_support = true;
    spec.into()
});

/// The Holesky spec
pub static HOLESKY: Lazy<Arc<ChainSpec>> = Lazy::new(|| {
    let mut spec = ChainSpec {
        chain: Chain::holesky(),
        genesis: serde_json::from_str(include_str!("../res/genesis/holesky.json"))
            .expect("Can't deserialize Holesky genesis json"),
        genesis_hash: Some(HOLESKY_GENESIS_HASH),
        paris_block_and_final_difficulty: Some((0, U256::from(1))),
        hardforks: EthereumHardfork::holesky().into(),
        deposit_contract: Some(DepositContract::new(
            address!("4242424242424242424242424242424242424242"),
            0,
            b256!("649bbc62d0e31342afea4e5cd82d4049e7e1ee912fc0889aa790803be39038c5"),
        )),
        base_fee_params: BaseFeeParamsKind::Constant(BaseFeeParams::ethereum()),
        max_gas_limit: ETHEREUM_BLOCK_GAS_LIMIT,
        prune_delete_limit: 10000,
    };
    spec.genesis.config.dao_fork_support = true;
    spec.into()
});

/// Dev testnet specification
///
/// Includes 20 prefunded accounts with `10_000` ETH each derived from mnemonic "test test test test
/// test test test test test test test junk".
pub static DEV: Lazy<Arc<ChainSpec>> = Lazy::new(|| {
    ChainSpec {
        chain: Chain::dev(),
        genesis: serde_json::from_str(include_str!("../res/genesis/dev.json"))
            .expect("Can't deserialize Dev testnet genesis json"),
        genesis_hash: Some(DEV_GENESIS_HASH),
        paris_block_and_final_difficulty: Some((0, U256::from(0))),
        hardforks: DEV_HARDFORKS.clone(),
        base_fee_params: BaseFeeParamsKind::Constant(BaseFeeParams::ethereum()),
        deposit_contract: None, // TODO: do we even have?
        ..Default::default()
    }
    .into()
});

<<<<<<< HEAD
/// The Optimism Mainnet spec
#[cfg(feature = "optimism")]
pub static OP_MAINNET: Lazy<Arc<ChainSpec>> = Lazy::new(|| {
    ChainSpec {
        chain: Chain::optimism_mainnet(),
        // genesis contains empty alloc field because state at first bedrock block is imported
        // manually from trusted source
        genesis: serde_json::from_str(include_str!("../res/genesis/optimism.json"))
            .expect("Can't deserialize Optimism Mainnet genesis json"),
        genesis_hash: Some(b256!(
            "7ca38a1916c42007829c55e69d3e9a73265554b586a499015373241b8a3fa48b"
        )),
        paris_block_and_final_difficulty: Some((0, U256::from(0))),
        hardforks: OptimismHardfork::op_mainnet(),
        base_fee_params: BaseFeeParamsKind::Variable(
            vec![
                (EthereumHardfork::London.boxed(), BaseFeeParams::optimism()),
                (OptimismHardfork::Canyon.boxed(), BaseFeeParams::optimism_canyon()),
            ]
            .into(),
        ),
        max_gas_limit: ETHEREUM_BLOCK_GAS_LIMIT,
        prune_delete_limit: 10000,
        ..Default::default()
    }
    .into()
});

/// The OP Sepolia spec
#[cfg(feature = "optimism")]
pub static OP_SEPOLIA: Lazy<Arc<ChainSpec>> = Lazy::new(|| {
    ChainSpec {
        chain: Chain::from_named(NamedChain::OptimismSepolia),
        genesis: serde_json::from_str(include_str!("../res/genesis/sepolia_op.json"))
            .expect("Can't deserialize OP Sepolia genesis json"),
        genesis_hash: Some(b256!(
            "102de6ffb001480cc9b8b548fd05c34cd4f46ae4aa91759393db90ea0409887d"
        )),
        paris_block_and_final_difficulty: Some((0, U256::from(0))),
        hardforks: OptimismHardfork::op_sepolia(),
        base_fee_params: BaseFeeParamsKind::Variable(
            vec![
                (EthereumHardfork::London.boxed(), BaseFeeParams::optimism_sepolia()),
                (OptimismHardfork::Canyon.boxed(), BaseFeeParams::optimism_sepolia_canyon()),
            ]
            .into(),
        ),
        max_gas_limit: ETHEREUM_BLOCK_GAS_LIMIT,
        prune_delete_limit: 10000,
        ..Default::default()
    }
    .into()
});

/// The Base Sepolia spec
#[cfg(feature = "optimism")]
pub static BASE_SEPOLIA: Lazy<Arc<ChainSpec>> = Lazy::new(|| {
    ChainSpec {
        chain: Chain::base_sepolia(),
        genesis: serde_json::from_str(include_str!("../res/genesis/sepolia_base.json"))
            .expect("Can't deserialize Base Sepolia genesis json"),
        genesis_hash: Some(b256!(
            "0dcc9e089e30b90ddfc55be9a37dd15bc551aeee999d2e2b51414c54eaf934e4"
        )),
        paris_block_and_final_difficulty: Some((0, U256::from(0))),
        hardforks: OptimismHardfork::base_sepolia(),
        base_fee_params: BaseFeeParamsKind::Variable(
            vec![
                (EthereumHardfork::London.boxed(), BaseFeeParams::base_sepolia()),
                (OptimismHardfork::Canyon.boxed(), BaseFeeParams::base_sepolia_canyon()),
            ]
            .into(),
        ),
        max_gas_limit: crate::constants::BASE_SEPOLIA_MAX_GAS_LIMIT,
        prune_delete_limit: 10000,
        ..Default::default()
    }
    .into()
});

/// The Base mainnet spec
#[cfg(feature = "optimism")]
pub static BASE_MAINNET: Lazy<Arc<ChainSpec>> = Lazy::new(|| {
    ChainSpec {
        chain: Chain::base_mainnet(),
        genesis: serde_json::from_str(include_str!("../res/genesis/base.json"))
            .expect("Can't deserialize Base genesis json"),
        genesis_hash: Some(b256!(
            "f712aa9241cc24369b143cf6dce85f0902a9731e70d66818a3a5845b296c73dd"
        )),
        paris_block_and_final_difficulty: Some((0, U256::from(0))),
        hardforks: OptimismHardfork::base_mainnet(),
        base_fee_params: BaseFeeParamsKind::Variable(
            vec![
                (EthereumHardfork::London.boxed(), BaseFeeParams::optimism()),
                (OptimismHardfork::Canyon.boxed(), BaseFeeParams::optimism_canyon()),
            ]
            .into(),
        ),
        max_gas_limit: crate::constants::BASE_MAINNET_MAX_GAS_LIMIT,
        prune_delete_limit: 10000,
        ..Default::default()
    }
    .into()
});

/// The opBNB mainnet spec
#[cfg(all(feature = "optimism", feature = "opbnb"))]
pub static OPBNB_MAINNET: Lazy<Arc<ChainSpec>> = Lazy::new(|| {
    ChainSpec {
        chain: Chain::opbnb_mainnet(),
        genesis: serde_json::from_str(include_str!("../res/genesis/opbnb_mainnet.json"))
            .expect("Can't deserialize opBNB mainent genesis json"),
        genesis_hash: Some(b256!(
            "4dd61178c8b0f01670c231597e7bcb368e84545acd46d940a896d6a791dd6df4"
        )),
        paris_block_and_final_difficulty: Some((0, U256::from(0))),
        hardforks: OptimismHardfork::opbnb_mainnet(),
        base_fee_params: BaseFeeParamsKind::Variable(
            vec![(EthereumHardfork::London.boxed(), BaseFeeParams::ethereum())].into(),
        ),
        prune_delete_limit: 0,
        ..Default::default()
    }
    .into()
});

/// The opBNB testnet spec
#[cfg(all(feature = "optimism", feature = "opbnb"))]
pub static OPBNB_TESTNET: Lazy<Arc<ChainSpec>> = Lazy::new(|| {
    ChainSpec {
        chain: Chain::opbnb_testnet(),
        genesis: serde_json::from_str(include_str!("../res/genesis/opbnb_testnet.json"))
            .expect("Can't deserialize opBNB testnet genesis json"),
        genesis_hash: Some(b256!(
            "51fa57729dfb1c27542c21b06cb72a0459c57440ceb43a465dae1307cd04fe80"
        )),
        paris_block_and_final_difficulty: Some((0, U256::from(0))),
        hardforks: OptimismHardfork::opbnb_testnet(),
        base_fee_params: BaseFeeParamsKind::Variable(
            vec![(EthereumHardfork::London.boxed(), BaseFeeParams::ethereum())].into(),
        ),
        prune_delete_limit: 0,
        ..Default::default()
    }
    .into()
});

/// The opBNB qa net spec
#[cfg(all(feature = "optimism", feature = "opbnb"))]
pub static OPBNB_QA: Lazy<Arc<ChainSpec>> = Lazy::new(|| {
    ChainSpec {
        chain: Chain::from_id(4530),
        genesis: serde_json::from_str(include_str!("../res/genesis/opbnb_qa.json"))
            .expect("Can't deserialize opBNB qa genesis json"),
        genesis_hash: Some(b256!(
            "bb2282e70cc2aebb17342003ad1c0aeab6a8114f8a4718730c13711d787b5de9"
        )),
        paris_block_and_final_difficulty: Some((0, U256::from(0))),
        hardforks: OptimismHardfork::opbnb_qa(),
        base_fee_params: BaseFeeParamsKind::Variable(
            vec![(EthereumHardfork::London.boxed(), BaseFeeParams::ethereum())].into(),
        ),
        prune_delete_limit: 0,
        ..Default::default()
    }
    .into()
});

=======
>>>>>>> c228fe15
/// A wrapper around [`BaseFeeParams`] that allows for specifying constant or dynamic EIP-1559
/// parameters based on the active [Hardfork].
#[derive(Clone, Debug, PartialEq, Eq)]
pub enum BaseFeeParamsKind {
    /// Constant [`BaseFeeParams`]; used for chains that don't have dynamic EIP-1559 parameters
    Constant(BaseFeeParams),
    /// Variable [`BaseFeeParams`]; used for chains that have dynamic EIP-1559 parameters like
    /// Optimism
    Variable(ForkBaseFeeParams),
}

impl Default for BaseFeeParamsKind {
    fn default() -> Self {
        BaseFeeParams::ethereum().into()
    }
}

impl From<BaseFeeParams> for BaseFeeParamsKind {
    fn from(params: BaseFeeParams) -> Self {
        Self::Constant(params)
    }
}

impl From<ForkBaseFeeParams> for BaseFeeParamsKind {
    fn from(params: ForkBaseFeeParams) -> Self {
        Self::Variable(params)
    }
}

/// A type alias to a vector of tuples of [Hardfork] and [`BaseFeeParams`], sorted by [Hardfork]
/// activation order. This is used to specify dynamic EIP-1559 parameters for chains like Optimism.
#[derive(Clone, Debug, PartialEq, Eq, From)]
pub struct ForkBaseFeeParams(Vec<(Box<dyn Hardfork>, BaseFeeParams)>);

impl core::ops::Deref for ChainSpec {
    type Target = ChainHardforks;

    fn deref(&self) -> &Self::Target {
        &self.hardforks
    }
}

/// An Ethereum chain specification.
///
/// A chain specification describes:
///
/// - Meta-information about the chain (the chain ID)
/// - The genesis block of the chain ([`Genesis`])
/// - What hardforks are activated, and under which conditions
#[derive(Debug, Clone, PartialEq, Eq)]
pub struct ChainSpec {
    /// The chain ID
    pub chain: Chain,

    /// The hash of the genesis block.
    ///
    /// This acts as a small cache for known chains. If the chain is known, then the genesis hash
    /// is also known ahead of time, and this will be `Some`.
    pub genesis_hash: Option<B256>,

    /// The genesis block
    pub genesis: Genesis,

    /// The block at which [`EthereumHardfork::Paris`] was activated and the final difficulty at
    /// this block.
    pub paris_block_and_final_difficulty: Option<(u64, U256)>,

    /// The active hard forks and their activation conditions
    pub hardforks: ChainHardforks,

    /// The deposit contract deployed for `PoS`
    pub deposit_contract: Option<DepositContract>,

    /// The parameters that configure how a block's base fee is computed
    pub base_fee_params: BaseFeeParamsKind,

    /// The maximum gas limit
    pub max_gas_limit: u64,

    /// The delete limit for pruner, per run.
    pub prune_delete_limit: usize,
}

impl Default for ChainSpec {
    fn default() -> Self {
        Self {
            chain: Default::default(),
            genesis_hash: Default::default(),
            genesis: Default::default(),
            paris_block_and_final_difficulty: Default::default(),
            hardforks: Default::default(),
            deposit_contract: Default::default(),
            base_fee_params: BaseFeeParamsKind::Constant(BaseFeeParams::ethereum()),
            max_gas_limit: ETHEREUM_BLOCK_GAS_LIMIT,
            prune_delete_limit: MAINNET.prune_delete_limit,
        }
    }
}

impl ChainSpec {
    /// Get information about the chain itself
    pub const fn chain(&self) -> Chain {
        self.chain
    }

    /// Returns `true` if this chain contains Ethereum configuration.
    #[inline]
    pub const fn is_eth(&self) -> bool {
        matches!(
            self.chain.kind(),
            ChainKind::Named(
                NamedChain::Mainnet |
                    NamedChain::Morden |
                    NamedChain::Ropsten |
                    NamedChain::Rinkeby |
                    NamedChain::Goerli |
                    NamedChain::Kovan |
                    NamedChain::Holesky |
                    NamedChain::Sepolia
            )
        )
    }

    /// Returns `true` if this chain contains Bsc configuration.
    #[inline]
    pub fn is_bsc(&self) -> bool {
        self.chain == Chain::bsc_mainnet() ||
            self.chain == Chain::bsc_testnet() ||
            self.chain == Chain::from_id(714)
    }

    /// Returns `true` if this chain is Bsc mainnet.
    #[inline]
    pub fn is_bsc_mainnet(&self) -> bool {
        self.chain == Chain::bsc_mainnet()
    }

    /// Returns `true` if this chain contains Optimism configuration.
    #[inline]
    #[cfg(feature = "optimism")]
    pub fn is_optimism(&self) -> bool {
        self.chain.is_optimism() || self.hardforks.get(OptimismHardfork::Bedrock).is_some()
    }

    /// Returns `true` if this chain contains Optimism configuration.
    #[inline]
    #[cfg(not(feature = "optimism"))]
    pub const fn is_optimism(&self) -> bool {
        self.chain.is_optimism()
    }

    /// Returns `true` if this chain is Optimism mainnet.
    #[inline]
    pub fn is_optimism_mainnet(&self) -> bool {
        self.chain == Chain::optimism_mainnet()
    }

    /// Get the genesis block specification.
    ///
    /// To get the header for the genesis block, use [`Self::genesis_header`] instead.
    pub const fn genesis(&self) -> &Genesis {
        &self.genesis
    }

    /// Get the header for the genesis block.
    pub fn genesis_header(&self) -> Header {
        // If London is activated at genesis, we set the initial base fee as per EIP-1559.
        let base_fee_per_gas = self.initial_base_fee();

        // If shanghai is activated, initialize the header with an empty withdrawals hash, and
        // empty withdrawals list.
        let withdrawals_root = self
            .fork(EthereumHardfork::Shanghai)
            .active_at_timestamp(self.genesis.timestamp)
            .then_some(EMPTY_WITHDRAWALS);

        // If Cancun is activated at genesis, we set:
        // * parent beacon block root to 0x0
        // * blob gas used to provided genesis or 0x0
        // * excess blob gas to provided genesis or 0x0
        let (parent_beacon_block_root, blob_gas_used, excess_blob_gas) =
            if self.is_cancun_active_at_timestamp(self.genesis.timestamp) {
                let blob_gas_used = self.genesis.blob_gas_used.unwrap_or(0);
                let excess_blob_gas = self.genesis.excess_blob_gas.unwrap_or(0);
                (Some(B256::ZERO), Some(blob_gas_used as u64), Some(excess_blob_gas as u64))
            } else {
                (None, None, None)
            };

        // If Prague is activated at genesis we set requests root to an empty trie root.
        let requests_root = if self.is_prague_active_at_timestamp(self.genesis.timestamp) {
            Some(EMPTY_ROOT_HASH)
        } else {
            None
        };

        Header {
            gas_limit: self.genesis.gas_limit as u64,
            difficulty: self.genesis.difficulty,
            nonce: self.genesis.nonce,
            extra_data: self.genesis.extra_data.clone(),
            state_root: state_root_ref_unhashed(&self.genesis.alloc),
            timestamp: self.genesis.timestamp,
            mix_hash: self.genesis.mix_hash,
            beneficiary: self.genesis.coinbase,
            base_fee_per_gas,
            withdrawals_root,
            parent_beacon_block_root,
            blob_gas_used,
            excess_blob_gas,
            requests_root,
            ..Default::default()
        }
    }

    /// Get the sealed header for the genesis block.
    pub fn sealed_genesis_header(&self) -> SealedHeader {
        SealedHeader::new(self.genesis_header(), self.genesis_hash())
    }

    /// Get the initial base fee of the genesis block.
    pub fn initial_base_fee(&self) -> Option<u64> {
        // If the base fee is set in the genesis block, we use that instead of the default.
        let genesis_base_fee =
            self.genesis.base_fee_per_gas.map(|fee| fee as u64).unwrap_or(EIP1559_INITIAL_BASE_FEE);

        // If London is activated at genesis, we set the initial base fee as per EIP-1559.
        self.hardforks.fork(EthereumHardfork::London).active_at_block(0).then_some(genesis_base_fee)
    }

    /// Get the [`BaseFeeParams`] for the chain at the given timestamp.
    pub fn base_fee_params_at_timestamp(&self, timestamp: u64) -> BaseFeeParams {
        match self.base_fee_params {
            BaseFeeParamsKind::Constant(bf_params) => bf_params,
            BaseFeeParamsKind::Variable(ForkBaseFeeParams(ref bf_params)) => {
                // Walk through the base fee params configuration in reverse order, and return the
                // first one that corresponds to a hardfork that is active at the
                // given timestamp.
                for (fork, params) in bf_params.iter().rev() {
                    if self.hardforks.is_fork_active_at_timestamp(fork.clone(), timestamp) {
                        return *params;
                    }
                }

                bf_params.first().map(|(_, params)| *params).unwrap_or(BaseFeeParams::ethereum())
            }
        }
    }

    /// Get the [`BaseFeeParams`] for the chain at the given block number
    pub fn base_fee_params_at_block(&self, block_number: u64) -> BaseFeeParams {
        match self.base_fee_params {
            BaseFeeParamsKind::Constant(bf_params) => bf_params,
            BaseFeeParamsKind::Variable(ForkBaseFeeParams(ref bf_params)) => {
                // Walk through the base fee params configuration in reverse order, and return the
                // first one that corresponds to a hardfork that is active at the
                // given timestamp.
                for (fork, params) in bf_params.iter().rev() {
                    if self.hardforks.is_fork_active_at_block(fork.clone(), block_number) {
                        return *params
                    }
                }

                bf_params.first().map(|(_, params)| *params).unwrap_or(BaseFeeParams::ethereum())
            }
        }
    }

    /// Get the hash of the genesis block.
    pub fn genesis_hash(&self) -> B256 {
        self.genesis_hash.unwrap_or_else(|| self.genesis_header().hash_slow())
    }

    /// Get the timestamp of the genesis block.
    pub const fn genesis_timestamp(&self) -> u64 {
        self.genesis.timestamp
    }

    /// Returns the final total difficulty if the Paris hardfork is known.
    pub fn get_final_paris_total_difficulty(&self) -> Option<U256> {
        self.paris_block_and_final_difficulty.map(|(_, final_difficulty)| final_difficulty)
    }

    /// Returns the final total difficulty if the given block number is after the Paris hardfork.
    ///
    /// Note: technically this would also be valid for the block before the paris upgrade, but this
    /// edge case is omitted here.
    #[inline]
    pub fn final_paris_total_difficulty(&self, block_number: u64) -> Option<U256> {
        self.paris_block_and_final_difficulty.and_then(|(activated_at, final_difficulty)| {
            (block_number >= activated_at).then_some(final_difficulty)
        })
    }

    /// Get the fork filter for the given hardfork
    pub fn hardfork_fork_filter<H: Hardfork + Clone>(&self, fork: H) -> Option<ForkFilter> {
        match self.hardforks.fork(fork.clone()) {
            ForkCondition::Never => None,
            _ => Some(self.fork_filter(self.satisfy(self.hardforks.fork(fork)))),
        }
    }

    /// Returns the hardfork display helper.
    pub fn display_hardforks(&self) -> DisplayHardforks {
        DisplayHardforks::new(
            &self.hardforks,
            self.paris_block_and_final_difficulty.map(|(block, _)| block),
        )
    }

    /// Get the fork id for the given hardfork.
    #[inline]
    pub fn hardfork_fork_id<H: Hardfork + Clone>(&self, fork: H) -> Option<ForkId> {
        let condition = self.hardforks.fork(fork);
        match condition {
            ForkCondition::Never => None,
            _ => Some(self.fork_id(&self.satisfy(condition))),
        }
    }

    /// Convenience method to get the fork id for [`EthereumHardfork::Shanghai`] from a given
    /// chainspec.
    #[inline]
    pub fn shanghai_fork_id(&self) -> Option<ForkId> {
        self.hardfork_fork_id(EthereumHardfork::Shanghai)
    }

    /// Convenience method to get the fork id for [`EthereumHardfork::Cancun`] from a given
    /// chainspec.
    #[inline]
    pub fn cancun_fork_id(&self) -> Option<ForkId> {
        self.hardfork_fork_id(EthereumHardfork::Cancun)
    }

    /// Convenience method to get the latest fork id from the chainspec. Panics if chainspec has no
    /// hardforks.
    #[inline]
    pub fn latest_fork_id(&self) -> ForkId {
        self.hardfork_fork_id(self.hardforks.last().unwrap().0).unwrap()
    }

    /// Creates a [`ForkFilter`] for the block described by [Head].
    pub fn fork_filter(&self, head: Head) -> ForkFilter {
        let forks = self.hardforks.forks_iter().filter_map(|(_, condition)| {
            // We filter out TTD-based forks w/o a pre-known block since those do not show up in the
            // fork filter.
            Some(match condition {
                ForkCondition::Block(block) |
                ForkCondition::TTD { fork_block: Some(block), .. } => ForkFilterKey::Block(block),
                ForkCondition::Timestamp(time) => ForkFilterKey::Time(time),
                _ => return None,
            })
        });

        ForkFilter::new(head, self.genesis_hash(), self.genesis_timestamp(), forks)
    }

    /// Compute the [`ForkId`] for the given [`Head`] following eip-6122 spec
    pub fn fork_id(&self, head: &Head) -> ForkId {
        let mut forkhash = ForkHash::from(self.genesis_hash());
        let mut current_applied = 0;

        // handle all block forks before handling timestamp based forks. see: https://eips.ethereum.org/EIPS/eip-6122
        for (_, cond) in self.hardforks.forks_iter() {
            // handle block based forks and the sepolia merge netsplit block edge case (TTD
            // ForkCondition with Some(block))
            if let ForkCondition::Block(block) |
            ForkCondition::TTD { fork_block: Some(block), .. } = cond
            {
                if cond.active_at_head(head) {
                    if block != current_applied {
                        forkhash += block;
                        current_applied = block;
                    }
                } else {
                    // we can return here because this block fork is not active, so we set the
                    // `next` value
                    return ForkId { hash: forkhash, next: block };
                }
            }
        }

        // timestamp are ALWAYS applied after the merge.
        //
        // this filter ensures that no block-based forks are returned
        for timestamp in self.hardforks.forks_iter().filter_map(|(_, cond)| {
            cond.as_timestamp().filter(|time| time > &self.genesis.timestamp)
        }) {
            // Skip Fermat hardfork for opbnb
            if timestamp == 1698991506 || timestamp == 1701151200 {
                continue;
            }

            let cond = ForkCondition::Timestamp(timestamp);
            if cond.active_at_head(head) {
                if timestamp != current_applied {
                    forkhash += timestamp;
                    current_applied = timestamp;
                }
            } else {
                // can safely return here because we have already handled all block forks and
                // have handled all active timestamp forks, and set the next value to the
                // timestamp that is known but not active yet
                return ForkId { hash: forkhash, next: timestamp };
            }
        }

        ForkId { hash: forkhash, next: 0 }
    }

    /// An internal helper function that returns a head block that satisfies a given Fork condition.
    pub(crate) fn satisfy(&self, cond: ForkCondition) -> Head {
        match cond {
            ForkCondition::Block(number) => Head { number, ..Default::default() },
            ForkCondition::Timestamp(timestamp) => {
                // to satisfy every timestamp ForkCondition, we find the last ForkCondition::Block
                // if one exists, and include its block_num in the returned Head
                if let Some(last_block_num) = self.last_block_fork_before_merge_or_timestamp() {
                    return Head { timestamp, number: last_block_num, ..Default::default() };
                }
                Head { timestamp, ..Default::default() }
            }
            ForkCondition::TTD { total_difficulty, .. } => {
                Head { total_difficulty, ..Default::default() }
            }
            ForkCondition::Never => unreachable!(),
        }
    }

    /// An internal helper function that returns the block number of the last block-based
    /// fork that occurs before any existing TTD (merge)/timestamp based forks.
    ///
    /// Note: this returns None if the `ChainSpec` is not configured with a TTD/Timestamp fork.
    pub(crate) fn last_block_fork_before_merge_or_timestamp(&self) -> Option<u64> {
        let mut hardforks_iter = self.hardforks.forks_iter().peekable();
        while let Some((_, curr_cond)) = hardforks_iter.next() {
            if let Some((_, next_cond)) = hardforks_iter.peek() {
                // peek and find the first occurrence of ForkCondition::TTD (merge) , or in
                // custom ChainSpecs, the first occurrence of
                // ForkCondition::Timestamp. If curr_cond is ForkCondition::Block at
                // this point, which it should be in most "normal" ChainSpecs,
                // return its block_num
                match next_cond {
                    ForkCondition::TTD { fork_block, .. } => {
                        // handle Sepolia merge netsplit case
                        if fork_block.is_some() {
                            return *fork_block;
                        }
                        // ensure curr_cond is indeed ForkCondition::Block and return block_num
                        if let ForkCondition::Block(block_num) = curr_cond {
                            return Some(block_num);
                        }
                    }
                    ForkCondition::Timestamp(_) => {
                        // ensure curr_cond is indeed ForkCondition::Block and return block_num
                        if let ForkCondition::Block(block_num) = curr_cond {
                            return Some(block_num);
                        }
                    }
                    ForkCondition::Block(_) | ForkCondition::Never => continue,
                }
            }
        }
        None
    }

    /// Build a chainspec using [`ChainSpecBuilder`]
    pub fn builder() -> ChainSpecBuilder {
        ChainSpecBuilder::default()
    }

    /// Returns the known bootnode records for the given chain.
    pub fn bootnodes(&self) -> Option<Vec<NodeRecord>> {
        use NamedChain as C;
        let chain = self.chain;
        match chain.try_into().ok()? {
            C::Mainnet => Some(mainnet_nodes()),
            C::Sepolia => Some(sepolia_nodes()),
            C::Holesky => Some(holesky_nodes()),
            C::Base => Some(base_nodes()),
            C::Optimism => Some(op_nodes()),
            C::BaseGoerli | C::BaseSepolia => Some(base_testnet_nodes()),
            C::OptimismSepolia | C::OptimismGoerli | C::OptimismKovan => Some(op_testnet_nodes()),
            #[cfg(feature = "bsc")]
            C::BNBSmartChain => Some(bsc_mainnet_nodes()),
            #[cfg(feature = "bsc")]
            C::BNBSmartChainTestnet => Some(bsc_testnet_nodes()),
            #[cfg(all(feature = "optimism", feature = "opbnb"))]
            C::OpBNBTestnet => Some(opbnb_testnet_nodes()),
            #[cfg(all(feature = "optimism", feature = "opbnb"))]
            C::OpBNBMainnet => Some(opbnb_mainnet_nodes()),
            _ => None,
        }
    }
}

impl From<Genesis> for ChainSpec {
    fn from(genesis: Genesis) -> Self {
        #[cfg(feature = "optimism")]
        let optimism_genesis_info = OptimismGenesisInfo::extract_from(&genesis);
        #[cfg(feature = "optimism")]
        let genesis_info =
            optimism_genesis_info.optimism_chain_info.genesis_info.unwrap_or_default();

        // Block-based hardforks
        let hardfork_opts = [
            (EthereumHardfork::Homestead.boxed(), genesis.config.homestead_block),
            (EthereumHardfork::Dao.boxed(), genesis.config.dao_fork_block),
            (EthereumHardfork::Tangerine.boxed(), genesis.config.eip150_block),
            (EthereumHardfork::SpuriousDragon.boxed(), genesis.config.eip155_block),
            (EthereumHardfork::Byzantium.boxed(), genesis.config.byzantium_block),
            (EthereumHardfork::Constantinople.boxed(), genesis.config.constantinople_block),
            (EthereumHardfork::Petersburg.boxed(), genesis.config.petersburg_block),
            (EthereumHardfork::Istanbul.boxed(), genesis.config.istanbul_block),
            (EthereumHardfork::MuirGlacier.boxed(), genesis.config.muir_glacier_block),
            (EthereumHardfork::Berlin.boxed(), genesis.config.berlin_block),
            (EthereumHardfork::London.boxed(), genesis.config.london_block),
            (EthereumHardfork::ArrowGlacier.boxed(), genesis.config.arrow_glacier_block),
            (EthereumHardfork::GrayGlacier.boxed(), genesis.config.gray_glacier_block),
            #[cfg(feature = "optimism")]
            (OptimismHardfork::Bedrock.boxed(), genesis_info.bedrock_block),
        ];
        let mut hardforks = hardfork_opts
            .into_iter()
            .filter_map(|(hardfork, opt)| opt.map(|block| (hardfork, ForkCondition::Block(block))))
            .collect::<Vec<_>>();

        // Paris
        let paris_block_and_final_difficulty =
            if let Some(ttd) = genesis.config.terminal_total_difficulty {
                hardforks.push((
                    EthereumHardfork::Paris.boxed(),
                    ForkCondition::TTD {
                        total_difficulty: ttd,
                        fork_block: genesis.config.merge_netsplit_block,
                    },
                ));

                genesis.config.merge_netsplit_block.map(|block| (block, ttd))
            } else {
                None
            };

        // Time-based hardforks
        let time_hardfork_opts = [
            (EthereumHardfork::Shanghai.boxed(), genesis.config.shanghai_time),
            (EthereumHardfork::Cancun.boxed(), genesis.config.cancun_time),
            (EthereumHardfork::Prague.boxed(), genesis.config.prague_time),
            #[cfg(feature = "optimism")]
            (OptimismHardfork::Regolith.boxed(), genesis_info.regolith_time),
            #[cfg(feature = "optimism")]
            (OptimismHardfork::Canyon.boxed(), genesis_info.canyon_time),
            #[cfg(feature = "optimism")]
            (OptimismHardfork::Ecotone.boxed(), genesis_info.ecotone_time),
            #[cfg(feature = "optimism")]
            (OptimismHardfork::Fjord.boxed(), genesis_info.fjord_time),
            #[cfg(feature = "optimism")]
            (OptimismHardfork::Granite.boxed(), genesis_info.granite_time),
        ];

        let time_hardforks = time_hardfork_opts
            .into_iter()
            .filter_map(|(hardfork, opt)| {
                opt.map(|time| (hardfork, ForkCondition::Timestamp(time)))
            })
            .collect::<Vec<_>>();

        hardforks.extend(time_hardforks);

        // Uses ethereum or optimism main chains to find proper order
        #[cfg(not(feature = "optimism"))]
        let mainnet_hardforks: ChainHardforks = EthereumHardfork::mainnet().into();
        #[cfg(not(feature = "optimism"))]
        let mainnet_order = mainnet_hardforks.forks_iter();
        #[cfg(feature = "optimism")]
        let mainnet_hardforks = OptimismHardfork::op_mainnet();
        #[cfg(feature = "optimism")]
        let mainnet_order = mainnet_hardforks.forks_iter();

        let mut ordered_hardforks = Vec::with_capacity(hardforks.len());
        for (hardfork, _) in mainnet_order {
            if let Some(pos) = hardforks.iter().position(|(e, _)| **e == *hardfork) {
                ordered_hardforks.push(hardforks[pos].clone());
            }
        }

        // NOTE: in full node, we prune all receipts except the deposit contract's. We do not
        // have the deployment block in the genesis file, so we use block zero. We use the same
        // deposit topic as the mainnet contract if we have the deposit contract address in the
        // genesis json.
        let deposit_contract = genesis.config.deposit_contract_address.map(|address| {
            DepositContract { address, block: 0, topic: MAINNET_DEPOSIT_CONTRACT.topic }
        });

        Self {
            chain: genesis.config.chain_id.into(),
            genesis,
            genesis_hash: None,
            hardforks: ChainHardforks::new(hardforks),
            paris_block_and_final_difficulty,
            deposit_contract,
            #[cfg(feature = "optimism")]
            base_fee_params: optimism_genesis_info.base_fee_params,
            ..Default::default()
        }
    }
}

/// A trait for reading the current [`ChainSpec`].
#[auto_impl::auto_impl(&, Arc)]
pub trait ChainSpecProvider: Send + Sync {
    /// The chain spec type.
    type ChainSpec: EthChainSpec;

    /// Get an [`Arc`] to the [`ChainSpec`].
    fn chain_spec(&self) -> Arc<Self::ChainSpec>;
}

/// A helper to build custom chain specs
#[derive(Debug, Default, Clone)]
pub struct ChainSpecBuilder {
    chain: Option<Chain>,
    genesis: Option<Genesis>,
    hardforks: ChainHardforks,
}

impl ChainSpecBuilder {
    /// Construct a new builder from the mainnet chain spec.
    pub fn mainnet() -> Self {
        Self {
            chain: Some(MAINNET.chain),
            genesis: Some(MAINNET.genesis.clone()),
            hardforks: MAINNET.hardforks.clone(),
        }
    }
}

impl ChainSpecBuilder {
    /// Set the chain ID
    pub const fn chain(mut self, chain: Chain) -> Self {
        self.chain = Some(chain);
        self
    }

    /// Set the genesis block.
    pub fn genesis(mut self, genesis: Genesis) -> Self {
        self.genesis = Some(genesis);
        self
    }

    /// Add the given fork with the given activation condition to the spec.
    pub fn with_fork(mut self, fork: EthereumHardfork, condition: ForkCondition) -> Self {
        self.hardforks.insert(fork, condition);
        self
    }

    /// Remove the given fork from the spec.
    pub fn without_fork(mut self, fork: EthereumHardfork) -> Self {
        self.hardforks.remove(fork);
        self
    }

    /// Enable the Paris hardfork at the given TTD.
    ///
    /// Does not set the merge netsplit block.
    pub fn paris_at_ttd(self, ttd: U256) -> Self {
        self.with_fork(
            EthereumHardfork::Paris,
            ForkCondition::TTD { total_difficulty: ttd, fork_block: None },
        )
    }

    /// Enable Frontier at genesis.
    pub fn frontier_activated(mut self) -> Self {
        self.hardforks.insert(EthereumHardfork::Frontier, ForkCondition::Block(0));
        self
    }

    /// Enable Homestead at genesis.
    pub fn homestead_activated(mut self) -> Self {
        self = self.frontier_activated();
        self.hardforks.insert(EthereumHardfork::Homestead, ForkCondition::Block(0));
        self
    }

    /// Enable Tangerine at genesis.
    pub fn tangerine_whistle_activated(mut self) -> Self {
        self = self.homestead_activated();
        self.hardforks.insert(EthereumHardfork::Tangerine, ForkCondition::Block(0));
        self
    }

    /// Enable Spurious Dragon at genesis.
    pub fn spurious_dragon_activated(mut self) -> Self {
        self = self.tangerine_whistle_activated();
        self.hardforks.insert(EthereumHardfork::SpuriousDragon, ForkCondition::Block(0));
        self
    }

    /// Enable Byzantium at genesis.
    pub fn byzantium_activated(mut self) -> Self {
        self = self.spurious_dragon_activated();
        self.hardforks.insert(EthereumHardfork::Byzantium, ForkCondition::Block(0));
        self
    }

    /// Enable Constantinople at genesis.
    pub fn constantinople_activated(mut self) -> Self {
        self = self.byzantium_activated();
        self.hardforks.insert(EthereumHardfork::Constantinople, ForkCondition::Block(0));
        self
    }

    /// Enable Petersburg at genesis.
    pub fn petersburg_activated(mut self) -> Self {
        self = self.constantinople_activated();
        self.hardforks.insert(EthereumHardfork::Petersburg, ForkCondition::Block(0));
        self
    }

    /// Enable Istanbul at genesis.
    pub fn istanbul_activated(mut self) -> Self {
        self = self.petersburg_activated();
        self.hardforks.insert(EthereumHardfork::Istanbul, ForkCondition::Block(0));
        self
    }

    /// Enable Berlin at genesis.
    pub fn berlin_activated(mut self) -> Self {
        self = self.istanbul_activated();
        self.hardforks.insert(EthereumHardfork::Berlin, ForkCondition::Block(0));
        self
    }

    /// Enable London at genesis.
    pub fn london_activated(mut self) -> Self {
        self = self.berlin_activated();
        self.hardforks.insert(EthereumHardfork::London, ForkCondition::Block(0));
        self
    }

    /// Enable Paris at genesis.
    pub fn paris_activated(mut self) -> Self {
        self = self.london_activated();
        self.hardforks.insert(
            EthereumHardfork::Paris,
            ForkCondition::TTD { fork_block: Some(0), total_difficulty: U256::ZERO },
        );
        self
    }

    /// Enable Shanghai at genesis.
    pub fn shanghai_activated(mut self) -> Self {
        self = self.paris_activated();
        self.hardforks.insert(EthereumHardfork::Shanghai, ForkCondition::Timestamp(0));
        self
    }

    /// Enable Cancun at genesis.
    pub fn cancun_activated(mut self) -> Self {
        self = self.shanghai_activated();
        self.hardforks.insert(EthereumHardfork::Cancun, ForkCondition::Timestamp(0));
        self
    }

    /// Enable Prague at genesis.
    pub fn prague_activated(mut self) -> Self {
        self = self.cancun_activated();
        self.hardforks.insert(EthereumHardfork::Prague, ForkCondition::Timestamp(0));
        self
    }

    /// Enable Bedrock at genesis
    #[cfg(feature = "optimism")]
    pub fn bedrock_activated(mut self) -> Self {
        self = self.paris_activated();
        self.hardforks.insert(OptimismHardfork::Bedrock, ForkCondition::Block(0));
        self
    }

    /// Enable Regolith at genesis
    #[cfg(feature = "optimism")]
    pub fn regolith_activated(mut self) -> Self {
        self = self.bedrock_activated();
        self.hardforks.insert(OptimismHardfork::Regolith, ForkCondition::Timestamp(0));
        self
    }

    /// Enable Canyon at genesis
    #[cfg(feature = "optimism")]
    pub fn canyon_activated(mut self) -> Self {
        self = self.regolith_activated();
        // Canyon also activates changes from L1's Shanghai hardfork
        self.hardforks.insert(EthereumHardfork::Shanghai, ForkCondition::Timestamp(0));
        self.hardforks.insert(OptimismHardfork::Canyon, ForkCondition::Timestamp(0));
        self
    }

    /// Enable Ecotone at genesis
    #[cfg(feature = "optimism")]
    pub fn ecotone_activated(mut self) -> Self {
        self = self.canyon_activated();
        self.hardforks.insert(EthereumHardfork::Cancun, ForkCondition::Timestamp(0));
        self.hardforks.insert(OptimismHardfork::Ecotone, ForkCondition::Timestamp(0));
        self
    }

    /// Enable Fjord at genesis
    #[cfg(feature = "optimism")]
    pub fn fjord_activated(mut self) -> Self {
        self = self.ecotone_activated();
        self.hardforks.insert(OptimismHardfork::Fjord, ForkCondition::Timestamp(0));
        self
    }

    /// Enable Granite at genesis
    #[cfg(feature = "optimism")]
    pub fn granite_activated(mut self) -> Self {
        self = self.fjord_activated();
        self.hardforks.insert(OptimismHardfork::Granite, ForkCondition::Timestamp(0));
        self
    }

    /// Build the resulting [`ChainSpec`].
    ///
    /// # Panics
    ///
    /// This function panics if the chain ID and genesis is not set ([`Self::chain`] and
    /// [`Self::genesis`])
    pub fn build(self) -> ChainSpec {
        let paris_block_and_final_difficulty = {
            self.hardforks.get(EthereumHardfork::Paris).and_then(|cond| {
                if let ForkCondition::TTD { fork_block, total_difficulty } = cond {
                    fork_block.map(|fork_block| (fork_block, total_difficulty))
                } else {
                    None
                }
            })
        };
        ChainSpec {
            chain: self.chain.expect("The chain is required"),
            genesis: self.genesis.expect("The genesis is required"),
            genesis_hash: None,
            hardforks: self.hardforks,
            paris_block_and_final_difficulty,
            deposit_contract: None,
            ..Default::default()
        }
    }
}

impl From<&Arc<ChainSpec>> for ChainSpecBuilder {
    fn from(value: &Arc<ChainSpec>) -> Self {
        Self {
            chain: Some(value.chain),
            genesis: Some(value.genesis.clone()),
            hardforks: value.hardforks.clone(),
        }
    }
}

/// `PoS` deposit contract details.
#[derive(Debug, Clone, PartialEq, Eq)]
pub struct DepositContract {
    /// Deposit Contract Address
    pub address: Address,
    /// Deployment Block
    pub block: BlockNumber,
    /// `DepositEvent` event signature
    pub topic: B256,
}

impl DepositContract {
    /// Creates a new [`DepositContract`].
    pub const fn new(address: Address, block: BlockNumber, topic: B256) -> Self {
        Self { address, block, topic }
    }
}

/// Genesis info for Optimism.
#[cfg(feature = "optimism")]
#[derive(Default, Debug, serde::Deserialize)]
#[serde(rename_all = "camelCase")]
struct OptimismGenesisInfo {
    optimism_chain_info: op_alloy_rpc_types::genesis::OptimismChainInfo,
    #[serde(skip)]
    base_fee_params: BaseFeeParamsKind,
}

#[cfg(feature = "optimism")]
impl OptimismGenesisInfo {
    fn extract_from(genesis: &Genesis) -> Self {
        let mut info = Self {
            optimism_chain_info: op_alloy_rpc_types::genesis::OptimismChainInfo::extract_from(
                &genesis.config.extra_fields,
            )
            .unwrap_or_default(),
            ..Default::default()
        };
        if let Some(optimism_base_fee_info) = &info.optimism_chain_info.base_fee_info {
            if let (Some(elasticity), Some(denominator)) = (
                optimism_base_fee_info.eip1559_elasticity,
                optimism_base_fee_info.eip1559_denominator,
            ) {
                let base_fee_params = if let Some(canyon_denominator) =
                    optimism_base_fee_info.eip1559_denominator_canyon
                {
                    BaseFeeParamsKind::Variable(
                        vec![
                            (
                                EthereumHardfork::London.boxed(),
                                BaseFeeParams::new(denominator as u128, elasticity as u128),
                            ),
                            (
                                OptimismHardfork::Canyon.boxed(),
                                BaseFeeParams::new(canyon_denominator as u128, elasticity as u128),
                            ),
                        ]
                        .into(),
                    )
                } else {
                    BaseFeeParams::new(denominator as u128, elasticity as u128).into()
                };

                info.base_fee_params = base_fee_params;
            }
        }

        info
    }
}

/// Verifies [`ChainSpec`] configuration against expected data in given cases.
#[cfg(any(test, feature = "test-utils"))]
pub fn test_fork_ids(spec: &ChainSpec, cases: &[(Head, ForkId)]) {
    for (block, expected_id) in cases {
        let computed_id = spec.fork_id(block);
        assert_eq!(
            expected_id, &computed_id,
            "Expected fork ID {:?}, computed fork ID {:?} at block {}",
            expected_id, computed_id, block.number
        );
    }
}

#[cfg(test)]
mod tests {
    use core::ops::Deref;
    use std::{collections::HashMap, str::FromStr};

    use alloy_chains::Chain;
    use alloy_genesis::{ChainConfig, GenesisAccount};
    use alloy_primitives::{b256, hex};
    use reth_ethereum_forks::{ForkCondition, ForkHash, ForkId, Head};
    use reth_trie_common::TrieAccount;

    use super::*;

    fn test_hardfork_fork_ids(spec: &ChainSpec, cases: &[(EthereumHardfork, ForkId)]) {
        for (hardfork, expected_id) in cases {
            if let Some(computed_id) = spec.hardfork_fork_id(*hardfork) {
                assert_eq!(
                    expected_id, &computed_id,
                    "Expected fork ID {expected_id:?}, computed fork ID {computed_id:?} for hardfork {hardfork}"
                );
                if matches!(hardfork, EthereumHardfork::Shanghai) {
                    if let Some(shangai_id) = spec.shanghai_fork_id() {
                        assert_eq!(
                            expected_id, &shangai_id,
                            "Expected fork ID {expected_id:?}, computed fork ID {computed_id:?} for Shanghai hardfork"
                        );
                    } else {
                        panic!("Expected ForkCondition to return Some for Hardfork::Shanghai");
                    }
                }
            }
        }
    }

    #[test]
    fn test_hardfork_list_display_mainnet() {
        assert_eq!(
            MAINNET.display_hardforks().to_string(),
            "Pre-merge hard forks (block based):
- Frontier                         @0
- Homestead                        @1150000
- Dao                              @1920000
- Tangerine                        @2463000
- SpuriousDragon                   @2675000
- Byzantium                        @4370000
- Constantinople                   @7280000
- Petersburg                       @7280000
- Istanbul                         @9069000
- MuirGlacier                      @9200000
- Berlin                           @12244000
- London                           @12965000
- ArrowGlacier                     @13773000
- GrayGlacier                      @15050000
Merge hard forks:
- Paris                            @58750000000000000000000 (network is known to be merged)
Post-merge hard forks (timestamp based):
- Shanghai                         @1681338455
- Cancun                           @1710338135"
        );
    }

    #[test]
    fn test_hardfork_list_ignores_disabled_forks() {
        let spec = ChainSpec::builder()
            .chain(Chain::mainnet())
            .genesis(Genesis::default())
            .with_fork(EthereumHardfork::Frontier, ForkCondition::Block(0))
            .with_fork(EthereumHardfork::Shanghai, ForkCondition::Never)
            .build();
        assert_eq!(
            spec.display_hardforks().to_string(),
            "Pre-merge hard forks (block based):
- Frontier                         @0"
        );
    }

    // Tests that we skip any fork blocks in block #0 (the genesis ruleset)
    #[test]
    fn ignores_genesis_fork_blocks() {
        let spec = ChainSpec::builder()
            .chain(Chain::mainnet())
            .genesis(Genesis::default())
            .with_fork(EthereumHardfork::Frontier, ForkCondition::Block(0))
            .with_fork(EthereumHardfork::Homestead, ForkCondition::Block(0))
            .with_fork(EthereumHardfork::Tangerine, ForkCondition::Block(0))
            .with_fork(EthereumHardfork::SpuriousDragon, ForkCondition::Block(0))
            .with_fork(EthereumHardfork::Byzantium, ForkCondition::Block(0))
            .with_fork(EthereumHardfork::Constantinople, ForkCondition::Block(0))
            .with_fork(EthereumHardfork::Istanbul, ForkCondition::Block(0))
            .with_fork(EthereumHardfork::MuirGlacier, ForkCondition::Block(0))
            .with_fork(EthereumHardfork::Berlin, ForkCondition::Block(0))
            .with_fork(EthereumHardfork::London, ForkCondition::Block(0))
            .with_fork(EthereumHardfork::ArrowGlacier, ForkCondition::Block(0))
            .with_fork(EthereumHardfork::GrayGlacier, ForkCondition::Block(0))
            .build();

        assert_eq!(spec.deref().len(), 12, "12 forks should be active.");
        assert_eq!(
            spec.fork_id(&Head { number: 1, ..Default::default() }),
            ForkId { hash: ForkHash::from(spec.genesis_hash()), next: 0 },
            "the fork ID should be the genesis hash; forks at genesis are ignored for fork filters"
        );
    }

    #[test]
    fn ignores_duplicate_fork_blocks() {
        let empty_genesis = Genesis::default();
        let unique_spec = ChainSpec::builder()
            .chain(Chain::mainnet())
            .genesis(empty_genesis.clone())
            .with_fork(EthereumHardfork::Frontier, ForkCondition::Block(0))
            .with_fork(EthereumHardfork::Homestead, ForkCondition::Block(1))
            .build();

        let duplicate_spec = ChainSpec::builder()
            .chain(Chain::mainnet())
            .genesis(empty_genesis)
            .with_fork(EthereumHardfork::Frontier, ForkCondition::Block(0))
            .with_fork(EthereumHardfork::Homestead, ForkCondition::Block(1))
            .with_fork(EthereumHardfork::Tangerine, ForkCondition::Block(1))
            .build();

        assert_eq!(
            unique_spec.fork_id(&Head { number: 2, ..Default::default() }),
            duplicate_spec.fork_id(&Head { number: 2, ..Default::default() }),
            "duplicate fork blocks should be deduplicated for fork filters"
        );
    }

    #[test]
    fn test_chainspec_satisfy() {
        let empty_genesis = Genesis::default();
        // happy path test case
        let happy_path_case = ChainSpec::builder()
            .chain(Chain::mainnet())
            .genesis(empty_genesis.clone())
            .with_fork(EthereumHardfork::Frontier, ForkCondition::Block(0))
            .with_fork(EthereumHardfork::Homestead, ForkCondition::Block(73))
            .with_fork(EthereumHardfork::Shanghai, ForkCondition::Timestamp(11313123))
            .build();
        let happy_path_head = happy_path_case.satisfy(ForkCondition::Timestamp(11313123));
        let happy_path_expected = Head { number: 73, timestamp: 11313123, ..Default::default() };
        assert_eq!(
            happy_path_head, happy_path_expected,
            "expected satisfy() to return {happy_path_expected:#?}, but got {happy_path_head:#?} "
        );
        // multiple timestamp test case (i.e Shanghai -> Cancun)
        let multiple_timestamp_fork_case = ChainSpec::builder()
            .chain(Chain::mainnet())
            .genesis(empty_genesis.clone())
            .with_fork(EthereumHardfork::Frontier, ForkCondition::Block(0))
            .with_fork(EthereumHardfork::Homestead, ForkCondition::Block(73))
            .with_fork(EthereumHardfork::Shanghai, ForkCondition::Timestamp(11313123))
            .with_fork(EthereumHardfork::Cancun, ForkCondition::Timestamp(11313398))
            .build();
        let multi_timestamp_head =
            multiple_timestamp_fork_case.satisfy(ForkCondition::Timestamp(11313398));
        let mult_timestamp_expected =
            Head { number: 73, timestamp: 11313398, ..Default::default() };
        assert_eq!(
            multi_timestamp_head, mult_timestamp_expected,
            "expected satisfy() to return {mult_timestamp_expected:#?}, but got {multi_timestamp_head:#?} "
        );
        // no ForkCondition::Block test case
        let no_block_fork_case = ChainSpec::builder()
            .chain(Chain::mainnet())
            .genesis(empty_genesis.clone())
            .with_fork(EthereumHardfork::Shanghai, ForkCondition::Timestamp(11313123))
            .build();
        let no_block_fork_head = no_block_fork_case.satisfy(ForkCondition::Timestamp(11313123));
        let no_block_fork_expected = Head { number: 0, timestamp: 11313123, ..Default::default() };
        assert_eq!(
            no_block_fork_head, no_block_fork_expected,
            "expected satisfy() to return {no_block_fork_expected:#?}, but got {no_block_fork_head:#?} ",
        );
        // spec w/ ForkCondition::TTD with block_num test case (Sepolia merge netsplit edge case)
        let fork_cond_ttd_blocknum_case = ChainSpec::builder()
            .chain(Chain::mainnet())
            .genesis(empty_genesis.clone())
            .with_fork(EthereumHardfork::Frontier, ForkCondition::Block(0))
            .with_fork(EthereumHardfork::Homestead, ForkCondition::Block(73))
            .with_fork(
                EthereumHardfork::Paris,
                ForkCondition::TTD {
                    fork_block: Some(101),
                    total_difficulty: U256::from(10_790_000),
                },
            )
            .with_fork(EthereumHardfork::Shanghai, ForkCondition::Timestamp(11313123))
            .build();
        let fork_cond_ttd_blocknum_head =
            fork_cond_ttd_blocknum_case.satisfy(ForkCondition::Timestamp(11313123));
        let fork_cond_ttd_blocknum_expected =
            Head { number: 101, timestamp: 11313123, ..Default::default() };
        assert_eq!(
            fork_cond_ttd_blocknum_head, fork_cond_ttd_blocknum_expected,
            "expected satisfy() to return {fork_cond_ttd_blocknum_expected:#?}, but got {fork_cond_ttd_blocknum_expected:#?} ",
        );

        // spec w/ only ForkCondition::Block - test the match arm for ForkCondition::Block to ensure
        // no regressions, for these ForkConditions(Block/TTD) - a separate chain spec definition is
        // technically unnecessary - but we include it here for thoroughness
        let fork_cond_block_only_case = ChainSpec::builder()
            .chain(Chain::mainnet())
            .genesis(empty_genesis)
            .with_fork(EthereumHardfork::Frontier, ForkCondition::Block(0))
            .with_fork(EthereumHardfork::Homestead, ForkCondition::Block(73))
            .build();
        let fork_cond_block_only_head = fork_cond_block_only_case.satisfy(ForkCondition::Block(73));
        let fork_cond_block_only_expected = Head { number: 73, ..Default::default() };
        assert_eq!(
            fork_cond_block_only_head, fork_cond_block_only_expected,
            "expected satisfy() to return {fork_cond_block_only_expected:#?}, but got {fork_cond_block_only_head:#?} ",
        );
        // Fork::ConditionTTD test case without a new chain spec to demonstrate ChainSpec::satisfy
        // is independent of ChainSpec for this(these - including ForkCondition::Block) match arm(s)
        let fork_cond_ttd_no_new_spec = fork_cond_block_only_case.satisfy(ForkCondition::TTD {
            fork_block: None,
            total_difficulty: U256::from(10_790_000),
        });
        let fork_cond_ttd_no_new_spec_expected =
            Head { total_difficulty: U256::from(10_790_000), ..Default::default() };
        assert_eq!(
            fork_cond_ttd_no_new_spec, fork_cond_ttd_no_new_spec_expected,
            "expected satisfy() to return {fork_cond_ttd_blocknum_expected:#?}, but got {fork_cond_ttd_blocknum_expected:#?} ",
        );
    }

    #[test]
    fn mainnet_hardfork_fork_ids() {
        test_hardfork_fork_ids(
            &MAINNET,
            &[
                (
                    EthereumHardfork::Frontier,
                    ForkId { hash: ForkHash([0xfc, 0x64, 0xec, 0x04]), next: 1150000 },
                ),
                (
                    EthereumHardfork::Homestead,
                    ForkId { hash: ForkHash([0x97, 0xc2, 0xc3, 0x4c]), next: 1920000 },
                ),
                (
                    EthereumHardfork::Dao,
                    ForkId { hash: ForkHash([0x91, 0xd1, 0xf9, 0x48]), next: 2463000 },
                ),
                (
                    EthereumHardfork::Tangerine,
                    ForkId { hash: ForkHash([0x7a, 0x64, 0xda, 0x13]), next: 2675000 },
                ),
                (
                    EthereumHardfork::SpuriousDragon,
                    ForkId { hash: ForkHash([0x3e, 0xdd, 0x5b, 0x10]), next: 4370000 },
                ),
                (
                    EthereumHardfork::Byzantium,
                    ForkId { hash: ForkHash([0xa0, 0x0b, 0xc3, 0x24]), next: 7280000 },
                ),
                (
                    EthereumHardfork::Constantinople,
                    ForkId { hash: ForkHash([0x66, 0x8d, 0xb0, 0xaf]), next: 9069000 },
                ),
                (
                    EthereumHardfork::Petersburg,
                    ForkId { hash: ForkHash([0x66, 0x8d, 0xb0, 0xaf]), next: 9069000 },
                ),
                (
                    EthereumHardfork::Istanbul,
                    ForkId { hash: ForkHash([0x87, 0x9d, 0x6e, 0x30]), next: 9200000 },
                ),
                (
                    EthereumHardfork::MuirGlacier,
                    ForkId { hash: ForkHash([0xe0, 0x29, 0xe9, 0x91]), next: 12244000 },
                ),
                (
                    EthereumHardfork::Berlin,
                    ForkId { hash: ForkHash([0x0e, 0xb4, 0x40, 0xf6]), next: 12965000 },
                ),
                (
                    EthereumHardfork::London,
                    ForkId { hash: ForkHash([0xb7, 0x15, 0x07, 0x7d]), next: 13773000 },
                ),
                (
                    EthereumHardfork::ArrowGlacier,
                    ForkId { hash: ForkHash([0x20, 0xc3, 0x27, 0xfc]), next: 15050000 },
                ),
                (
                    EthereumHardfork::GrayGlacier,
                    ForkId { hash: ForkHash([0xf0, 0xaf, 0xd0, 0xe3]), next: 1681338455 },
                ),
                (
                    EthereumHardfork::Shanghai,
                    ForkId { hash: ForkHash([0xdc, 0xe9, 0x6c, 0x2d]), next: 1710338135 },
                ),
                (
                    EthereumHardfork::Cancun,
                    ForkId { hash: ForkHash([0x9f, 0x3d, 0x22, 0x54]), next: 0 },
                ),
            ],
        );
    }

    #[test]
    fn sepolia_hardfork_fork_ids() {
        test_hardfork_fork_ids(
            &SEPOLIA,
            &[
                (
                    EthereumHardfork::Frontier,
                    ForkId { hash: ForkHash([0xfe, 0x33, 0x66, 0xe7]), next: 1735371 },
                ),
                (
                    EthereumHardfork::Homestead,
                    ForkId { hash: ForkHash([0xfe, 0x33, 0x66, 0xe7]), next: 1735371 },
                ),
                (
                    EthereumHardfork::Tangerine,
                    ForkId { hash: ForkHash([0xfe, 0x33, 0x66, 0xe7]), next: 1735371 },
                ),
                (
                    EthereumHardfork::SpuriousDragon,
                    ForkId { hash: ForkHash([0xfe, 0x33, 0x66, 0xe7]), next: 1735371 },
                ),
                (
                    EthereumHardfork::Byzantium,
                    ForkId { hash: ForkHash([0xfe, 0x33, 0x66, 0xe7]), next: 1735371 },
                ),
                (
                    EthereumHardfork::Constantinople,
                    ForkId { hash: ForkHash([0xfe, 0x33, 0x66, 0xe7]), next: 1735371 },
                ),
                (
                    EthereumHardfork::Petersburg,
                    ForkId { hash: ForkHash([0xfe, 0x33, 0x66, 0xe7]), next: 1735371 },
                ),
                (
                    EthereumHardfork::Istanbul,
                    ForkId { hash: ForkHash([0xfe, 0x33, 0x66, 0xe7]), next: 1735371 },
                ),
                (
                    EthereumHardfork::Berlin,
                    ForkId { hash: ForkHash([0xfe, 0x33, 0x66, 0xe7]), next: 1735371 },
                ),
                (
                    EthereumHardfork::London,
                    ForkId { hash: ForkHash([0xfe, 0x33, 0x66, 0xe7]), next: 1735371 },
                ),
                (
                    EthereumHardfork::Paris,
                    ForkId { hash: ForkHash([0xb9, 0x6c, 0xbd, 0x13]), next: 1677557088 },
                ),
                (
                    EthereumHardfork::Shanghai,
                    ForkId { hash: ForkHash([0xf7, 0xf9, 0xbc, 0x08]), next: 1706655072 },
                ),
                (
                    EthereumHardfork::Cancun,
                    ForkId { hash: ForkHash([0x88, 0xcf, 0x81, 0xd9]), next: 0 },
                ),
            ],
        );
    }

    #[test]
    fn mainnet_forkids() {
        test_fork_ids(
            &MAINNET,
            &[
                (
                    Head { number: 0, ..Default::default() },
                    ForkId { hash: ForkHash([0xfc, 0x64, 0xec, 0x04]), next: 1150000 },
                ),
                (
                    Head { number: 1150000, ..Default::default() },
                    ForkId { hash: ForkHash([0x97, 0xc2, 0xc3, 0x4c]), next: 1920000 },
                ),
                (
                    Head { number: 1920000, ..Default::default() },
                    ForkId { hash: ForkHash([0x91, 0xd1, 0xf9, 0x48]), next: 2463000 },
                ),
                (
                    Head { number: 2463000, ..Default::default() },
                    ForkId { hash: ForkHash([0x7a, 0x64, 0xda, 0x13]), next: 2675000 },
                ),
                (
                    Head { number: 2675000, ..Default::default() },
                    ForkId { hash: ForkHash([0x3e, 0xdd, 0x5b, 0x10]), next: 4370000 },
                ),
                (
                    Head { number: 4370000, ..Default::default() },
                    ForkId { hash: ForkHash([0xa0, 0x0b, 0xc3, 0x24]), next: 7280000 },
                ),
                (
                    Head { number: 7280000, ..Default::default() },
                    ForkId { hash: ForkHash([0x66, 0x8d, 0xb0, 0xaf]), next: 9069000 },
                ),
                (
                    Head { number: 9069000, ..Default::default() },
                    ForkId { hash: ForkHash([0x87, 0x9d, 0x6e, 0x30]), next: 9200000 },
                ),
                (
                    Head { number: 9200000, ..Default::default() },
                    ForkId { hash: ForkHash([0xe0, 0x29, 0xe9, 0x91]), next: 12244000 },
                ),
                (
                    Head { number: 12244000, ..Default::default() },
                    ForkId { hash: ForkHash([0x0e, 0xb4, 0x40, 0xf6]), next: 12965000 },
                ),
                (
                    Head { number: 12965000, ..Default::default() },
                    ForkId { hash: ForkHash([0xb7, 0x15, 0x07, 0x7d]), next: 13773000 },
                ),
                (
                    Head { number: 13773000, ..Default::default() },
                    ForkId { hash: ForkHash([0x20, 0xc3, 0x27, 0xfc]), next: 15050000 },
                ),
                (
                    Head { number: 15050000, ..Default::default() },
                    ForkId { hash: ForkHash([0xf0, 0xaf, 0xd0, 0xe3]), next: 1681338455 },
                ),
                // First Shanghai block
                (
                    Head { number: 20000000, timestamp: 1681338455, ..Default::default() },
                    ForkId { hash: ForkHash([0xdc, 0xe9, 0x6c, 0x2d]), next: 1710338135 },
                ),
                // First Cancun block
                (
                    Head { number: 20000001, timestamp: 1710338135, ..Default::default() },
                    ForkId { hash: ForkHash([0x9f, 0x3d, 0x22, 0x54]), next: 0 },
                ),
                // Future Cancun block
                (
                    Head { number: 20000002, timestamp: 2000000000, ..Default::default() },
                    ForkId { hash: ForkHash([0x9f, 0x3d, 0x22, 0x54]), next: 0 },
                ),
            ],
        );
    }

    #[test]
    fn holesky_forkids() {
        test_fork_ids(
            &HOLESKY,
            &[
                (
                    Head { number: 0, ..Default::default() },
                    ForkId { hash: ForkHash([0xc6, 0x1a, 0x60, 0x98]), next: 1696000704 },
                ),
                // First MergeNetsplit block
                (
                    Head { number: 123, ..Default::default() },
                    ForkId { hash: ForkHash([0xc6, 0x1a, 0x60, 0x98]), next: 1696000704 },
                ),
                // Last MergeNetsplit block
                (
                    Head { number: 123, timestamp: 1696000703, ..Default::default() },
                    ForkId { hash: ForkHash([0xc6, 0x1a, 0x60, 0x98]), next: 1696000704 },
                ),
                // First Shanghai block
                (
                    Head { number: 123, timestamp: 1696000704, ..Default::default() },
                    ForkId { hash: ForkHash([0xfd, 0x4f, 0x01, 0x6b]), next: 1707305664 },
                ),
                // Last Shanghai block
                (
                    Head { number: 123, timestamp: 1707305663, ..Default::default() },
                    ForkId { hash: ForkHash([0xfd, 0x4f, 0x01, 0x6b]), next: 1707305664 },
                ),
                // First Cancun block
                (
                    Head { number: 123, timestamp: 1707305664, ..Default::default() },
                    ForkId { hash: ForkHash([0x9b, 0x19, 0x2a, 0xd0]), next: 0 },
                ),
            ],
        )
    }

    #[test]
    fn sepolia_forkids() {
        test_fork_ids(
            &SEPOLIA,
            &[
                (
                    Head { number: 0, ..Default::default() },
                    ForkId { hash: ForkHash([0xfe, 0x33, 0x66, 0xe7]), next: 1735371 },
                ),
                (
                    Head { number: 1735370, ..Default::default() },
                    ForkId { hash: ForkHash([0xfe, 0x33, 0x66, 0xe7]), next: 1735371 },
                ),
                (
                    Head { number: 1735371, ..Default::default() },
                    ForkId { hash: ForkHash([0xb9, 0x6c, 0xbd, 0x13]), next: 1677557088 },
                ),
                (
                    Head { number: 1735372, timestamp: 1677557087, ..Default::default() },
                    ForkId { hash: ForkHash([0xb9, 0x6c, 0xbd, 0x13]), next: 1677557088 },
                ),
                // First Shanghai block
                (
                    Head { number: 1735372, timestamp: 1677557088, ..Default::default() },
                    ForkId { hash: ForkHash([0xf7, 0xf9, 0xbc, 0x08]), next: 1706655072 },
                ),
                // Last Shanghai block
                (
                    Head { number: 1735372, timestamp: 1706655071, ..Default::default() },
                    ForkId { hash: ForkHash([0xf7, 0xf9, 0xbc, 0x08]), next: 1706655072 },
                ),
                // First Cancun block
                (
                    Head { number: 1735372, timestamp: 1706655072, ..Default::default() },
                    ForkId { hash: ForkHash([0x88, 0xcf, 0x81, 0xd9]), next: 0 },
                ),
            ],
        );
    }

    #[test]
    fn dev_forkids() {
        test_fork_ids(
            &DEV,
            &[(
                Head { number: 0, ..Default::default() },
                ForkId { hash: ForkHash([0x45, 0xb8, 0x36, 0x12]), next: 0 },
            )],
        )
    }

    /// Checks that time-based forks work
    ///
    /// This is based off of the test vectors here: <https://github.com/ethereum/go-ethereum/blob/5c8cc10d1e05c23ff1108022f4150749e73c0ca1/core/forkid/forkid_test.go#L155-L188>
    #[test]
    fn timestamped_forks() {
        let mainnet_with_timestamps = ChainSpecBuilder::mainnet().build();
        test_fork_ids(
            &mainnet_with_timestamps,
            &[
                (
                    Head { number: 0, timestamp: 0, ..Default::default() },
                    ForkId { hash: ForkHash([0xfc, 0x64, 0xec, 0x04]), next: 1150000 },
                ), // Unsynced
                (
                    Head { number: 1149999, timestamp: 0, ..Default::default() },
                    ForkId { hash: ForkHash([0xfc, 0x64, 0xec, 0x04]), next: 1150000 },
                ), // Last Frontier block
                (
                    Head { number: 1150000, timestamp: 0, ..Default::default() },
                    ForkId { hash: ForkHash([0x97, 0xc2, 0xc3, 0x4c]), next: 1920000 },
                ), // First Homestead block
                (
                    Head { number: 1919999, timestamp: 0, ..Default::default() },
                    ForkId { hash: ForkHash([0x97, 0xc2, 0xc3, 0x4c]), next: 1920000 },
                ), // Last Homestead block
                (
                    Head { number: 1920000, timestamp: 0, ..Default::default() },
                    ForkId { hash: ForkHash([0x91, 0xd1, 0xf9, 0x48]), next: 2463000 },
                ), // First DAO block
                (
                    Head { number: 2462999, timestamp: 0, ..Default::default() },
                    ForkId { hash: ForkHash([0x91, 0xd1, 0xf9, 0x48]), next: 2463000 },
                ), // Last DAO block
                (
                    Head { number: 2463000, timestamp: 0, ..Default::default() },
                    ForkId { hash: ForkHash([0x7a, 0x64, 0xda, 0x13]), next: 2675000 },
                ), // First Tangerine block
                (
                    Head { number: 2674999, timestamp: 0, ..Default::default() },
                    ForkId { hash: ForkHash([0x7a, 0x64, 0xda, 0x13]), next: 2675000 },
                ), // Last Tangerine block
                (
                    Head { number: 2675000, timestamp: 0, ..Default::default() },
                    ForkId { hash: ForkHash([0x3e, 0xdd, 0x5b, 0x10]), next: 4370000 },
                ), // First Spurious block
                (
                    Head { number: 4369999, timestamp: 0, ..Default::default() },
                    ForkId { hash: ForkHash([0x3e, 0xdd, 0x5b, 0x10]), next: 4370000 },
                ), // Last Spurious block
                (
                    Head { number: 4370000, timestamp: 0, ..Default::default() },
                    ForkId { hash: ForkHash([0xa0, 0x0b, 0xc3, 0x24]), next: 7280000 },
                ), // First Byzantium block
                (
                    Head { number: 7279999, timestamp: 0, ..Default::default() },
                    ForkId { hash: ForkHash([0xa0, 0x0b, 0xc3, 0x24]), next: 7280000 },
                ), // Last Byzantium block
                (
                    Head { number: 7280000, timestamp: 0, ..Default::default() },
                    ForkId { hash: ForkHash([0x66, 0x8d, 0xb0, 0xaf]), next: 9069000 },
                ), // First and last Constantinople, first Petersburg block
                (
                    Head { number: 9068999, timestamp: 0, ..Default::default() },
                    ForkId { hash: ForkHash([0x66, 0x8d, 0xb0, 0xaf]), next: 9069000 },
                ), // Last Petersburg block
                (
                    Head { number: 9069000, timestamp: 0, ..Default::default() },
                    ForkId { hash: ForkHash([0x87, 0x9d, 0x6e, 0x30]), next: 9200000 },
                ), // First Istanbul and first Muir Glacier block
                (
                    Head { number: 9199999, timestamp: 0, ..Default::default() },
                    ForkId { hash: ForkHash([0x87, 0x9d, 0x6e, 0x30]), next: 9200000 },
                ), // Last Istanbul and first Muir Glacier block
                (
                    Head { number: 9200000, timestamp: 0, ..Default::default() },
                    ForkId { hash: ForkHash([0xe0, 0x29, 0xe9, 0x91]), next: 12244000 },
                ), // First Muir Glacier block
                (
                    Head { number: 12243999, timestamp: 0, ..Default::default() },
                    ForkId { hash: ForkHash([0xe0, 0x29, 0xe9, 0x91]), next: 12244000 },
                ), // Last Muir Glacier block
                (
                    Head { number: 12244000, timestamp: 0, ..Default::default() },
                    ForkId { hash: ForkHash([0x0e, 0xb4, 0x40, 0xf6]), next: 12965000 },
                ), // First Berlin block
                (
                    Head { number: 12964999, timestamp: 0, ..Default::default() },
                    ForkId { hash: ForkHash([0x0e, 0xb4, 0x40, 0xf6]), next: 12965000 },
                ), // Last Berlin block
                (
                    Head { number: 12965000, timestamp: 0, ..Default::default() },
                    ForkId { hash: ForkHash([0xb7, 0x15, 0x07, 0x7d]), next: 13773000 },
                ), // First London block
                (
                    Head { number: 13772999, timestamp: 0, ..Default::default() },
                    ForkId { hash: ForkHash([0xb7, 0x15, 0x07, 0x7d]), next: 13773000 },
                ), // Last London block
                (
                    Head { number: 13773000, timestamp: 0, ..Default::default() },
                    ForkId { hash: ForkHash([0x20, 0xc3, 0x27, 0xfc]), next: 15050000 },
                ), // First Arrow Glacier block
                (
                    Head { number: 15049999, timestamp: 0, ..Default::default() },
                    ForkId { hash: ForkHash([0x20, 0xc3, 0x27, 0xfc]), next: 15050000 },
                ), // Last Arrow Glacier block
                (
                    Head { number: 15050000, timestamp: 0, ..Default::default() },
                    ForkId { hash: ForkHash([0xf0, 0xaf, 0xd0, 0xe3]), next: 1681338455 },
                ), // First Gray Glacier block
                (
                    Head { number: 19999999, timestamp: 1667999999, ..Default::default() },
                    ForkId { hash: ForkHash([0xf0, 0xaf, 0xd0, 0xe3]), next: 1681338455 },
                ), // Last Gray Glacier block
                (
                    Head { number: 20000000, timestamp: 1681338455, ..Default::default() },
                    ForkId { hash: ForkHash([0xdc, 0xe9, 0x6c, 0x2d]), next: 1710338135 },
                ), // Last Shanghai block
                (
                    Head { number: 20000001, timestamp: 1710338134, ..Default::default() },
                    ForkId { hash: ForkHash([0xdc, 0xe9, 0x6c, 0x2d]), next: 1710338135 },
                ), // First Cancun block
                (
                    Head { number: 20000002, timestamp: 1710338135, ..Default::default() },
                    ForkId { hash: ForkHash([0x9f, 0x3d, 0x22, 0x54]), next: 0 },
                ), // Future Cancun block
                (
                    Head { number: 20000003, timestamp: 2000000000, ..Default::default() },
                    ForkId { hash: ForkHash([0x9f, 0x3d, 0x22, 0x54]), next: 0 },
                ),
            ],
        );
    }

    /// Constructs a [`ChainSpec`] with the given [`ChainSpecBuilder`], shanghai, and cancun fork
    /// timestamps.
    fn construct_chainspec(
        builder: ChainSpecBuilder,
        shanghai_time: u64,
        cancun_time: u64,
    ) -> ChainSpec {
        builder
            .with_fork(EthereumHardfork::Shanghai, ForkCondition::Timestamp(shanghai_time))
            .with_fork(EthereumHardfork::Cancun, ForkCondition::Timestamp(cancun_time))
            .build()
    }

    /// Tests that time-based forks which are active at genesis are not included in forkid hash.
    ///
    /// This is based off of the test vectors here:
    /// <https://github.com/ethereum/go-ethereum/blob/2e02c1ffd9dffd1ec9e43c6b66f6c9bd1e556a0b/core/forkid/forkid_test.go#L390-L440>
    #[test]
    fn test_timestamp_fork_in_genesis() {
        let timestamp = 1690475657u64;
        let default_spec_builder = ChainSpecBuilder::default()
            .chain(Chain::from_id(1337))
            .genesis(Genesis::default().with_timestamp(timestamp))
            .paris_activated();

        // test format: (chain spec, expected next value) - the forkhash will be determined by the
        // genesis hash of the constructed chainspec
        let tests = [
            (
                construct_chainspec(default_spec_builder.clone(), timestamp - 1, timestamp + 1),
                timestamp + 1,
            ),
            (
                construct_chainspec(default_spec_builder.clone(), timestamp, timestamp + 1),
                timestamp + 1,
            ),
            (
                construct_chainspec(default_spec_builder, timestamp + 1, timestamp + 2),
                timestamp + 1,
            ),
        ];

        for (spec, expected_timestamp) in tests {
            let got_forkid = spec.fork_id(&Head { number: 0, timestamp: 0, ..Default::default() });
            // This is slightly different from the geth test because we use the shanghai timestamp
            // to determine whether or not to include a withdrawals root in the genesis header.
            // This makes the genesis hash different, and as a result makes the ChainSpec fork hash
            // different.
            let genesis_hash = spec.genesis_hash();
            let expected_forkid =
                ForkId { hash: ForkHash::from(genesis_hash), next: expected_timestamp };
            assert_eq!(got_forkid, expected_forkid);
        }
    }

    /// Checks that the fork is not active at a terminal ttd block.
    #[test]
    fn check_terminal_ttd() {
        let chainspec = ChainSpecBuilder::mainnet().build();

        // Check that Paris is not active on terminal PoW block #15537393.
        let terminal_block_ttd = U256::from(58750003716598352816469_u128);
        let terminal_block_difficulty = U256::from(11055787484078698_u128);
        assert!(!chainspec
            .fork(EthereumHardfork::Paris)
            .active_at_ttd(terminal_block_ttd, terminal_block_difficulty));

        // Check that Paris is active on first PoS block #15537394.
        let first_pos_block_ttd = U256::from(58750003716598352816469_u128);
        let first_pos_difficulty = U256::ZERO;
        assert!(chainspec
            .fork(EthereumHardfork::Paris)
            .active_at_ttd(first_pos_block_ttd, first_pos_difficulty));
    }

    #[test]
    fn geth_genesis_with_shanghai() {
        let geth_genesis = r#"
        {
          "config": {
            "chainId": 1337,
            "homesteadBlock": 0,
            "eip150Block": 0,
            "eip150Hash": "0x0000000000000000000000000000000000000000000000000000000000000000",
            "eip155Block": 0,
            "eip158Block": 0,
            "byzantiumBlock": 0,
            "constantinopleBlock": 0,
            "petersburgBlock": 0,
            "istanbulBlock": 0,
            "muirGlacierBlock": 0,
            "berlinBlock": 0,
            "londonBlock": 0,
            "arrowGlacierBlock": 0,
            "grayGlacierBlock": 0,
            "shanghaiTime": 0,
            "cancunTime": 1,
            "terminalTotalDifficulty": 0,
            "terminalTotalDifficultyPassed": true,
            "ethash": {}
          },
          "nonce": "0x0",
          "timestamp": "0x0",
          "extraData": "0x",
          "gasLimit": "0x4c4b40",
          "difficulty": "0x1",
          "mixHash": "0x0000000000000000000000000000000000000000000000000000000000000000",
          "coinbase": "0x0000000000000000000000000000000000000000",
          "alloc": {
            "658bdf435d810c91414ec09147daa6db62406379": {
              "balance": "0x487a9a304539440000"
            },
            "aa00000000000000000000000000000000000000": {
              "code": "0x6042",
              "storage": {
                "0x0000000000000000000000000000000000000000000000000000000000000000": "0x0000000000000000000000000000000000000000000000000000000000000000",
                "0x0100000000000000000000000000000000000000000000000000000000000000": "0x0100000000000000000000000000000000000000000000000000000000000000",
                "0x0200000000000000000000000000000000000000000000000000000000000000": "0x0200000000000000000000000000000000000000000000000000000000000000",
                "0x0300000000000000000000000000000000000000000000000000000000000000": "0x0000000000000000000000000000000000000000000000000000000000000303"
              },
              "balance": "0x1",
              "nonce": "0x1"
            },
            "bb00000000000000000000000000000000000000": {
              "code": "0x600154600354",
              "storage": {
                "0x0000000000000000000000000000000000000000000000000000000000000000": "0x0000000000000000000000000000000000000000000000000000000000000000",
                "0x0100000000000000000000000000000000000000000000000000000000000000": "0x0100000000000000000000000000000000000000000000000000000000000000",
                "0x0200000000000000000000000000000000000000000000000000000000000000": "0x0200000000000000000000000000000000000000000000000000000000000000",
                "0x0300000000000000000000000000000000000000000000000000000000000000": "0x0000000000000000000000000000000000000000000000000000000000000303"
              },
              "balance": "0x2",
              "nonce": "0x1"
            }
          },
          "number": "0x0",
          "gasUsed": "0x0",
          "parentHash": "0x0000000000000000000000000000000000000000000000000000000000000000",
          "baseFeePerGas": "0x3b9aca00"
        }
        "#;

        let genesis: Genesis = serde_json::from_str(geth_genesis).unwrap();
        let chainspec = ChainSpec::from(genesis);

        // assert a bunch of hardforks that should be set
        assert_eq!(
            chainspec.hardforks.get(EthereumHardfork::Homestead).unwrap(),
            ForkCondition::Block(0)
        );
        assert_eq!(
            chainspec.hardforks.get(EthereumHardfork::Tangerine).unwrap(),
            ForkCondition::Block(0)
        );
        assert_eq!(
            chainspec.hardforks.get(EthereumHardfork::SpuriousDragon).unwrap(),
            ForkCondition::Block(0)
        );
        assert_eq!(
            chainspec.hardforks.get(EthereumHardfork::Byzantium).unwrap(),
            ForkCondition::Block(0)
        );
        assert_eq!(
            chainspec.hardforks.get(EthereumHardfork::Constantinople).unwrap(),
            ForkCondition::Block(0)
        );
        assert_eq!(
            chainspec.hardforks.get(EthereumHardfork::Petersburg).unwrap(),
            ForkCondition::Block(0)
        );
        assert_eq!(
            chainspec.hardforks.get(EthereumHardfork::Istanbul).unwrap(),
            ForkCondition::Block(0)
        );
        assert_eq!(
            chainspec.hardforks.get(EthereumHardfork::MuirGlacier).unwrap(),
            ForkCondition::Block(0)
        );
        assert_eq!(
            chainspec.hardforks.get(EthereumHardfork::Berlin).unwrap(),
            ForkCondition::Block(0)
        );
        assert_eq!(
            chainspec.hardforks.get(EthereumHardfork::London).unwrap(),
            ForkCondition::Block(0)
        );
        assert_eq!(
            chainspec.hardforks.get(EthereumHardfork::ArrowGlacier).unwrap(),
            ForkCondition::Block(0)
        );
        assert_eq!(
            chainspec.hardforks.get(EthereumHardfork::GrayGlacier).unwrap(),
            ForkCondition::Block(0)
        );

        // including time based hardforks
        assert_eq!(
            chainspec.hardforks.get(EthereumHardfork::Shanghai).unwrap(),
            ForkCondition::Timestamp(0)
        );

        // including time based hardforks
        assert_eq!(
            chainspec.hardforks.get(EthereumHardfork::Cancun).unwrap(),
            ForkCondition::Timestamp(1)
        );

        // alloc key -> expected rlp mapping
        let key_rlp = vec![
            (hex!("658bdf435d810c91414ec09147daa6db62406379"), &hex!("f84d8089487a9a304539440000a056e81f171bcc55a6ff8345e692c0f86e5b48e01b996cadc001622fb5e363b421a0c5d2460186f7233c927e7db2dcc703c0e500b653ca82273b7bfad8045d85a470")[..]),
            (hex!("aa00000000000000000000000000000000000000"), &hex!("f8440101a08afc95b7d18a226944b9c2070b6bda1c3a36afcc3730429d47579c94b9fe5850a0ce92c756baff35fa740c3557c1a971fd24d2d35b7c8e067880d50cd86bb0bc99")[..]),
            (hex!("bb00000000000000000000000000000000000000"), &hex!("f8440102a08afc95b7d18a226944b9c2070b6bda1c3a36afcc3730429d47579c94b9fe5850a0e25a53cbb501cec2976b393719c63d832423dd70a458731a0b64e4847bbca7d2")[..]),
        ];

        for (key, expected_rlp) in key_rlp {
            let account = chainspec.genesis.alloc.get(&key).expect("account should exist");
            assert_eq!(&alloy_rlp::encode(TrieAccount::from(account.clone())), expected_rlp);
        }

        assert_eq!(chainspec.genesis_hash, None);
        let expected_state_root: B256 =
            hex!("078dc6061b1d8eaa8493384b59c9c65ceb917201221d08b80c4de6770b6ec7e7").into();
        assert_eq!(chainspec.genesis_header().state_root, expected_state_root);

        let expected_withdrawals_hash: B256 =
            hex!("56e81f171bcc55a6ff8345e692c0f86e5b48e01b996cadc001622fb5e363b421").into();
        assert_eq!(chainspec.genesis_header().withdrawals_root, Some(expected_withdrawals_hash));

        let expected_hash: B256 =
            hex!("1fc027d65f820d3eef441ebeec139ebe09e471cf98516dce7b5643ccb27f418c").into();
        let hash = chainspec.genesis_hash();
        assert_eq!(hash, expected_hash);
    }

    #[test]
    fn hive_geth_json() {
        let hive_json = r#"
        {
            "nonce": "0x0000000000000042",
            "difficulty": "0x2123456",
            "mixHash": "0x123456789abcdef123456789abcdef123456789abcdef123456789abcdef1234",
            "coinbase": "0xaaaaaaaaaaaaaaaaaaaaaaaaaaaaaaaaaaaaaaaa",
            "timestamp": "0x123456",
            "parentHash": "0x0000000000000000000000000000000000000000000000000000000000000000",
            "extraData": "0xfafbfcfd",
            "gasLimit": "0x2fefd8",
            "alloc": {
                "dbdbdb2cbd23b783741e8d7fcf51e459b497e4a6": {
                    "balance": "0xffffffffffffffffffffffffffffffffffffffffffffffffffffffffffffffff"
                },
                "e6716f9544a56c530d868e4bfbacb172315bdead": {
                    "balance": "0x11",
                    "code": "0x12"
                },
                "b9c015918bdaba24b4ff057a92a3873d6eb201be": {
                    "balance": "0x21",
                    "storage": {
                        "0x0000000000000000000000000000000000000000000000000000000000000001": "0x22"
                    }
                },
                "1a26338f0d905e295fccb71fa9ea849ffa12aaf4": {
                    "balance": "0x31",
                    "nonce": "0x32"
                },
                "0000000000000000000000000000000000000001": {
                    "balance": "0x41"
                },
                "0000000000000000000000000000000000000002": {
                    "balance": "0x51"
                },
                "0000000000000000000000000000000000000003": {
                    "balance": "0x61"
                },
                "0000000000000000000000000000000000000004": {
                    "balance": "0x71"
                }
            },
            "config": {
                "ethash": {},
                "chainId": 10,
                "homesteadBlock": 0,
                "eip150Block": 0,
                "eip155Block": 0,
                "eip158Block": 0,
                "byzantiumBlock": 0,
                "constantinopleBlock": 0,
                "petersburgBlock": 0,
                "istanbulBlock": 0
            }
        }
        "#;

        let genesis = serde_json::from_str::<Genesis>(hive_json).unwrap();
        let chainspec: ChainSpec = genesis.into();
        assert_eq!(chainspec.genesis_hash, None);
        assert_eq!(chainspec.chain, Chain::from_named(NamedChain::Optimism));
        let expected_state_root: B256 =
            hex!("9a6049ac535e3dc7436c189eaa81c73f35abd7f282ab67c32944ff0301d63360").into();
        assert_eq!(chainspec.genesis_header().state_root, expected_state_root);
        let hard_forks = vec![
            EthereumHardfork::Byzantium,
            EthereumHardfork::Homestead,
            EthereumHardfork::Istanbul,
            EthereumHardfork::Petersburg,
            EthereumHardfork::Constantinople,
        ];
        for fork in hard_forks {
            assert_eq!(chainspec.hardforks.get(fork).unwrap(), ForkCondition::Block(0));
        }

        let expected_hash: B256 =
            hex!("5ae31c6522bd5856129f66be3d582b842e4e9faaa87f21cce547128339a9db3c").into();
        let hash = chainspec.genesis_header().hash_slow();
        assert_eq!(hash, expected_hash);
    }

    #[test]
    fn test_hive_paris_block_genesis_json() {
        // this tests that we can handle `parisBlock` in the genesis json and can use it to output
        // a correct forkid
        let hive_paris = r#"
        {
          "config": {
            "ethash": {},
            "chainId": 3503995874084926,
            "homesteadBlock": 0,
            "eip150Block": 6,
            "eip155Block": 12,
            "eip158Block": 12,
            "byzantiumBlock": 18,
            "constantinopleBlock": 24,
            "petersburgBlock": 30,
            "istanbulBlock": 36,
            "muirGlacierBlock": 42,
            "berlinBlock": 48,
            "londonBlock": 54,
            "arrowGlacierBlock": 60,
            "grayGlacierBlock": 66,
            "mergeNetsplitBlock": 72,
            "terminalTotalDifficulty": 9454784,
            "shanghaiTime": 780,
            "cancunTime": 840
          },
          "nonce": "0x0",
          "timestamp": "0x0",
          "extraData": "0x68697665636861696e",
          "gasLimit": "0x23f3e20",
          "difficulty": "0x20000",
          "mixHash": "0x0000000000000000000000000000000000000000000000000000000000000000",
          "coinbase": "0x0000000000000000000000000000000000000000",
          "alloc": {
            "000f3df6d732807ef1319fb7b8bb8522d0beac02": {
              "code": "0x3373fffffffffffffffffffffffffffffffffffffffe14604d57602036146024575f5ffd5b5f35801560495762001fff810690815414603c575f5ffd5b62001fff01545f5260205ff35b5f5ffd5b62001fff42064281555f359062001fff015500",
              "balance": "0x2a"
            },
            "0c2c51a0990aee1d73c1228de158688341557508": {
              "balance": "0xc097ce7bc90715b34b9f1000000000"
            },
            "14e46043e63d0e3cdcf2530519f4cfaf35058cb2": {
              "balance": "0xc097ce7bc90715b34b9f1000000000"
            },
            "16c57edf7fa9d9525378b0b81bf8a3ced0620c1c": {
              "balance": "0xc097ce7bc90715b34b9f1000000000"
            },
            "1f4924b14f34e24159387c0a4cdbaa32f3ddb0cf": {
              "balance": "0xc097ce7bc90715b34b9f1000000000"
            },
            "1f5bde34b4afc686f136c7a3cb6ec376f7357759": {
              "balance": "0xc097ce7bc90715b34b9f1000000000"
            },
            "2d389075be5be9f2246ad654ce152cf05990b209": {
              "balance": "0xc097ce7bc90715b34b9f1000000000"
            },
            "3ae75c08b4c907eb63a8960c45b86e1e9ab6123c": {
              "balance": "0xc097ce7bc90715b34b9f1000000000"
            },
            "4340ee1b812acb40a1eb561c019c327b243b92df": {
              "balance": "0xc097ce7bc90715b34b9f1000000000"
            },
            "4a0f1452281bcec5bd90c3dce6162a5995bfe9df": {
              "balance": "0xc097ce7bc90715b34b9f1000000000"
            },
            "4dde844b71bcdf95512fb4dc94e84fb67b512ed8": {
              "balance": "0xc097ce7bc90715b34b9f1000000000"
            },
            "5f552da00dfb4d3749d9e62dcee3c918855a86a0": {
              "balance": "0xc097ce7bc90715b34b9f1000000000"
            },
            "654aa64f5fbefb84c270ec74211b81ca8c44a72e": {
              "balance": "0xc097ce7bc90715b34b9f1000000000"
            },
            "717f8aa2b982bee0e29f573d31df288663e1ce16": {
              "balance": "0xc097ce7bc90715b34b9f1000000000"
            },
            "7435ed30a8b4aeb0877cef0c6e8cffe834eb865f": {
              "balance": "0xc097ce7bc90715b34b9f1000000000"
            },
            "83c7e323d189f18725ac510004fdc2941f8c4a78": {
              "balance": "0xc097ce7bc90715b34b9f1000000000"
            },
            "84e75c28348fb86acea1a93a39426d7d60f4cc46": {
              "balance": "0xc097ce7bc90715b34b9f1000000000"
            },
            "8bebc8ba651aee624937e7d897853ac30c95a067": {
              "storage": {
                "0x0000000000000000000000000000000000000000000000000000000000000001": "0x0000000000000000000000000000000000000000000000000000000000000001",
                "0x0000000000000000000000000000000000000000000000000000000000000002": "0x0000000000000000000000000000000000000000000000000000000000000002",
                "0x0000000000000000000000000000000000000000000000000000000000000003": "0x0000000000000000000000000000000000000000000000000000000000000003"
              },
              "balance": "0x1",
              "nonce": "0x1"
            },
            "c7b99a164efd027a93f147376cc7da7c67c6bbe0": {
              "balance": "0xc097ce7bc90715b34b9f1000000000"
            },
            "d803681e487e6ac18053afc5a6cd813c86ec3e4d": {
              "balance": "0xc097ce7bc90715b34b9f1000000000"
            },
            "e7d13f7aa2a838d24c59b40186a0aca1e21cffcc": {
              "balance": "0xc097ce7bc90715b34b9f1000000000"
            },
            "eda8645ba6948855e3b3cd596bbb07596d59c603": {
              "balance": "0xc097ce7bc90715b34b9f1000000000"
            }
          },
          "number": "0x0",
          "gasUsed": "0x0",
          "parentHash": "0x0000000000000000000000000000000000000000000000000000000000000000",
          "baseFeePerGas": null,
          "excessBlobGas": null,
          "blobGasUsed": null
        }
        "#;

        // check that it deserializes properly
        let genesis: Genesis = serde_json::from_str(hive_paris).unwrap();
        let chainspec = ChainSpec::from(genesis);

        // make sure we are at ForkHash("bc0c2605") with Head post-cancun
        let expected_forkid = ForkId { hash: ForkHash([0xbc, 0x0c, 0x26, 0x05]), next: 0 };
        let got_forkid =
            chainspec.fork_id(&Head { number: 73, timestamp: 840, ..Default::default() });

        // check that they're the same
        assert_eq!(got_forkid, expected_forkid);
        // Check that paris block and final difficulty are set correctly
        assert_eq!(chainspec.paris_block_and_final_difficulty, Some((72, U256::from(9454784))));
    }

    #[test]
    fn test_parse_genesis_json() {
        let s = r#"{"config":{"ethash":{},"chainId":1337,"homesteadBlock":0,"eip150Block":0,"eip155Block":0,"eip158Block":0,"byzantiumBlock":0,"constantinopleBlock":0,"petersburgBlock":0,"istanbulBlock":0,"berlinBlock":0,"londonBlock":0,"terminalTotalDifficulty":0,"terminalTotalDifficultyPassed":true,"shanghaiTime":0},"nonce":"0x0","timestamp":"0x0","extraData":"0x","gasLimit":"0x4c4b40","difficulty":"0x1","mixHash":"0x0000000000000000000000000000000000000000000000000000000000000000","coinbase":"0x0000000000000000000000000000000000000000","alloc":{"658bdf435d810c91414ec09147daa6db62406379":{"balance":"0x487a9a304539440000"},"aa00000000000000000000000000000000000000":{"code":"0x6042","storage":{"0x0000000000000000000000000000000000000000000000000000000000000000":"0x0000000000000000000000000000000000000000000000000000000000000000","0x0100000000000000000000000000000000000000000000000000000000000000":"0x0100000000000000000000000000000000000000000000000000000000000000","0x0200000000000000000000000000000000000000000000000000000000000000":"0x0200000000000000000000000000000000000000000000000000000000000000","0x0300000000000000000000000000000000000000000000000000000000000000":"0x0000000000000000000000000000000000000000000000000000000000000303"},"balance":"0x1","nonce":"0x1"},"bb00000000000000000000000000000000000000":{"code":"0x600154600354","storage":{"0x0000000000000000000000000000000000000000000000000000000000000000":"0x0000000000000000000000000000000000000000000000000000000000000000","0x0100000000000000000000000000000000000000000000000000000000000000":"0x0100000000000000000000000000000000000000000000000000000000000000","0x0200000000000000000000000000000000000000000000000000000000000000":"0x0200000000000000000000000000000000000000000000000000000000000000","0x0300000000000000000000000000000000000000000000000000000000000000":"0x0000000000000000000000000000000000000000000000000000000000000303"},"balance":"0x2","nonce":"0x1"}},"number":"0x0","gasUsed":"0x0","parentHash":"0x0000000000000000000000000000000000000000000000000000000000000000","baseFeePerGas":"0x1337"}"#;
        let genesis: Genesis = serde_json::from_str(s).unwrap();
        let acc = genesis
            .alloc
            .get(&"0xaa00000000000000000000000000000000000000".parse::<Address>().unwrap())
            .unwrap();
        assert_eq!(acc.balance, U256::from(1));
        assert_eq!(genesis.base_fee_per_gas, Some(0x1337));
    }

    #[test]
    fn test_parse_cancun_genesis_json() {
        let s = r#"{"config":{"ethash":{},"chainId":1337,"homesteadBlock":0,"eip150Block":0,"eip155Block":0,"eip158Block":0,"byzantiumBlock":0,"constantinopleBlock":0,"petersburgBlock":0,"istanbulBlock":0,"berlinBlock":0,"londonBlock":0,"terminalTotalDifficulty":0,"terminalTotalDifficultyPassed":true,"shanghaiTime":0,"cancunTime":4661},"nonce":"0x0","timestamp":"0x0","extraData":"0x","gasLimit":"0x4c4b40","difficulty":"0x1","mixHash":"0x0000000000000000000000000000000000000000000000000000000000000000","coinbase":"0x0000000000000000000000000000000000000000","alloc":{"658bdf435d810c91414ec09147daa6db62406379":{"balance":"0x487a9a304539440000"},"aa00000000000000000000000000000000000000":{"code":"0x6042","storage":{"0x0000000000000000000000000000000000000000000000000000000000000000":"0x0000000000000000000000000000000000000000000000000000000000000000","0x0100000000000000000000000000000000000000000000000000000000000000":"0x0100000000000000000000000000000000000000000000000000000000000000","0x0200000000000000000000000000000000000000000000000000000000000000":"0x0200000000000000000000000000000000000000000000000000000000000000","0x0300000000000000000000000000000000000000000000000000000000000000":"0x0000000000000000000000000000000000000000000000000000000000000303"},"balance":"0x1","nonce":"0x1"},"bb00000000000000000000000000000000000000":{"code":"0x600154600354","storage":{"0x0000000000000000000000000000000000000000000000000000000000000000":"0x0000000000000000000000000000000000000000000000000000000000000000","0x0100000000000000000000000000000000000000000000000000000000000000":"0x0100000000000000000000000000000000000000000000000000000000000000","0x0200000000000000000000000000000000000000000000000000000000000000":"0x0200000000000000000000000000000000000000000000000000000000000000","0x0300000000000000000000000000000000000000000000000000000000000000":"0x0000000000000000000000000000000000000000000000000000000000000303"},"balance":"0x2","nonce":"0x1"}},"number":"0x0","gasUsed":"0x0","parentHash":"0x0000000000000000000000000000000000000000000000000000000000000000","baseFeePerGas":"0x3b9aca00"}"#;
        let genesis: Genesis = serde_json::from_str(s).unwrap();
        let acc = genesis
            .alloc
            .get(&"0xaa00000000000000000000000000000000000000".parse::<Address>().unwrap())
            .unwrap();
        assert_eq!(acc.balance, U256::from(1));
        // assert that the cancun time was picked up
        assert_eq!(genesis.config.cancun_time, Some(4661));
    }

    #[test]
    fn test_parse_prague_genesis_all_formats() {
        let s = r#"{"config":{"ethash":{},"chainId":1337,"homesteadBlock":0,"eip150Block":0,"eip155Block":0,"eip158Block":0,"byzantiumBlock":0,"constantinopleBlock":0,"petersburgBlock":0,"istanbulBlock":0,"berlinBlock":0,"londonBlock":0,"terminalTotalDifficulty":0,"terminalTotalDifficultyPassed":true,"shanghaiTime":0,"cancunTime":4661, "pragueTime": 4662},"nonce":"0x0","timestamp":"0x0","extraData":"0x","gasLimit":"0x4c4b40","difficulty":"0x1","mixHash":"0x0000000000000000000000000000000000000000000000000000000000000000","coinbase":"0x0000000000000000000000000000000000000000","alloc":{"658bdf435d810c91414ec09147daa6db62406379":{"balance":"0x487a9a304539440000"},"aa00000000000000000000000000000000000000":{"code":"0x6042","storage":{"0x0000000000000000000000000000000000000000000000000000000000000000":"0x0000000000000000000000000000000000000000000000000000000000000000","0x0100000000000000000000000000000000000000000000000000000000000000":"0x0100000000000000000000000000000000000000000000000000000000000000","0x0200000000000000000000000000000000000000000000000000000000000000":"0x0200000000000000000000000000000000000000000000000000000000000000","0x0300000000000000000000000000000000000000000000000000000000000000":"0x0000000000000000000000000000000000000000000000000000000000000303"},"balance":"0x1","nonce":"0x1"},"bb00000000000000000000000000000000000000":{"code":"0x600154600354","storage":{"0x0000000000000000000000000000000000000000000000000000000000000000":"0x0000000000000000000000000000000000000000000000000000000000000000","0x0100000000000000000000000000000000000000000000000000000000000000":"0x0100000000000000000000000000000000000000000000000000000000000000","0x0200000000000000000000000000000000000000000000000000000000000000":"0x0200000000000000000000000000000000000000000000000000000000000000","0x0300000000000000000000000000000000000000000000000000000000000000":"0x0000000000000000000000000000000000000000000000000000000000000303"},"balance":"0x2","nonce":"0x1"}},"number":"0x0","gasUsed":"0x0","parentHash":"0x0000000000000000000000000000000000000000000000000000000000000000","baseFeePerGas":"0x3b9aca00"}"#;
        let genesis: Genesis = serde_json::from_str(s).unwrap();

        // assert that the alloc was picked up
        let acc = genesis
            .alloc
            .get(&"0xaa00000000000000000000000000000000000000".parse::<Address>().unwrap())
            .unwrap();
        assert_eq!(acc.balance, U256::from(1));
        // assert that the cancun time was picked up
        assert_eq!(genesis.config.cancun_time, Some(4661));
        // assert that the prague time was picked up
        assert_eq!(genesis.config.prague_time, Some(4662));
    }

    #[test]
    fn test_parse_cancun_genesis_all_formats() {
        let s = r#"{"config":{"ethash":{},"chainId":1337,"homesteadBlock":0,"eip150Block":0,"eip155Block":0,"eip158Block":0,"byzantiumBlock":0,"constantinopleBlock":0,"petersburgBlock":0,"istanbulBlock":0,"berlinBlock":0,"londonBlock":0,"terminalTotalDifficulty":0,"terminalTotalDifficultyPassed":true,"shanghaiTime":0,"cancunTime":4661},"nonce":"0x0","timestamp":"0x0","extraData":"0x","gasLimit":"0x4c4b40","difficulty":"0x1","mixHash":"0x0000000000000000000000000000000000000000000000000000000000000000","coinbase":"0x0000000000000000000000000000000000000000","alloc":{"658bdf435d810c91414ec09147daa6db62406379":{"balance":"0x487a9a304539440000"},"aa00000000000000000000000000000000000000":{"code":"0x6042","storage":{"0x0000000000000000000000000000000000000000000000000000000000000000":"0x0000000000000000000000000000000000000000000000000000000000000000","0x0100000000000000000000000000000000000000000000000000000000000000":"0x0100000000000000000000000000000000000000000000000000000000000000","0x0200000000000000000000000000000000000000000000000000000000000000":"0x0200000000000000000000000000000000000000000000000000000000000000","0x0300000000000000000000000000000000000000000000000000000000000000":"0x0000000000000000000000000000000000000000000000000000000000000303"},"balance":"0x1","nonce":"0x1"},"bb00000000000000000000000000000000000000":{"code":"0x600154600354","storage":{"0x0000000000000000000000000000000000000000000000000000000000000000":"0x0000000000000000000000000000000000000000000000000000000000000000","0x0100000000000000000000000000000000000000000000000000000000000000":"0x0100000000000000000000000000000000000000000000000000000000000000","0x0200000000000000000000000000000000000000000000000000000000000000":"0x0200000000000000000000000000000000000000000000000000000000000000","0x0300000000000000000000000000000000000000000000000000000000000000":"0x0000000000000000000000000000000000000000000000000000000000000303"},"balance":"0x2","nonce":"0x1"}},"number":"0x0","gasUsed":"0x0","parentHash":"0x0000000000000000000000000000000000000000000000000000000000000000","baseFeePerGas":"0x3b9aca00"}"#;
        let genesis: Genesis = serde_json::from_str(s).unwrap();

        // assert that the alloc was picked up
        let acc = genesis
            .alloc
            .get(&"0xaa00000000000000000000000000000000000000".parse::<Address>().unwrap())
            .unwrap();
        assert_eq!(acc.balance, U256::from(1));
        // assert that the cancun time was picked up
        assert_eq!(genesis.config.cancun_time, Some(4661));
    }

    #[test]
    fn test_paris_block_and_total_difficulty() {
        let genesis = Genesis { gas_limit: 0x2fefd8u128, ..Default::default() };
        let paris_chainspec = ChainSpecBuilder::default()
            .chain(Chain::from_id(1337))
            .genesis(genesis)
            .paris_activated()
            .build();
        assert_eq!(paris_chainspec.paris_block_and_final_difficulty, Some((0, U256::ZERO)));
    }

    #[test]
    fn test_default_cancun_header_forkhash() {
        // set the gas limit from the hive test genesis according to the hash
        let genesis = Genesis { gas_limit: 0x2fefd8u128, ..Default::default() };
        let default_chainspec = ChainSpecBuilder::default()
            .chain(Chain::from_id(1337))
            .genesis(genesis)
            .cancun_activated()
            .build();
        let mut header = default_chainspec.genesis_header();

        // set the state root to the same as in the hive test the hash was pulled from
        header.state_root =
            B256::from_str("0x62e2595e017f0ca23e08d17221010721a71c3ae932f4ea3cb12117786bb392d4")
                .unwrap();

        // shanghai is activated so we should have a withdrawals root
        assert_eq!(header.withdrawals_root, Some(EMPTY_WITHDRAWALS));

        // cancun is activated so we should have a zero parent beacon block root, zero blob gas
        // used, and zero excess blob gas
        assert_eq!(header.parent_beacon_block_root, Some(B256::ZERO));
        assert_eq!(header.blob_gas_used, Some(0));
        assert_eq!(header.excess_blob_gas, Some(0));

        // check the genesis hash
        let genesis_hash = header.hash_slow();
        let expected_hash = if cfg!(feature = "bsc") {
            // bsc has zero base fee
            b256!("8498b49617a74f5750dfe77e025989bd06955a177d255b8fb90ed3ebbe9aaf0f")
        } else {
            b256!("16bb7c59613a5bad3f7c04a852fd056545ade2483968d9a25a1abb05af0c4d37")
        };
        assert_eq!(genesis_hash, expected_hash);

        // check that the forkhash is correct
        let expected_forkhash = if cfg!(feature = "bsc") {
            ForkHash(hex!("1e7c5080"))
        } else {
            ForkHash(hex!("8062457a"))
        };
        assert_eq!(ForkHash::from(genesis_hash), expected_forkhash);
    }

    #[test]
    fn holesky_paris_activated_at_genesis() {
        assert!(HOLESKY
            .fork(EthereumHardfork::Paris)
            .active_at_ttd(HOLESKY.genesis.difficulty, HOLESKY.genesis.difficulty));
    }

    #[test]
    fn test_genesis_format_deserialization() {
        // custom genesis with chain config
        let config = ChainConfig {
            chain_id: 2600,
            homestead_block: Some(0),
            eip150_block: Some(0),
            eip155_block: Some(0),
            eip158_block: Some(0),
            byzantium_block: Some(0),
            constantinople_block: Some(0),
            petersburg_block: Some(0),
            istanbul_block: Some(0),
            berlin_block: Some(0),
            london_block: Some(0),
            shanghai_time: Some(0),
            terminal_total_difficulty: Some(U256::ZERO),
            terminal_total_difficulty_passed: true,
            ..Default::default()
        };
        // genesis
        let genesis = Genesis {
            config,
            nonce: 0,
            timestamp: 1698688670,
            gas_limit: 5000,
            difficulty: U256::ZERO,
            mix_hash: B256::ZERO,
            coinbase: Address::ZERO,
            ..Default::default()
        };

        // seed accounts after genesis struct created
        let address = hex!("6Be02d1d3665660d22FF9624b7BE0551ee1Ac91b").into();
        let account = GenesisAccount::default().with_balance(U256::from(33));
        let genesis = genesis.extend_accounts(HashMap::from([(address, account)]));

        // ensure genesis is deserialized correctly
        let serialized_genesis = serde_json::to_string(&genesis).unwrap();
        let deserialized_genesis: Genesis = serde_json::from_str(&serialized_genesis).unwrap();

        assert_eq!(genesis, deserialized_genesis);
    }

    #[test]
    fn check_fork_id_chainspec_with_fork_condition_never() {
        let spec = ChainSpec {
            chain: Chain::mainnet(),
            genesis: Genesis::default(),
            genesis_hash: None,
            hardforks: ChainHardforks::new(vec![(
                EthereumHardfork::Frontier.boxed(),
                ForkCondition::Never,
            )]),
            paris_block_and_final_difficulty: None,
            deposit_contract: None,
            ..Default::default()
        };

        assert_eq!(spec.hardfork_fork_id(EthereumHardfork::Frontier), None);
    }

    #[test]
    fn check_fork_filter_chainspec_with_fork_condition_never() {
        let spec = ChainSpec {
            chain: Chain::mainnet(),
            genesis: Genesis::default(),
            genesis_hash: None,
            hardforks: ChainHardforks::new(vec![(
                EthereumHardfork::Shanghai.boxed(),
                ForkCondition::Never,
            )]),
            paris_block_and_final_difficulty: None,
            deposit_contract: None,
            ..Default::default()
        };

        assert_eq!(spec.hardfork_fork_filter(EthereumHardfork::Shanghai), None);
    }

    #[test]
    fn latest_eth_mainnet_fork_id() {
        assert_eq!(
            ForkId { hash: ForkHash([0x9f, 0x3d, 0x22, 0x54]), next: 0 },
            MAINNET.latest_fork_id()
        )
    }
<<<<<<< HEAD

    #[cfg(feature = "optimism")]
    #[test]
    fn latest_base_mainnet_fork_id() {
        assert_eq!(
            ForkId { hash: ForkHash([0xe4, 0x01, 0x0e, 0xb9]), next: 0 },
            BASE_MAINNET.latest_fork_id()
        )
    }

    #[cfg(feature = "optimism")]
    #[test]
    fn is_bedrock_active() {
        assert!(!OP_MAINNET.is_bedrock_active_at_block(1))
    }

    #[cfg(feature = "optimism")]
    #[test]
    fn parse_optimism_hardforks() {
        let geth_genesis = r#"
    {
      "config": {
        "bedrockBlock": 10,
        "regolithTime": 20,
        "canyonTime": 30,
        "ecotoneTime": 40,
        "fjordTime": 50,
        "optimism": {
          "eip1559Elasticity": 60,
          "eip1559Denominator": 70
        }
      }
    }
    "#;
        let genesis: Genesis = serde_json::from_str(geth_genesis).unwrap();

        let actual_bedrock_block = genesis.config.extra_fields.get("bedrockBlock");
        assert_eq!(actual_bedrock_block, Some(serde_json::Value::from(10)).as_ref());
        let actual_regolith_timestamp = genesis.config.extra_fields.get("regolithTime");
        assert_eq!(actual_regolith_timestamp, Some(serde_json::Value::from(20)).as_ref());
        let actual_canyon_timestamp = genesis.config.extra_fields.get("canyonTime");
        assert_eq!(actual_canyon_timestamp, Some(serde_json::Value::from(30)).as_ref());
        let actual_ecotone_timestamp = genesis.config.extra_fields.get("ecotoneTime");
        assert_eq!(actual_ecotone_timestamp, Some(serde_json::Value::from(40)).as_ref());
        let actual_fjord_timestamp = genesis.config.extra_fields.get("fjordTime");
        assert_eq!(actual_fjord_timestamp, Some(serde_json::Value::from(50)).as_ref());

        let optimism_object = genesis.config.extra_fields.get("optimism").unwrap();
        assert_eq!(
            optimism_object,
            &serde_json::json!({
                "eip1559Elasticity": 60,
                "eip1559Denominator": 70,
            })
        );

        let chain_spec: ChainSpec = genesis.into();

        assert_eq!(
            chain_spec.base_fee_params,
            BaseFeeParamsKind::Constant(BaseFeeParams::new(70, 60))
        );

        assert!(!chain_spec.is_fork_active_at_block(OptimismHardfork::Bedrock, 0));
        assert!(!chain_spec.is_fork_active_at_timestamp(OptimismHardfork::Regolith, 0));
        assert!(!chain_spec.is_fork_active_at_timestamp(OptimismHardfork::Canyon, 0));
        assert!(!chain_spec.is_fork_active_at_timestamp(OptimismHardfork::Ecotone, 0));
        assert!(!chain_spec.is_fork_active_at_timestamp(OptimismHardfork::Fjord, 0));

        assert!(chain_spec.is_fork_active_at_block(OptimismHardfork::Bedrock, 10));
        assert!(chain_spec.is_fork_active_at_timestamp(OptimismHardfork::Regolith, 20));
        assert!(chain_spec.is_fork_active_at_timestamp(OptimismHardfork::Canyon, 30));
        assert!(chain_spec.is_fork_active_at_timestamp(OptimismHardfork::Ecotone, 40));
        assert!(chain_spec.is_fork_active_at_timestamp(OptimismHardfork::Fjord, 50));
    }

    #[cfg(feature = "optimism")]
    #[test]
    fn parse_optimism_hardforks_variable_base_fee_params() {
        let geth_genesis = r#"
    {
      "config": {
        "bedrockBlock": 10,
        "regolithTime": 20,
        "canyonTime": 30,
        "ecotoneTime": 40,
        "fjordTime": 50,
        "optimism": {
          "eip1559Elasticity": 60,
          "eip1559Denominator": 70,
          "eip1559DenominatorCanyon": 80
        }
      }
    }
    "#;
        let genesis: Genesis = serde_json::from_str(geth_genesis).unwrap();

        let actual_bedrock_block = genesis.config.extra_fields.get("bedrockBlock");
        assert_eq!(actual_bedrock_block, Some(serde_json::Value::from(10)).as_ref());
        let actual_regolith_timestamp = genesis.config.extra_fields.get("regolithTime");
        assert_eq!(actual_regolith_timestamp, Some(serde_json::Value::from(20)).as_ref());
        let actual_canyon_timestamp = genesis.config.extra_fields.get("canyonTime");
        assert_eq!(actual_canyon_timestamp, Some(serde_json::Value::from(30)).as_ref());
        let actual_ecotone_timestamp = genesis.config.extra_fields.get("ecotoneTime");
        assert_eq!(actual_ecotone_timestamp, Some(serde_json::Value::from(40)).as_ref());
        let actual_fjord_timestamp = genesis.config.extra_fields.get("fjordTime");
        assert_eq!(actual_fjord_timestamp, Some(serde_json::Value::from(50)).as_ref());

        let optimism_object = genesis.config.extra_fields.get("optimism").unwrap();
        assert_eq!(
            optimism_object,
            &serde_json::json!({
                "eip1559Elasticity": 60,
                "eip1559Denominator": 70,
                "eip1559DenominatorCanyon": 80
            })
        );

        let chain_spec: ChainSpec = genesis.into();

        assert_eq!(
            chain_spec.base_fee_params,
            BaseFeeParamsKind::Variable(
                vec![
                    (EthereumHardfork::London.boxed(), BaseFeeParams::new(70, 60)),
                    (OptimismHardfork::Canyon.boxed(), BaseFeeParams::new(80, 60)),
                ]
                .into()
            )
        );

        assert!(!chain_spec.is_fork_active_at_block(OptimismHardfork::Bedrock, 0));
        assert!(!chain_spec.is_fork_active_at_timestamp(OptimismHardfork::Regolith, 0));
        assert!(!chain_spec.is_fork_active_at_timestamp(OptimismHardfork::Canyon, 0));
        assert!(!chain_spec.is_fork_active_at_timestamp(OptimismHardfork::Ecotone, 0));
        assert!(!chain_spec.is_fork_active_at_timestamp(OptimismHardfork::Fjord, 0));

        assert!(chain_spec.is_fork_active_at_block(OptimismHardfork::Bedrock, 10));
        assert!(chain_spec.is_fork_active_at_timestamp(OptimismHardfork::Regolith, 20));
        assert!(chain_spec.is_fork_active_at_timestamp(OptimismHardfork::Canyon, 30));
        assert!(chain_spec.is_fork_active_at_timestamp(OptimismHardfork::Ecotone, 40));
        assert!(chain_spec.is_fork_active_at_timestamp(OptimismHardfork::Fjord, 50));
    }

    #[cfg(feature = "optimism")]
    #[test]
    fn parse_genesis_optimism_with_variable_base_fee_params() {
        use op_alloy_rpc_types::genesis::OptimismBaseFeeInfo;

        let geth_genesis = r#"
    {
      "config": {
        "chainId": 8453,
        "homesteadBlock": 0,
        "eip150Block": 0,
        "eip155Block": 0,
        "eip158Block": 0,
        "byzantiumBlock": 0,
        "constantinopleBlock": 0,
        "petersburgBlock": 0,
        "istanbulBlock": 0,
        "muirGlacierBlock": 0,
        "berlinBlock": 0,
        "londonBlock": 0,
        "arrowGlacierBlock": 0,
        "grayGlacierBlock": 0,
        "mergeNetsplitBlock": 0,
        "bedrockBlock": 0,
        "regolithTime": 15,
        "terminalTotalDifficulty": 0,
        "terminalTotalDifficultyPassed": true,
        "optimism": {
          "eip1559Elasticity": 6,
          "eip1559Denominator": 50
        }
      }
    }
    "#;
        let genesis: Genesis = serde_json::from_str(geth_genesis).unwrap();
        let chainspec = ChainSpec::from(genesis.clone());

        let actual_chain_id = genesis.config.chain_id;
        assert_eq!(actual_chain_id, 8453);

        assert_eq!(
            chainspec.hardforks.get(EthereumHardfork::Istanbul),
            Some(ForkCondition::Block(0))
        );

        let actual_bedrock_block = genesis.config.extra_fields.get("bedrockBlock");
        assert_eq!(actual_bedrock_block, Some(serde_json::Value::from(0)).as_ref());
        let actual_canyon_timestamp = genesis.config.extra_fields.get("canyonTime");
        assert_eq!(actual_canyon_timestamp, None);

        assert!(genesis.config.terminal_total_difficulty_passed);

        let optimism_object = genesis.config.extra_fields.get("optimism").unwrap();
        let optimism_base_fee_info =
            serde_json::from_value::<OptimismBaseFeeInfo>(optimism_object.clone()).unwrap();

        assert_eq!(
            optimism_base_fee_info,
            OptimismBaseFeeInfo {
                eip1559_elasticity: Some(6),
                eip1559_denominator: Some(50),
                eip1559_denominator_canyon: None,
            }
        );
        assert_eq!(
            chainspec.base_fee_params,
            BaseFeeParamsKind::Constant(BaseFeeParams {
                max_change_denominator: 50,
                elasticity_multiplier: 6,
            })
        );

        assert!(chainspec.is_fork_active_at_block(OptimismHardfork::Bedrock, 0));

        assert!(chainspec.is_fork_active_at_timestamp(OptimismHardfork::Regolith, 20));
    }

    #[test]
    #[cfg(feature = "bsc")]
    fn bsc_mainnet_genesis() {
        let genesis = BSC_MAINNET.genesis_header();
        assert_eq!(
            genesis.hash_slow(),
            b256!("0d21840abff46b96c84b2ac9e10e4f5cdaeb5693cb665db62a2f3b02d2d57b5b")
        );
    }

    #[test]
    #[cfg(feature = "bsc")]
    fn bsc_testnet_genesis() {
        let genesis = BSC_TESTNET.genesis_header();
        assert_eq!(
            genesis.hash_slow(),
            b256!("6d3c66c5357ec91d5c43af47e234a939b22557cbb552dc45bebbceeed90fbe34")
        );
    }
=======
>>>>>>> c228fe15
}<|MERGE_RESOLUTION|>--- conflicted
+++ resolved
@@ -30,83 +30,7 @@
 };
 use reth_trie_common::root::state_root_ref_unhashed;
 
-<<<<<<< HEAD
-pub use alloy_eips::eip1559::BaseFeeParams;
-#[cfg(feature = "bsc")]
-use reth_ethereum_forks::BscHardfork;
-#[cfg(feature = "optimism")]
-use reth_ethereum_forks::OptimismHardfork;
-use reth_network_peers::{
-    base_nodes, base_testnet_nodes, holesky_nodes, mainnet_nodes, op_nodes, op_testnet_nodes,
-    sepolia_nodes,
-};
-#[cfg(feature = "bsc")]
-use reth_network_peers::{bsc_mainnet_nodes, bsc_testnet_nodes};
-#[cfg(feature = "optimism")]
-use reth_network_peers::{opbnb_mainnet_nodes, opbnb_testnet_nodes};
-
-/// The BSC mainnet spec
-#[cfg(feature = "bsc")]
-pub static BSC_MAINNET: Lazy<Arc<ChainSpec>> = Lazy::new(|| {
-    ChainSpec {
-        chain: Chain::from_named(NamedChain::BNBSmartChain),
-        genesis: serde_json::from_str(include_str!("../res/genesis/bsc_mainnet.json"))
-            .expect("Can't deserialize BSC Mainnet genesis json"),
-        genesis_hash: Some(b256!(
-            "0d21840abff46b96c84b2ac9e10e4f5cdaeb5693cb665db62a2f3b02d2d57b5b"
-        )),
-        paris_block_and_final_difficulty: Some((0, U256::from(0))),
-        hardforks: BscHardfork::bsc_mainnet(),
-        deposit_contract: None,
-        base_fee_params: BaseFeeParamsKind::Constant(BaseFeeParams::new(1, 1)),
-        prune_delete_limit: 3500,
-        ..Default::default()
-    }
-    .into()
-});
-
-/// The BSC testnet (chapel) spec
-#[cfg(feature = "bsc")]
-pub static BSC_TESTNET: Lazy<Arc<ChainSpec>> = Lazy::new(|| {
-    ChainSpec {
-        chain: Chain::from_named(NamedChain::BNBSmartChainTestnet),
-        genesis: serde_json::from_str(include_str!("../res/genesis/bsc_testnet.json"))
-            .expect("Can't deserialize BSC Testnet genesis json"),
-        genesis_hash: Some(b256!(
-            "6d3c66c5357ec91d5c43af47e234a939b22557cbb552dc45bebbceeed90fbe34"
-        )),
-        paris_block_and_final_difficulty: Some((0, U256::from(0))),
-        hardforks: BscHardfork::bsc_testnet(),
-        deposit_contract: None,
-        base_fee_params: BaseFeeParamsKind::Constant(BaseFeeParams::new(1, 1)),
-        prune_delete_limit: 3500,
-        ..Default::default()
-    }
-    .into()
-});
-
-/// The BSC qa (rialto) spec
-#[cfg(feature = "bsc")]
-pub static BSC_RIALTO: Lazy<Arc<ChainSpec>> = Lazy::new(|| {
-    ChainSpec {
-        chain: Chain::from_id(714),
-        genesis: serde_json::from_str(include_str!("../res/genesis/bsc_qa.json"))
-            .expect("Can't deserialize BSC Rialto genesis json"),
-        genesis_hash: Some(b256!(
-            "281bcec9447d74982bb746f753eecd1320a9b7f4fdbd2cfaf1ae7170a93cff50"
-        )),
-        paris_block_and_final_difficulty: Some((0, U256::from(0))),
-        hardforks: BscHardfork::bsc_qa(),
-        deposit_contract: None,
-        base_fee_params: BaseFeeParamsKind::Constant(BaseFeeParams::new(1, 1)),
-        prune_delete_limit: 3500,
-        ..Default::default()
-    }
-    .into()
-});
-=======
 use crate::{constants::MAINNET_DEPOSIT_CONTRACT, EthChainSpec};
->>>>>>> c228fe15
 
 /// The Ethereum mainnet spec
 pub static MAINNET: Lazy<Arc<ChainSpec>> = Lazy::new(|| {
@@ -200,178 +124,6 @@
     .into()
 });
 
-<<<<<<< HEAD
-/// The Optimism Mainnet spec
-#[cfg(feature = "optimism")]
-pub static OP_MAINNET: Lazy<Arc<ChainSpec>> = Lazy::new(|| {
-    ChainSpec {
-        chain: Chain::optimism_mainnet(),
-        // genesis contains empty alloc field because state at first bedrock block is imported
-        // manually from trusted source
-        genesis: serde_json::from_str(include_str!("../res/genesis/optimism.json"))
-            .expect("Can't deserialize Optimism Mainnet genesis json"),
-        genesis_hash: Some(b256!(
-            "7ca38a1916c42007829c55e69d3e9a73265554b586a499015373241b8a3fa48b"
-        )),
-        paris_block_and_final_difficulty: Some((0, U256::from(0))),
-        hardforks: OptimismHardfork::op_mainnet(),
-        base_fee_params: BaseFeeParamsKind::Variable(
-            vec![
-                (EthereumHardfork::London.boxed(), BaseFeeParams::optimism()),
-                (OptimismHardfork::Canyon.boxed(), BaseFeeParams::optimism_canyon()),
-            ]
-            .into(),
-        ),
-        max_gas_limit: ETHEREUM_BLOCK_GAS_LIMIT,
-        prune_delete_limit: 10000,
-        ..Default::default()
-    }
-    .into()
-});
-
-/// The OP Sepolia spec
-#[cfg(feature = "optimism")]
-pub static OP_SEPOLIA: Lazy<Arc<ChainSpec>> = Lazy::new(|| {
-    ChainSpec {
-        chain: Chain::from_named(NamedChain::OptimismSepolia),
-        genesis: serde_json::from_str(include_str!("../res/genesis/sepolia_op.json"))
-            .expect("Can't deserialize OP Sepolia genesis json"),
-        genesis_hash: Some(b256!(
-            "102de6ffb001480cc9b8b548fd05c34cd4f46ae4aa91759393db90ea0409887d"
-        )),
-        paris_block_and_final_difficulty: Some((0, U256::from(0))),
-        hardforks: OptimismHardfork::op_sepolia(),
-        base_fee_params: BaseFeeParamsKind::Variable(
-            vec![
-                (EthereumHardfork::London.boxed(), BaseFeeParams::optimism_sepolia()),
-                (OptimismHardfork::Canyon.boxed(), BaseFeeParams::optimism_sepolia_canyon()),
-            ]
-            .into(),
-        ),
-        max_gas_limit: ETHEREUM_BLOCK_GAS_LIMIT,
-        prune_delete_limit: 10000,
-        ..Default::default()
-    }
-    .into()
-});
-
-/// The Base Sepolia spec
-#[cfg(feature = "optimism")]
-pub static BASE_SEPOLIA: Lazy<Arc<ChainSpec>> = Lazy::new(|| {
-    ChainSpec {
-        chain: Chain::base_sepolia(),
-        genesis: serde_json::from_str(include_str!("../res/genesis/sepolia_base.json"))
-            .expect("Can't deserialize Base Sepolia genesis json"),
-        genesis_hash: Some(b256!(
-            "0dcc9e089e30b90ddfc55be9a37dd15bc551aeee999d2e2b51414c54eaf934e4"
-        )),
-        paris_block_and_final_difficulty: Some((0, U256::from(0))),
-        hardforks: OptimismHardfork::base_sepolia(),
-        base_fee_params: BaseFeeParamsKind::Variable(
-            vec![
-                (EthereumHardfork::London.boxed(), BaseFeeParams::base_sepolia()),
-                (OptimismHardfork::Canyon.boxed(), BaseFeeParams::base_sepolia_canyon()),
-            ]
-            .into(),
-        ),
-        max_gas_limit: crate::constants::BASE_SEPOLIA_MAX_GAS_LIMIT,
-        prune_delete_limit: 10000,
-        ..Default::default()
-    }
-    .into()
-});
-
-/// The Base mainnet spec
-#[cfg(feature = "optimism")]
-pub static BASE_MAINNET: Lazy<Arc<ChainSpec>> = Lazy::new(|| {
-    ChainSpec {
-        chain: Chain::base_mainnet(),
-        genesis: serde_json::from_str(include_str!("../res/genesis/base.json"))
-            .expect("Can't deserialize Base genesis json"),
-        genesis_hash: Some(b256!(
-            "f712aa9241cc24369b143cf6dce85f0902a9731e70d66818a3a5845b296c73dd"
-        )),
-        paris_block_and_final_difficulty: Some((0, U256::from(0))),
-        hardforks: OptimismHardfork::base_mainnet(),
-        base_fee_params: BaseFeeParamsKind::Variable(
-            vec![
-                (EthereumHardfork::London.boxed(), BaseFeeParams::optimism()),
-                (OptimismHardfork::Canyon.boxed(), BaseFeeParams::optimism_canyon()),
-            ]
-            .into(),
-        ),
-        max_gas_limit: crate::constants::BASE_MAINNET_MAX_GAS_LIMIT,
-        prune_delete_limit: 10000,
-        ..Default::default()
-    }
-    .into()
-});
-
-/// The opBNB mainnet spec
-#[cfg(all(feature = "optimism", feature = "opbnb"))]
-pub static OPBNB_MAINNET: Lazy<Arc<ChainSpec>> = Lazy::new(|| {
-    ChainSpec {
-        chain: Chain::opbnb_mainnet(),
-        genesis: serde_json::from_str(include_str!("../res/genesis/opbnb_mainnet.json"))
-            .expect("Can't deserialize opBNB mainent genesis json"),
-        genesis_hash: Some(b256!(
-            "4dd61178c8b0f01670c231597e7bcb368e84545acd46d940a896d6a791dd6df4"
-        )),
-        paris_block_and_final_difficulty: Some((0, U256::from(0))),
-        hardforks: OptimismHardfork::opbnb_mainnet(),
-        base_fee_params: BaseFeeParamsKind::Variable(
-            vec![(EthereumHardfork::London.boxed(), BaseFeeParams::ethereum())].into(),
-        ),
-        prune_delete_limit: 0,
-        ..Default::default()
-    }
-    .into()
-});
-
-/// The opBNB testnet spec
-#[cfg(all(feature = "optimism", feature = "opbnb"))]
-pub static OPBNB_TESTNET: Lazy<Arc<ChainSpec>> = Lazy::new(|| {
-    ChainSpec {
-        chain: Chain::opbnb_testnet(),
-        genesis: serde_json::from_str(include_str!("../res/genesis/opbnb_testnet.json"))
-            .expect("Can't deserialize opBNB testnet genesis json"),
-        genesis_hash: Some(b256!(
-            "51fa57729dfb1c27542c21b06cb72a0459c57440ceb43a465dae1307cd04fe80"
-        )),
-        paris_block_and_final_difficulty: Some((0, U256::from(0))),
-        hardforks: OptimismHardfork::opbnb_testnet(),
-        base_fee_params: BaseFeeParamsKind::Variable(
-            vec![(EthereumHardfork::London.boxed(), BaseFeeParams::ethereum())].into(),
-        ),
-        prune_delete_limit: 0,
-        ..Default::default()
-    }
-    .into()
-});
-
-/// The opBNB qa net spec
-#[cfg(all(feature = "optimism", feature = "opbnb"))]
-pub static OPBNB_QA: Lazy<Arc<ChainSpec>> = Lazy::new(|| {
-    ChainSpec {
-        chain: Chain::from_id(4530),
-        genesis: serde_json::from_str(include_str!("../res/genesis/opbnb_qa.json"))
-            .expect("Can't deserialize opBNB qa genesis json"),
-        genesis_hash: Some(b256!(
-            "bb2282e70cc2aebb17342003ad1c0aeab6a8114f8a4718730c13711d787b5de9"
-        )),
-        paris_block_and_final_difficulty: Some((0, U256::from(0))),
-        hardforks: OptimismHardfork::opbnb_qa(),
-        base_fee_params: BaseFeeParamsKind::Variable(
-            vec![(EthereumHardfork::London.boxed(), BaseFeeParams::ethereum())].into(),
-        ),
-        prune_delete_limit: 0,
-        ..Default::default()
-    }
-    .into()
-});
-
-=======
->>>>>>> c228fe15
 /// A wrapper around [`BaseFeeParams`] that allows for specifying constant or dynamic EIP-1559
 /// parameters based on the active [Hardfork].
 #[derive(Clone, Debug, PartialEq, Eq)]
@@ -612,7 +364,7 @@
                 // given timestamp.
                 for (fork, params) in bf_params.iter().rev() {
                     if self.hardforks.is_fork_active_at_timestamp(fork.clone(), timestamp) {
-                        return *params;
+                        return *params
                     }
                 }
 
@@ -749,7 +501,7 @@
                 } else {
                     // we can return here because this block fork is not active, so we set the
                     // `next` value
-                    return ForkId { hash: forkhash, next: block };
+                    return ForkId { hash: forkhash, next: block }
                 }
             }
         }
@@ -775,7 +527,7 @@
                 // can safely return here because we have already handled all block forks and
                 // have handled all active timestamp forks, and set the next value to the
                 // timestamp that is known but not active yet
-                return ForkId { hash: forkhash, next: timestamp };
+                return ForkId { hash: forkhash, next: timestamp }
             }
         }
 
@@ -790,7 +542,7 @@
                 // to satisfy every timestamp ForkCondition, we find the last ForkCondition::Block
                 // if one exists, and include its block_num in the returned Head
                 if let Some(last_block_num) = self.last_block_fork_before_merge_or_timestamp() {
-                    return Head { timestamp, number: last_block_num, ..Default::default() };
+                    return Head { timestamp, number: last_block_num, ..Default::default() }
                 }
                 Head { timestamp, ..Default::default() }
             }
@@ -818,17 +570,17 @@
                     ForkCondition::TTD { fork_block, .. } => {
                         // handle Sepolia merge netsplit case
                         if fork_block.is_some() {
-                            return *fork_block;
+                            return *fork_block
                         }
                         // ensure curr_cond is indeed ForkCondition::Block and return block_num
                         if let ForkCondition::Block(block_num) = curr_cond {
-                            return Some(block_num);
+                            return Some(block_num)
                         }
                     }
                     ForkCondition::Timestamp(_) => {
                         // ensure curr_cond is indeed ForkCondition::Block and return block_num
                         if let ForkCondition::Block(block_num) = curr_cond {
-                            return Some(block_num);
+                            return Some(block_num)
                         }
                     }
                     ForkCondition::Block(_) | ForkCondition::Never => continue,
@@ -2632,247 +2384,4 @@
             MAINNET.latest_fork_id()
         )
     }
-<<<<<<< HEAD
-
-    #[cfg(feature = "optimism")]
-    #[test]
-    fn latest_base_mainnet_fork_id() {
-        assert_eq!(
-            ForkId { hash: ForkHash([0xe4, 0x01, 0x0e, 0xb9]), next: 0 },
-            BASE_MAINNET.latest_fork_id()
-        )
-    }
-
-    #[cfg(feature = "optimism")]
-    #[test]
-    fn is_bedrock_active() {
-        assert!(!OP_MAINNET.is_bedrock_active_at_block(1))
-    }
-
-    #[cfg(feature = "optimism")]
-    #[test]
-    fn parse_optimism_hardforks() {
-        let geth_genesis = r#"
-    {
-      "config": {
-        "bedrockBlock": 10,
-        "regolithTime": 20,
-        "canyonTime": 30,
-        "ecotoneTime": 40,
-        "fjordTime": 50,
-        "optimism": {
-          "eip1559Elasticity": 60,
-          "eip1559Denominator": 70
-        }
-      }
-    }
-    "#;
-        let genesis: Genesis = serde_json::from_str(geth_genesis).unwrap();
-
-        let actual_bedrock_block = genesis.config.extra_fields.get("bedrockBlock");
-        assert_eq!(actual_bedrock_block, Some(serde_json::Value::from(10)).as_ref());
-        let actual_regolith_timestamp = genesis.config.extra_fields.get("regolithTime");
-        assert_eq!(actual_regolith_timestamp, Some(serde_json::Value::from(20)).as_ref());
-        let actual_canyon_timestamp = genesis.config.extra_fields.get("canyonTime");
-        assert_eq!(actual_canyon_timestamp, Some(serde_json::Value::from(30)).as_ref());
-        let actual_ecotone_timestamp = genesis.config.extra_fields.get("ecotoneTime");
-        assert_eq!(actual_ecotone_timestamp, Some(serde_json::Value::from(40)).as_ref());
-        let actual_fjord_timestamp = genesis.config.extra_fields.get("fjordTime");
-        assert_eq!(actual_fjord_timestamp, Some(serde_json::Value::from(50)).as_ref());
-
-        let optimism_object = genesis.config.extra_fields.get("optimism").unwrap();
-        assert_eq!(
-            optimism_object,
-            &serde_json::json!({
-                "eip1559Elasticity": 60,
-                "eip1559Denominator": 70,
-            })
-        );
-
-        let chain_spec: ChainSpec = genesis.into();
-
-        assert_eq!(
-            chain_spec.base_fee_params,
-            BaseFeeParamsKind::Constant(BaseFeeParams::new(70, 60))
-        );
-
-        assert!(!chain_spec.is_fork_active_at_block(OptimismHardfork::Bedrock, 0));
-        assert!(!chain_spec.is_fork_active_at_timestamp(OptimismHardfork::Regolith, 0));
-        assert!(!chain_spec.is_fork_active_at_timestamp(OptimismHardfork::Canyon, 0));
-        assert!(!chain_spec.is_fork_active_at_timestamp(OptimismHardfork::Ecotone, 0));
-        assert!(!chain_spec.is_fork_active_at_timestamp(OptimismHardfork::Fjord, 0));
-
-        assert!(chain_spec.is_fork_active_at_block(OptimismHardfork::Bedrock, 10));
-        assert!(chain_spec.is_fork_active_at_timestamp(OptimismHardfork::Regolith, 20));
-        assert!(chain_spec.is_fork_active_at_timestamp(OptimismHardfork::Canyon, 30));
-        assert!(chain_spec.is_fork_active_at_timestamp(OptimismHardfork::Ecotone, 40));
-        assert!(chain_spec.is_fork_active_at_timestamp(OptimismHardfork::Fjord, 50));
-    }
-
-    #[cfg(feature = "optimism")]
-    #[test]
-    fn parse_optimism_hardforks_variable_base_fee_params() {
-        let geth_genesis = r#"
-    {
-      "config": {
-        "bedrockBlock": 10,
-        "regolithTime": 20,
-        "canyonTime": 30,
-        "ecotoneTime": 40,
-        "fjordTime": 50,
-        "optimism": {
-          "eip1559Elasticity": 60,
-          "eip1559Denominator": 70,
-          "eip1559DenominatorCanyon": 80
-        }
-      }
-    }
-    "#;
-        let genesis: Genesis = serde_json::from_str(geth_genesis).unwrap();
-
-        let actual_bedrock_block = genesis.config.extra_fields.get("bedrockBlock");
-        assert_eq!(actual_bedrock_block, Some(serde_json::Value::from(10)).as_ref());
-        let actual_regolith_timestamp = genesis.config.extra_fields.get("regolithTime");
-        assert_eq!(actual_regolith_timestamp, Some(serde_json::Value::from(20)).as_ref());
-        let actual_canyon_timestamp = genesis.config.extra_fields.get("canyonTime");
-        assert_eq!(actual_canyon_timestamp, Some(serde_json::Value::from(30)).as_ref());
-        let actual_ecotone_timestamp = genesis.config.extra_fields.get("ecotoneTime");
-        assert_eq!(actual_ecotone_timestamp, Some(serde_json::Value::from(40)).as_ref());
-        let actual_fjord_timestamp = genesis.config.extra_fields.get("fjordTime");
-        assert_eq!(actual_fjord_timestamp, Some(serde_json::Value::from(50)).as_ref());
-
-        let optimism_object = genesis.config.extra_fields.get("optimism").unwrap();
-        assert_eq!(
-            optimism_object,
-            &serde_json::json!({
-                "eip1559Elasticity": 60,
-                "eip1559Denominator": 70,
-                "eip1559DenominatorCanyon": 80
-            })
-        );
-
-        let chain_spec: ChainSpec = genesis.into();
-
-        assert_eq!(
-            chain_spec.base_fee_params,
-            BaseFeeParamsKind::Variable(
-                vec![
-                    (EthereumHardfork::London.boxed(), BaseFeeParams::new(70, 60)),
-                    (OptimismHardfork::Canyon.boxed(), BaseFeeParams::new(80, 60)),
-                ]
-                .into()
-            )
-        );
-
-        assert!(!chain_spec.is_fork_active_at_block(OptimismHardfork::Bedrock, 0));
-        assert!(!chain_spec.is_fork_active_at_timestamp(OptimismHardfork::Regolith, 0));
-        assert!(!chain_spec.is_fork_active_at_timestamp(OptimismHardfork::Canyon, 0));
-        assert!(!chain_spec.is_fork_active_at_timestamp(OptimismHardfork::Ecotone, 0));
-        assert!(!chain_spec.is_fork_active_at_timestamp(OptimismHardfork::Fjord, 0));
-
-        assert!(chain_spec.is_fork_active_at_block(OptimismHardfork::Bedrock, 10));
-        assert!(chain_spec.is_fork_active_at_timestamp(OptimismHardfork::Regolith, 20));
-        assert!(chain_spec.is_fork_active_at_timestamp(OptimismHardfork::Canyon, 30));
-        assert!(chain_spec.is_fork_active_at_timestamp(OptimismHardfork::Ecotone, 40));
-        assert!(chain_spec.is_fork_active_at_timestamp(OptimismHardfork::Fjord, 50));
-    }
-
-    #[cfg(feature = "optimism")]
-    #[test]
-    fn parse_genesis_optimism_with_variable_base_fee_params() {
-        use op_alloy_rpc_types::genesis::OptimismBaseFeeInfo;
-
-        let geth_genesis = r#"
-    {
-      "config": {
-        "chainId": 8453,
-        "homesteadBlock": 0,
-        "eip150Block": 0,
-        "eip155Block": 0,
-        "eip158Block": 0,
-        "byzantiumBlock": 0,
-        "constantinopleBlock": 0,
-        "petersburgBlock": 0,
-        "istanbulBlock": 0,
-        "muirGlacierBlock": 0,
-        "berlinBlock": 0,
-        "londonBlock": 0,
-        "arrowGlacierBlock": 0,
-        "grayGlacierBlock": 0,
-        "mergeNetsplitBlock": 0,
-        "bedrockBlock": 0,
-        "regolithTime": 15,
-        "terminalTotalDifficulty": 0,
-        "terminalTotalDifficultyPassed": true,
-        "optimism": {
-          "eip1559Elasticity": 6,
-          "eip1559Denominator": 50
-        }
-      }
-    }
-    "#;
-        let genesis: Genesis = serde_json::from_str(geth_genesis).unwrap();
-        let chainspec = ChainSpec::from(genesis.clone());
-
-        let actual_chain_id = genesis.config.chain_id;
-        assert_eq!(actual_chain_id, 8453);
-
-        assert_eq!(
-            chainspec.hardforks.get(EthereumHardfork::Istanbul),
-            Some(ForkCondition::Block(0))
-        );
-
-        let actual_bedrock_block = genesis.config.extra_fields.get("bedrockBlock");
-        assert_eq!(actual_bedrock_block, Some(serde_json::Value::from(0)).as_ref());
-        let actual_canyon_timestamp = genesis.config.extra_fields.get("canyonTime");
-        assert_eq!(actual_canyon_timestamp, None);
-
-        assert!(genesis.config.terminal_total_difficulty_passed);
-
-        let optimism_object = genesis.config.extra_fields.get("optimism").unwrap();
-        let optimism_base_fee_info =
-            serde_json::from_value::<OptimismBaseFeeInfo>(optimism_object.clone()).unwrap();
-
-        assert_eq!(
-            optimism_base_fee_info,
-            OptimismBaseFeeInfo {
-                eip1559_elasticity: Some(6),
-                eip1559_denominator: Some(50),
-                eip1559_denominator_canyon: None,
-            }
-        );
-        assert_eq!(
-            chainspec.base_fee_params,
-            BaseFeeParamsKind::Constant(BaseFeeParams {
-                max_change_denominator: 50,
-                elasticity_multiplier: 6,
-            })
-        );
-
-        assert!(chainspec.is_fork_active_at_block(OptimismHardfork::Bedrock, 0));
-
-        assert!(chainspec.is_fork_active_at_timestamp(OptimismHardfork::Regolith, 20));
-    }
-
-    #[test]
-    #[cfg(feature = "bsc")]
-    fn bsc_mainnet_genesis() {
-        let genesis = BSC_MAINNET.genesis_header();
-        assert_eq!(
-            genesis.hash_slow(),
-            b256!("0d21840abff46b96c84b2ac9e10e4f5cdaeb5693cb665db62a2f3b02d2d57b5b")
-        );
-    }
-
-    #[test]
-    #[cfg(feature = "bsc")]
-    fn bsc_testnet_genesis() {
-        let genesis = BSC_TESTNET.genesis_header();
-        assert_eq!(
-            genesis.hash_slow(),
-            b256!("6d3c66c5357ec91d5c43af47e234a939b22557cbb552dc45bebbceeed90fbe34")
-        );
-    }
-=======
->>>>>>> c228fe15
 }