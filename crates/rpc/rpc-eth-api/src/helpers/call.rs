--- conflicted
+++ resolved
@@ -43,14 +43,9 @@
 use revm_inspectors::{access_list::AccessListInspector, transfer::TransferInspector};
 use tracing::trace;
 
-<<<<<<< HEAD
-=======
-use super::{LoadBlock, LoadPendingBlock, LoadState, LoadTransaction, SpawnBlocking, Trace};
-
 /// Result type for `eth_simulateV1` RPC method.
 pub type SimulatedBlocksResult<N, E> = Result<Vec<SimulatedBlock<RpcBlock<N>>>, E>;
 
->>>>>>> 15c230ba
 /// Execution related functions for the [`EthApiServer`](crate::EthApiServer) trait in
 /// the `eth_` namespace.
 pub trait EthCall: Call + LoadPendingBlock {
@@ -621,15 +616,11 @@
             // we need to get the state of the parent block because we're essentially replaying the
             // block the transaction is included in
             let parent_block = block.parent_hash;
-<<<<<<< HEAD
-            let block_txs = block.into_transactions_ecrecovered();
             let parent_timestamp = self
                 .block(parent_block.into())
                 .await?
                 .map(|block| block.timestamp)
                 .ok_or(EthApiError::UnknownParentBlock)?;
-=======
->>>>>>> 15c230ba
 
             let this = self.clone();
             self.spawn_with_state_at_block(parent_block.into(), move |state| {
@@ -646,7 +637,6 @@
                     parent_timestamp,
                 )?;
 
-<<<<<<< HEAD
                 let tx_env = Call::evm_config(&this).tx_env(&tx);
                 #[cfg(feature = "bsc")]
                 let tx_env = {
@@ -657,14 +647,11 @@
                     tx_env
                 };
 
-                let env = EnvWithHandlerCfg::new_with_cfg_env(cfg, block_env, tx_env);
-=======
                 let env = EnvWithHandlerCfg::new_with_cfg_env(
                     cfg,
                     block_env,
                     RpcNodeCore::evm_config(&this).tx_env(tx.as_signed(), tx.signer()),
                 );
->>>>>>> 15c230ba
 
                 let (res, _) = this.transact(&mut db, env)?;
                 f(tx_info, res, db)
@@ -681,12 +668,8 @@
     ///
     /// Note: This assumes the target transaction is in the given iterator.
     /// Returns the index of the target transaction in the given iterator.
-<<<<<<< HEAD
     #[allow(unused_variables)]
-    fn replay_transactions_until<DB>(
-=======
     fn replay_transactions_until<'a, DB, I>(
->>>>>>> 15c230ba
         &self,
         db: &mut DB,
         cfg: CfgEnvWithHandlerCfg,
