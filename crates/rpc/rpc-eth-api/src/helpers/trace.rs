//! Loads a pending block from database. Helper trait for `eth_` call and trace RPC methods.

<<<<<<< HEAD
use crate::{FromEthApiError, FromEvmError};
=======
use std::sync::Arc;

use crate::{FromEvmError, RpcNodeCore};
>>>>>>> 15c230ba
use alloy_primitives::B256;
use alloy_rpc_types::{BlockId, TransactionInfo};
use futures::Future;
#[cfg(feature = "bsc")]
use reth_bsc_primitives::system_contracts::is_system_transaction;
use reth_chainspec::ChainSpecProvider;
use reth_evm::{system_calls::SystemCaller, ConfigureEvm, ConfigureEvmEnv};
use reth_primitives::{Header, SealedBlockWithSenders};
use reth_revm::database::StateProviderDatabase;
use reth_rpc_eth_types::{
    cache::db::{StateCacheDb, StateCacheDbRefMutWrapper, StateProviderTraitObjWrapper},
    EthApiError,
};
use revm::{db::CacheDB, Database, DatabaseCommit, GetInspector, Inspector};
use revm_inspectors::tracing::{TracingInspector, TracingInspectorConfig};
use revm_primitives::{EnvWithHandlerCfg, EvmState, ExecutionResult, ResultAndState};

use super::{Call, LoadBlock, LoadPendingBlock, LoadState, LoadTransaction};

/// Executes CPU heavy tasks.
pub trait Trace: LoadState<Evm: ConfigureEvm<Header = Header>> {
    /// Executes the [`EnvWithHandlerCfg`] against the given [Database] without committing state
    /// changes.
    fn inspect<DB, I>(
        &self,
        db: DB,
        env: EnvWithHandlerCfg,
        inspector: I,
    ) -> Result<(ResultAndState, EnvWithHandlerCfg), Self::Error>
    where
        DB: Database,
        EthApiError: From<DB::Error>,
        I: GetInspector<DB>,
    {
        self.inspect_and_return_db(db, env, inspector).map(|(res, env, _)| (res, env))
    }

    /// Same as [`inspect`](Self::inspect) but also returns the database again.
    ///
    /// Even though [Database] is also implemented on `&mut`
    /// this is still useful if there are certain trait bounds on the Inspector's database generic
    /// type
    fn inspect_and_return_db<DB, I>(
        &self,
        db: DB,
        env: EnvWithHandlerCfg,
        inspector: I,
    ) -> Result<(ResultAndState, EnvWithHandlerCfg, DB), Self::Error>
    where
        DB: Database,
        EthApiError: From<DB::Error>,

        I: GetInspector<DB>,
    {
        let mut evm = self.evm_config().evm_with_env_and_inspector(db, env, inspector);
        let res = evm.transact().map_err(Self::Error::from_evm_err)?;
        let (db, env) = evm.into_db_and_env_with_handler_cfg();
        Ok((res, env, db))
    }

    /// Executes the transaction on top of the given [`BlockId`] with a tracer configured by the
    /// config.
    ///
    /// The callback is then called with the [`TracingInspector`] and the [`ResultAndState`] after
    /// the configured [`EnvWithHandlerCfg`] was inspected.
    ///
    /// Caution: this is blocking
    fn trace_at<F, R>(
        &self,
        env: EnvWithHandlerCfg,
        config: TracingInspectorConfig,
        at: BlockId,
        f: F,
    ) -> Result<R, Self::Error>
    where
        Self: Call,
        F: FnOnce(TracingInspector, ResultAndState) -> Result<R, Self::Error>,
    {
        self.with_state_at_block(at, |state| {
            let mut db = CacheDB::new(StateProviderDatabase::new(state));
            let mut inspector = TracingInspector::new(config);
            let (res, _) = self.inspect(&mut db, env, &mut inspector)?;
            f(inspector, res)
        })
    }

    /// Same as [`trace_at`](Self::trace_at) but also provides the used database to the callback.
    ///
    /// Executes the transaction on top of the given [`BlockId`] with a tracer configured by the
    /// config.
    ///
    /// The callback is then called with the [`TracingInspector`] and the [`ResultAndState`] after
    /// the configured [`EnvWithHandlerCfg`] was inspected.
    fn spawn_trace_at_with_state<F, R>(
        &self,
        env: EnvWithHandlerCfg,
        config: TracingInspectorConfig,
        at: BlockId,
        f: F,
    ) -> impl Future<Output = Result<R, Self::Error>> + Send
    where
        Self: LoadPendingBlock + Call,
        F: FnOnce(TracingInspector, ResultAndState, StateCacheDb<'_>) -> Result<R, Self::Error>
            + Send
            + 'static,
        R: Send + 'static,
    {
        let this = self.clone();
        self.spawn_with_state_at_block(at, move |state| {
            let mut db = CacheDB::new(StateProviderDatabase::new(state));
            let mut inspector = TracingInspector::new(config);
            let (res, _) = this.inspect(&mut db, env, &mut inspector)?;
            f(inspector, res, db)
        })
    }

    /// Retrieves the transaction if it exists and returns its trace.
    ///
    /// Before the transaction is traced, all previous transaction in the block are applied to the
    /// state by executing them first.
    /// The callback `f` is invoked with the [`ResultAndState`] after the transaction was executed
    /// and the database that points to the beginning of the transaction.
    ///
    /// Note: Implementers should use a threadpool where blocking is allowed, such as
    /// [`BlockingTaskPool`](reth_tasks::pool::BlockingTaskPool).
    fn spawn_trace_transaction_in_block<F, R>(
        &self,
        hash: B256,
        config: TracingInspectorConfig,
        f: F,
    ) -> impl Future<Output = Result<Option<R>, Self::Error>> + Send
    where
        Self: LoadPendingBlock + LoadTransaction + Call,
        F: FnOnce(
                TransactionInfo,
                TracingInspector,
                ResultAndState,
                StateCacheDb<'_>,
            ) -> Result<R, Self::Error>
            + Send
            + 'static,
        R: Send + 'static,
    {
        self.spawn_trace_transaction_in_block_with_inspector(hash, TracingInspector::new(config), f)
    }

    /// Retrieves the transaction if it exists and returns its trace.
    ///
    /// Before the transaction is traced, all previous transaction in the block are applied to the
    /// state by executing them first.
    /// The callback `f` is invoked with the [`ResultAndState`] after the transaction was executed
    /// and the database that points to the beginning of the transaction.
    ///
    /// Note: Implementers should use a threadpool where blocking is allowed, such as
    /// [`BlockingTaskPool`](reth_tasks::pool::BlockingTaskPool).
    fn spawn_trace_transaction_in_block_with_inspector<Insp, F, R>(
        &self,
        hash: B256,
        mut inspector: Insp,
        f: F,
    ) -> impl Future<Output = Result<Option<R>, Self::Error>> + Send
    where
        Self: LoadPendingBlock + LoadTransaction + Call,
        F: FnOnce(
                TransactionInfo,
                Insp,
                ResultAndState,
                StateCacheDb<'_>,
            ) -> Result<R, Self::Error>
            + Send
            + 'static,
        Insp: for<'a, 'b> Inspector<StateCacheDbRefMutWrapper<'a, 'b>> + Send + 'static,
        R: Send + 'static,
    {
        async move {
            let (transaction, block) = match self.transaction_and_block(hash).await? {
                None => return Ok(None),
                Some(res) => res,
            };
            let (tx, tx_info) = transaction.split();

            let (cfg, block_env, _) = self.evm_env_at(block.hash().into()).await?;

            // we need to get the state of the parent block because we're essentially replaying the
            // block the transaction is included in
            let parent_block = block.parent_hash;
            let parent_beacon_block_root = block.parent_beacon_block_root;
<<<<<<< HEAD
            let block_txs = block.into_transactions_ecrecovered();
            let parent_timestamp = LoadState::cache(self)
                .get_block(parent_block)
                .await
                .map_err(Self::Error::from_eth_err)?
                .map(|block| block.timestamp)
                .ok_or(EthApiError::UnknownParentBlock)?;
=======
>>>>>>> 15c230ba

            let this = self.clone();
            self.spawn_with_state_at_block(parent_block.into(), move |state| {
                let mut db = CacheDB::new(StateProviderDatabase::new(state));
                let block_txs = block.transactions_with_sender();

                // apply relevant system calls
                SystemCaller::new(this.evm_config().clone(), this.provider().chain_spec())
                    .pre_block_beacon_root_contract_call(
                        &mut db,
                        &cfg,
                        &block_env,
                        parent_beacon_block_root,
                    )
                    .map_err(|_| {
                        EthApiError::EvmCustom(
                            "failed to apply 4788 beacon root system call".to_string(),
                        )
                    })?;

                // replay all transactions prior to the targeted transaction
                this.replay_transactions_until(
                    &mut db,
                    cfg.clone(),
                    block_env.clone(),
                    block_txs,
                    tx.hash,
                    parent_timestamp,
                )?;

<<<<<<< HEAD
                let tx_env = Call::evm_config(&this).tx_env(&tx);
                #[cfg(feature = "bsc")]
                let tx_env = {
                    let mut tx_env = tx_env;
                    if is_system_transaction(&tx, tx.signer(), block_env.coinbase) {
                        tx_env.bsc.is_system_transaction = Some(true);
                    };
                    tx_env
                };

                let env = EnvWithHandlerCfg::new_with_cfg_env(cfg, block_env, tx_env);
=======
                let env = EnvWithHandlerCfg::new_with_cfg_env(
                    cfg,
                    block_env,
                    RpcNodeCore::evm_config(&this).tx_env(tx.as_signed(), tx.signer()),
                );
>>>>>>> 15c230ba
                let (res, _) =
                    this.inspect(StateCacheDbRefMutWrapper(&mut db), env, &mut inspector)?;
                f(tx_info, inspector, res, db)
            })
            .await
            .map(Some)
        }
    }

    /// Executes all transactions of a block up to a given index.
    ///
    /// If a `highest_index` is given, this will only execute the first `highest_index`
    /// transactions, in other words, it will stop executing transactions after the
    /// `highest_index`th transaction. If `highest_index` is `None`, all transactions
    /// are executed.
    fn trace_block_until<F, R>(
        &self,
        block_id: BlockId,
        block: Option<Arc<SealedBlockWithSenders>>,
        highest_index: Option<u64>,
        config: TracingInspectorConfig,
        f: F,
    ) -> impl Future<Output = Result<Option<Vec<R>>, Self::Error>> + Send
    where
        Self: LoadBlock,
        F: Fn(
                TransactionInfo,
                TracingInspector,
                ExecutionResult,
                &EvmState,
                &StateCacheDb<'_>,
            ) -> Result<R, Self::Error>
            + Send
            + 'static,
        R: Send + 'static,
    {
        self.trace_block_until_with_inspector(
            block_id,
            block,
            highest_index,
            move || TracingInspector::new(config),
            f,
        )
    }

    /// Executes all transactions of a block.
    ///
    /// If a `highest_index` is given, this will only execute the first `highest_index`
    /// transactions, in other words, it will stop executing transactions after the
    /// `highest_index`th transaction.
    ///
    /// Note: This expect tx index to be 0-indexed, so the first transaction is at index 0.
    ///
    /// This accepts a `inspector_setup` closure that returns the inspector to be used for tracing
    /// the transactions.
    fn trace_block_until_with_inspector<Setup, Insp, F, R>(
        &self,
        block_id: BlockId,
        block: Option<Arc<SealedBlockWithSenders>>,
        highest_index: Option<u64>,
        mut inspector_setup: Setup,
        f: F,
    ) -> impl Future<Output = Result<Option<Vec<R>>, Self::Error>> + Send
    where
        Self: LoadBlock,
        F: Fn(
                TransactionInfo,
                Insp,
                ExecutionResult,
                &EvmState,
                &StateCacheDb<'_>,
            ) -> Result<R, Self::Error>
            + Send
            + 'static,
        Setup: FnMut() -> Insp + Send + 'static,
        Insp: for<'a, 'b> Inspector<StateCacheDbRefMutWrapper<'a, 'b>> + Send + 'static,
        R: Send + 'static,
    {
        async move {
            let block = async {
                if block.is_some() {
                    return Ok(block)
                }
                self.block_with_senders(block_id).await
            };

            let ((cfg, block_env, _), block) =
                futures::try_join!(self.evm_env_at(block_id), block)?;

            let Some(block) = block else { return Ok(None) };

            if block.body.transactions.is_empty() {
                // nothing to trace
                return Ok(Some(Vec::new()))
            }

            // replay all transactions of the block
            self.spawn_tracing(move |this| {
                // we need to get the state of the parent block because we're replaying this block
                // on top of its parent block's state
                let state_at = block.parent_hash;
                let block_hash = block.hash();

                let block_number = block_env.number.saturating_to::<u64>();
                let base_fee = block_env.basefee.saturating_to::<u128>();

                // now get the state
                let state = this.state_at_block_id(state_at.into())?;
                let mut db =
                    CacheDB::new(StateProviderDatabase::new(StateProviderTraitObjWrapper(&state)));

                // apply relevant system calls
                SystemCaller::new(this.evm_config().clone(), this.provider().chain_spec())
                    .pre_block_beacon_root_contract_call(
                        &mut db,
                        &cfg,
                        &block_env,
                        block.header().parent_beacon_block_root,
                    )
                    .map_err(|_| {
                        EthApiError::EvmCustom("failed to apply 4788 system call".to_string())
                    })?;

                // prepare transactions, we do everything upfront to reduce time spent with open
                // state
                let max_transactions =
                    highest_index.map_or(block.body.transactions.len(), |highest| {
                        // we need + 1 because the index is 0-based
                        highest as usize + 1
                    });
                let mut results = Vec::with_capacity(max_transactions);

                let mut transactions = block
                    .transactions_with_sender()
                    .take(max_transactions)
                    .enumerate()
                    .map(|(idx, (signer, tx))| {
                        let tx_info = TransactionInfo {
                            hash: Some(tx.hash()),
                            index: Some(idx as u64),
                            block_hash: Some(block_hash),
                            block_number: Some(block_number),
                            base_fee: Some(base_fee),
                        };
                        let tx_env = this.evm_config().tx_env(tx, *signer);
                        (tx_info, tx_env)
                    })
                    .peekable();

                while let Some((tx_info, tx)) = transactions.next() {
                    let env =
                        EnvWithHandlerCfg::new_with_cfg_env(cfg.clone(), block_env.clone(), tx);

                    let mut inspector = inspector_setup();
                    let (res, _) =
                        this.inspect(StateCacheDbRefMutWrapper(&mut db), env, &mut inspector)?;
                    let ResultAndState { result, state } = res;
                    results.push(f(tx_info, inspector, result, &state, &db)?);

                    // need to apply the state changes of this transaction before executing the
                    // next transaction, but only if there's a next transaction
                    if transactions.peek().is_some() {
                        // commit the state changes to the DB
                        db.commit(state)
                    }
                }

                Ok(Some(results))
            })
            .await
        }
    }

    /// Executes all transactions of a block and returns a list of callback results invoked for each
    /// transaction in the block.
    ///
    /// This
    /// 1. fetches all transactions of the block
    /// 2. configures the EVM evn
    /// 3. loops over all transactions and executes them
    /// 4. calls the callback with the transaction info, the execution result, the changed state
    ///    _after_ the transaction [`StateProviderDatabase`] and the database that points to the
    ///    state right _before_ the transaction.
    fn trace_block_with<F, R>(
        &self,
        block_id: BlockId,
        block: Option<Arc<SealedBlockWithSenders>>,
        config: TracingInspectorConfig,
        f: F,
    ) -> impl Future<Output = Result<Option<Vec<R>>, Self::Error>> + Send
    where
        Self: LoadBlock,
        // This is the callback that's invoked for each transaction with the inspector, the result,
        // state and db
        F: Fn(
                TransactionInfo,
                TracingInspector,
                ExecutionResult,
                &EvmState,
                &StateCacheDb<'_>,
            ) -> Result<R, Self::Error>
            + Send
            + 'static,
        R: Send + 'static,
    {
        self.trace_block_until(block_id, block, None, config, f)
    }

    /// Executes all transactions of a block and returns a list of callback results invoked for each
    /// transaction in the block.
    ///
    /// This
    /// 1. fetches all transactions of the block
    /// 2. configures the EVM evn
    /// 3. loops over all transactions and executes them
    /// 4. calls the callback with the transaction info, the execution result, the changed state
    ///    _after_ the transaction [`EvmState`] and the database that points to the state right
    ///    _before_ the transaction, in other words the state the transaction was executed on:
    ///    `changed_state = tx(cached_state)`
    ///
    /// This accepts a `inspector_setup` closure that returns the inspector to be used for tracing
    /// a transaction. This is invoked for each transaction.
    fn trace_block_inspector<Setup, Insp, F, R>(
        &self,
        block_id: BlockId,
        block: Option<Arc<SealedBlockWithSenders>>,
        insp_setup: Setup,
        f: F,
    ) -> impl Future<Output = Result<Option<Vec<R>>, Self::Error>> + Send
    where
        Self: LoadBlock,
        // This is the callback that's invoked for each transaction with the inspector, the result,
        // state and db
        F: Fn(
                TransactionInfo,
                Insp,
                ExecutionResult,
                &EvmState,
                &StateCacheDb<'_>,
            ) -> Result<R, Self::Error>
            + Send
            + 'static,
        Setup: FnMut() -> Insp + Send + 'static,
        Insp: for<'a, 'b> Inspector<StateCacheDbRefMutWrapper<'a, 'b>> + Send + 'static,
        R: Send + 'static,
    {
        self.trace_block_until_with_inspector(block_id, block, None, insp_setup, f)
    }
}<|MERGE_RESOLUTION|>--- conflicted
+++ resolved
@@ -1,12 +1,8 @@
 //! Loads a pending block from database. Helper trait for `eth_` call and trace RPC methods.
 
-<<<<<<< HEAD
-use crate::{FromEthApiError, FromEvmError};
-=======
 use std::sync::Arc;
 
 use crate::{FromEvmError, RpcNodeCore};
->>>>>>> 15c230ba
 use alloy_primitives::B256;
 use alloy_rpc_types::{BlockId, TransactionInfo};
 use futures::Future;
@@ -194,16 +190,12 @@
             // block the transaction is included in
             let parent_block = block.parent_hash;
             let parent_beacon_block_root = block.parent_beacon_block_root;
-<<<<<<< HEAD
-            let block_txs = block.into_transactions_ecrecovered();
             let parent_timestamp = LoadState::cache(self)
                 .get_block(parent_block)
                 .await
                 .map_err(Self::Error::from_eth_err)?
                 .map(|block| block.timestamp)
                 .ok_or(EthApiError::UnknownParentBlock)?;
-=======
->>>>>>> 15c230ba
 
             let this = self.clone();
             self.spawn_with_state_at_block(parent_block.into(), move |state| {
@@ -234,7 +226,6 @@
                     parent_timestamp,
                 )?;
 
-<<<<<<< HEAD
                 let tx_env = Call::evm_config(&this).tx_env(&tx);
                 #[cfg(feature = "bsc")]
                 let tx_env = {
@@ -245,14 +236,11 @@
                     tx_env
                 };
 
-                let env = EnvWithHandlerCfg::new_with_cfg_env(cfg, block_env, tx_env);
-=======
                 let env = EnvWithHandlerCfg::new_with_cfg_env(
                     cfg,
                     block_env,
                     RpcNodeCore::evm_config(&this).tx_env(tx.as_signed(), tx.signer()),
                 );
->>>>>>> 15c230ba
                 let (res, _) =
                     this.inspect(StateCacheDbRefMutWrapper(&mut db), env, &mut inspector)?;
                 f(tx_info, inspector, res, db)
