//! Context required for building `eth` namespace APIs.

<<<<<<< HEAD
use reth_bsc_consensus::BscTraceHelper;
=======
>>>>>>> 15c230ba
use reth_chain_state::CanonStateSubscriptions;
use reth_chainspec::ChainSpecProvider;
use reth_storage_api::BlockReaderIdExt;
use reth_tasks::TaskSpawner;
use std::marker::PhantomData;

use crate::{
    fee_history::fee_history_cache_new_blocks_task, EthConfig, EthStateCache, FeeHistoryCache,
    GasPriceOracle,
};

/// Context for building the `eth` namespace API.
#[derive(Debug, Clone)]
pub struct EthApiBuilderCtx<Provider, Pool, EvmConfig, Network, Tasks, Events> {
    /// Database handle.
    pub provider: Provider,
    /// Mempool handle.
    pub pool: Pool,
    /// Network handle.
    pub network: Network,
    /// EVM configuration.
    pub evm_config: EvmConfig,
    /// RPC config for `eth` namespace.
    pub config: EthConfig,
    /// Runtime handle.
    pub executor: Tasks,
    /// Events handle.
    pub events: Events,
    /// RPC cache handle.
    pub cache: EthStateCache,
<<<<<<< HEAD
    /// Bsc trace helper.
    pub bsc_trace_helper: Option<BscTraceHelper>,
    /// RPC type builders.
    pub _rpc_ty_builders: PhantomData<Eth>,
=======
>>>>>>> 15c230ba
}

impl<Provider, Pool, EvmConfig, Network, Tasks, Events>
    EthApiBuilderCtx<Provider, Pool, EvmConfig, Network, Tasks, Events>
where
    Provider: BlockReaderIdExt + Clone,
{
    /// Returns a new [`FeeHistoryCache`] for the context.
    pub fn new_fee_history_cache(&self) -> FeeHistoryCache
    where
        Provider: ChainSpecProvider + 'static,
        Tasks: TaskSpawner,
        Events: CanonStateSubscriptions,
    {
        let fee_history_cache =
            FeeHistoryCache::new(self.cache.clone(), self.config.fee_history_cache);

        let new_canonical_blocks = self.events.canonical_state_stream();
        let fhc = fee_history_cache.clone();
        let provider = self.provider.clone();
        self.executor.spawn_critical(
            "cache canonical blocks for fee history task",
            Box::pin(async move {
                fee_history_cache_new_blocks_task(fhc, new_canonical_blocks, provider).await;
            }),
        );

        fee_history_cache
    }

    /// Returns a new [`GasPriceOracle`] for the context.
    pub fn new_gas_price_oracle(&self) -> GasPriceOracle<Provider> {
        GasPriceOracle::new(self.provider.clone(), self.config.gas_oracle, self.cache.clone())
    }
}<|MERGE_RESOLUTION|>--- conflicted
+++ resolved
@@ -1,9 +1,6 @@
 //! Context required for building `eth` namespace APIs.
 
-<<<<<<< HEAD
 use reth_bsc_consensus::BscTraceHelper;
-=======
->>>>>>> 15c230ba
 use reth_chain_state::CanonStateSubscriptions;
 use reth_chainspec::ChainSpecProvider;
 use reth_storage_api::BlockReaderIdExt;
@@ -34,13 +31,8 @@
     pub events: Events,
     /// RPC cache handle.
     pub cache: EthStateCache,
-<<<<<<< HEAD
     /// Bsc trace helper.
     pub bsc_trace_helper: Option<BscTraceHelper>,
-    /// RPC type builders.
-    pub _rpc_ty_builders: PhantomData<Eth>,
-=======
->>>>>>> 15c230ba
 }
 
 impl<Provider, Pool, EvmConfig, Network, Tasks, Events>
