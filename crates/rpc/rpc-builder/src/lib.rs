//! Configure reth RPC.
//!
//! This crate contains several builder and config types that allow to configure the selection of
//! [`RethRpcModule`] specific to transports (ws, http, ipc).
//!
//! The [`RpcModuleBuilder`] is the main entrypoint for configuring all reth modules. It takes
//! instances of components required to start the servers, such as provider impls, network and
//! transaction pool. [`RpcModuleBuilder::build`] returns a [`TransportRpcModules`] which contains
//! the transport specific config (what APIs are available via this transport).
//!
//! The [`RpcServerConfig`] is used to assemble and start the http server, ws server, ipc servers,
//! it requires the [`TransportRpcModules`] so it can start the servers with the configured modules.
//!
//! # Examples
//!
//! Configure only an http server with a selection of [`RethRpcModule`]s
//!
//! ```
//! use reth_evm::{execute::BlockExecutorProvider, ConfigureEvm};
//! use reth_network_api::{NetworkInfo, Peers};
//! use reth_primitives::Header;
//! use reth_provider::{AccountReader, CanonStateSubscriptions, ChangeSetReader, FullRpcProvider};
//! use reth_rpc::EthApi;
//! use reth_rpc_builder::{
//!     RethRpcModule, RpcModuleBuilder, RpcServerConfig, ServerBuilder, TransportRpcModuleConfig,
//! };
//! use reth_tasks::TokioTaskExecutor;
//! use reth_transaction_pool::TransactionPool;
//!
//! pub async fn launch<Provider, Pool, Network, Events, EvmConfig, BlockExecutor, Consensus>(
//!     provider: Provider,
//!     pool: Pool,
//!     network: Network,
//!     events: Events,
//!     evm_config: EvmConfig,
//!     block_executor: BlockExecutor,
//!     consensus: Consensus,
//! ) where
//!     Provider: FullRpcProvider + AccountReader + ChangeSetReader,
//!     Pool: TransactionPool + Unpin + 'static,
//!     Network: NetworkInfo + Peers + Clone + 'static,
//!     Events: CanonStateSubscriptions + Clone + 'static,
//!     EvmConfig: ConfigureEvm<Header = Header>,
//!     BlockExecutor: BlockExecutorProvider,
//!     Consensus: reth_consensus::Consensus + Clone + 'static,
//! {
//!     // configure the rpc module per transport
//!     let transports = TransportRpcModuleConfig::default().with_http(vec![
//!         RethRpcModule::Admin,
//!         RethRpcModule::Debug,
//!         RethRpcModule::Eth,
//!         RethRpcModule::Web3,
//!     ]);
//!     let transport_modules = RpcModuleBuilder::new(
//!         provider,
//!         pool,
//!         network,
//!         TokioTaskExecutor::default(),
//!         events,
//!         evm_config,
//!         block_executor,
//!         consensus,
//!     )
//!     .build(transports, Box::new(EthApi::with_spawner));
//!     let handle = RpcServerConfig::default()
//!         .with_http(ServerBuilder::default())
//!         .start(&transport_modules)
//!         .await;
//! }
//! ```
//!
//! Configure a http and ws server with a separate auth server that handles the `engine_` API
//!
//!
//! ```
//! use reth_engine_primitives::EngineTypes;
//! use reth_evm::{execute::BlockExecutorProvider, ConfigureEvm};
//! use reth_network_api::{NetworkInfo, Peers};
//! use reth_primitives::Header;
//! use reth_provider::{AccountReader, CanonStateSubscriptions, ChangeSetReader, FullRpcProvider};
//! use reth_rpc::EthApi;
//! use reth_rpc_api::EngineApiServer;
//! use reth_rpc_builder::{
//!     auth::AuthServerConfig, RethRpcModule, RpcModuleBuilder, RpcServerConfig,
//!     TransportRpcModuleConfig,
//! };
//! use reth_rpc_layer::JwtSecret;
//! use reth_tasks::TokioTaskExecutor;
//! use reth_transaction_pool::TransactionPool;
//! use tokio::try_join;
//!
//! pub async fn launch<
//!     Provider,
//!     Pool,
//!     Network,
//!     Events,
//!     EngineApi,
//!     EngineT,
//!     EvmConfig,
//!     BlockExecutor,
//!     Consensus,
//! >(
//!     provider: Provider,
//!     pool: Pool,
//!     network: Network,
//!     events: Events,
//!     engine_api: EngineApi,
//!     evm_config: EvmConfig,
//!     block_executor: BlockExecutor,
//!     consensus: Consensus,
//! ) where
//!     Provider: FullRpcProvider + AccountReader + ChangeSetReader,
//!     Pool: TransactionPool + Unpin + 'static,
//!     Network: NetworkInfo + Peers + Clone + 'static,
//!     Events: CanonStateSubscriptions + Clone + 'static,
//!     EngineApi: EngineApiServer<EngineT>,
//!     EngineT: EngineTypes,
//!     EvmConfig: ConfigureEvm<Header = Header>,
//!     BlockExecutor: BlockExecutorProvider,
//!     Consensus: reth_consensus::Consensus + Clone + 'static,
//! {
//!     // configure the rpc module per transport
//!     let transports = TransportRpcModuleConfig::default().with_http(vec![
//!         RethRpcModule::Admin,
//!         RethRpcModule::Debug,
//!         RethRpcModule::Eth,
//!         RethRpcModule::Web3,
//!     ]);
//!     let builder = RpcModuleBuilder::new(
//!         provider,
//!         pool,
//!         network,
//!         TokioTaskExecutor::default(),
//!         events,
//!         evm_config,
//!         block_executor,
//!         consensus,
//!     );
//!
//!     // configure the server modules
//!     let (modules, auth_module, _registry) =
//!         builder.build_with_auth_server(transports, engine_api, Box::new(EthApi::with_spawner));
//!
//!     // start the servers
//!     let auth_config = AuthServerConfig::builder(JwtSecret::random()).build();
//!     let config = RpcServerConfig::default();
//!
//!     let (_rpc_handle, _auth_handle) =
//!         try_join!(config.start(&modules), auth_module.start_server(auth_config),).unwrap();
//! }
//! ```

#![doc(
    html_logo_url = "https://raw.githubusercontent.com/paradigmxyz/reth/main/assets/reth-docs.png",
    html_favicon_url = "https://avatars0.githubusercontent.com/u/97369466?s=256",
    issue_tracker_base_url = "https://github.com/paradigmxyz/reth/issues/"
)]
#![cfg_attr(not(test), warn(unused_crate_dependencies))]
#![cfg_attr(docsrs, feature(doc_cfg, doc_auto_cfg))]

use std::{
    collections::HashMap,
    fmt::Debug,
    net::{Ipv4Addr, SocketAddr, SocketAddrV4},
    sync::Arc,
    time::{Duration, SystemTime, UNIX_EPOCH},
};

use error::{ConflictingModules, RpcError, ServerKind};
use eth::DynEthApiBuilder;
use http::{header::AUTHORIZATION, HeaderMap};
use jsonrpsee::{
    core::RegisterMethodError,
    server::{
        middleware::rpc::{RpcService, RpcServiceT},
        AlreadyStoppedError, IdProvider, RpcServiceBuilder, ServerHandle,
    },
    Methods, RpcModule,
};
use reth_bsc_consensus::BscTraceHelper;
use reth_chainspec::EthereumHardforks;
use reth_consensus::Consensus;
use reth_engine_primitives::EngineTypes;
use reth_evm::{execute::BlockExecutorProvider, ConfigureEvm};
use reth_network_api::{noop::NoopNetwork, NetworkInfo, Peers};
use reth_primitives::Header;
use reth_provider::{
    AccountReader, BlockReader, CanonStateSubscriptions, ChainSpecProvider, ChangeSetReader,
    EvmEnvProvider, FullRpcProvider, StateProviderFactory,
};
use reth_rpc::{
    AdminApi, DebugApi, EngineEthApi, EthBundle, NetApi, OtterscanApi, RPCApi, RethApi, TraceApi,
    TxPoolApi, ValidationApi, ValidationApiConfig, Web3Api,
};
use reth_rpc_api::servers::*;
use reth_rpc_eth_api::{
    helpers::{Call, EthApiSpec, EthTransactions, LoadPendingBlock, TraceExt},
    EthApiServer, EthApiTypes, FullEthApiServer, RpcBlock, RpcReceipt, RpcTransaction,
};
use reth_rpc_eth_types::{EthConfig, EthStateCache, EthSubscriptionIdProvider};
use reth_rpc_layer::{AuthLayer, Claims, JwtAuthValidator, JwtSecret};
use reth_tasks::{pool::BlockingTaskGuard, TaskSpawner, TokioTaskExecutor};
use reth_transaction_pool::{noop::NoopTransactionPool, TransactionPool};
use serde::{Deserialize, Serialize};
use tower::Layer;
use tower_http::cors::CorsLayer;

use crate::{auth::AuthRpcModule, error::WsHttpSamePortError, metrics::RpcRequestMetrics};

pub use cors::CorsDomainError;

// re-export for convenience
pub use jsonrpsee::server::ServerBuilder;
pub use reth_ipc::server::{
    Builder as IpcServerBuilder, RpcServiceBuilder as IpcRpcServiceBuilder,
};
pub use reth_rpc_server_types::{constants, RethRpcModule, RpcModuleSelection};
pub use tower::layer::util::{Identity, Stack};

/// Auth server utilities.
pub mod auth;

/// RPC server utilities.
pub mod config;

/// Cors utilities.
mod cors;

/// Rpc error utilities.
pub mod error;

/// Eth utils
pub mod eth;
pub use eth::EthHandlers;

// Rpc server metrics
mod metrics;
pub use metrics::{MeteredRequestFuture, RpcRequestMetricsService};

// Rpc rate limiter
pub mod rate_limiter;

/// Convenience function for starting a server in one step.
#[allow(clippy::too_many_arguments)]
pub async fn launch<Provider, Pool, Network, Tasks, Events, EvmConfig, EthApi, BlockExecutor>(
    provider: Provider,
    pool: Pool,
    network: Network,
    module_config: impl Into<TransportRpcModuleConfig>,
    server_config: impl Into<RpcServerConfig>,
    executor: Tasks,
    events: Events,
    evm_config: EvmConfig,
    eth: DynEthApiBuilder<Provider, Pool, EvmConfig, Network, Tasks, Events, EthApi>,
    block_executor: BlockExecutor,
    consensus: Arc<dyn Consensus>,
) -> Result<RpcServerHandle, RpcError>
where
    Provider: FullRpcProvider + AccountReader + ChangeSetReader,
    Pool: TransactionPool + 'static,
    Network: NetworkInfo + Peers + Clone + 'static,
    Tasks: TaskSpawner + Clone + 'static,
    Events: CanonStateSubscriptions + Clone + 'static,
    EvmConfig: ConfigureEvm<Header = reth_primitives::Header>,
    EthApi: FullEthApiServer,
    BlockExecutor: BlockExecutorProvider,
{
    let module_config = module_config.into();
    server_config
        .into()
        .start(
            &RpcModuleBuilder::new(
                provider,
                pool,
                network,
                executor,
                events,
                evm_config,
                block_executor,
                consensus,
            )
            .build(module_config, eth),
        )
        .await
}

/// A builder type to configure the RPC module: See [`RpcModule`]
///
/// This is the main entrypoint and the easiest way to configure an RPC server.
#[derive(Debug, Clone)]
pub struct RpcModuleBuilder<
    Provider,
    Pool,
    Network,
    Tasks,
    Events,
    EvmConfig,
    BlockExecutor,
    Consensus,
> {
    /// The Provider type to when creating all rpc handlers
    provider: Provider,
    /// The Pool type to when creating all rpc handlers
    pool: Pool,
    /// The Network type to when creating all rpc handlers
    network: Network,
    /// How additional tasks are spawned, for example in the eth pubsub namespace
    executor: Tasks,
    /// Provides access to chain events, such as new blocks, required by pubsub.
    events: Events,
    /// Defines how the EVM should be configured before execution.
    evm_config: EvmConfig,
    /// The provider for getting a block executor that executes blocks
    block_executor: BlockExecutor,
<<<<<<< HEAD
    /// Bsc trace helper
    bsc_trace_helper: Option<BscTraceHelper>,
=======
    /// The consensus implementation.
    consensus: Consensus,
>>>>>>> 15c230ba
}

// === impl RpcBuilder ===

impl<Provider, Pool, Network, Tasks, Events, EvmConfig, BlockExecutor, Consensus>
    RpcModuleBuilder<Provider, Pool, Network, Tasks, Events, EvmConfig, BlockExecutor, Consensus>
{
    /// Create a new instance of the builder
    #[allow(clippy::too_many_arguments)]
    pub const fn new(
        provider: Provider,
        pool: Pool,
        network: Network,
        executor: Tasks,
        events: Events,
        evm_config: EvmConfig,
        block_executor: BlockExecutor,
        consensus: Consensus,
    ) -> Self {
<<<<<<< HEAD
        Self {
            provider,
            pool,
            network,
            executor,
            events,
            evm_config,
            block_executor,
            bsc_trace_helper: None,
        }
=======
        Self { provider, pool, network, executor, events, evm_config, block_executor, consensus }
>>>>>>> 15c230ba
    }

    /// Configure the provider instance.
    pub fn with_provider<P>(
        self,
        provider: P,
    ) -> RpcModuleBuilder<P, Pool, Network, Tasks, Events, EvmConfig, BlockExecutor, Consensus>
    where
        P: BlockReader + StateProviderFactory + EvmEnvProvider + 'static,
    {
<<<<<<< HEAD
        let Self {
            pool,
            network,
            executor,
            events,
            evm_config,
            block_executor,
            bsc_trace_helper,
            ..
        } = self;
=======
        let Self { pool, network, executor, events, evm_config, block_executor, consensus, .. } =
            self;
>>>>>>> 15c230ba
        RpcModuleBuilder {
            provider,
            network,
            pool,
            executor,
            events,
            evm_config,
            block_executor,
<<<<<<< HEAD
            bsc_trace_helper,
=======
            consensus,
>>>>>>> 15c230ba
        }
    }

    /// Configure the transaction pool instance.
    pub fn with_pool<P>(
        self,
        pool: P,
    ) -> RpcModuleBuilder<Provider, P, Network, Tasks, Events, EvmConfig, BlockExecutor, Consensus>
    where
        P: TransactionPool + 'static,
    {
        let Self {
<<<<<<< HEAD
            provider,
            network,
            executor,
            events,
            evm_config,
            block_executor,
            bsc_trace_helper,
            ..
=======
            provider, network, executor, events, evm_config, block_executor, consensus, ..
>>>>>>> 15c230ba
        } = self;
        RpcModuleBuilder {
            provider,
            network,
            pool,
            executor,
            events,
            evm_config,
            block_executor,
<<<<<<< HEAD
            bsc_trace_helper,
=======
            consensus,
>>>>>>> 15c230ba
        }
    }

    /// Configure a [`NoopTransactionPool`] instance.
    ///
    /// Caution: This will configure a pool API that does absolutely nothing.
    /// This is only intended for allow easier setup of namespaces that depend on the
    /// [`EthApi`](reth_rpc::eth::EthApi) which requires a [`TransactionPool`] implementation.
    pub fn with_noop_pool(
        self,
    ) -> RpcModuleBuilder<
        Provider,
        NoopTransactionPool,
        Network,
        Tasks,
        Events,
        EvmConfig,
        BlockExecutor,
        Consensus,
    > {
        let Self {
<<<<<<< HEAD
            provider,
            executor,
            events,
            network,
            evm_config,
            block_executor,
            bsc_trace_helper,
            ..
=======
            provider, executor, events, network, evm_config, block_executor, consensus, ..
>>>>>>> 15c230ba
        } = self;
        RpcModuleBuilder {
            provider,
            executor,
            events,
            network,
            evm_config,
            block_executor,
            pool: NoopTransactionPool::default(),
<<<<<<< HEAD
            bsc_trace_helper,
=======
            consensus,
>>>>>>> 15c230ba
        }
    }

    /// Configure the network instance.
    pub fn with_network<N>(
        self,
        network: N,
    ) -> RpcModuleBuilder<Provider, Pool, N, Tasks, Events, EvmConfig, BlockExecutor, Consensus>
    where
        N: NetworkInfo + Peers + 'static,
    {
        let Self {
<<<<<<< HEAD
            provider,
            pool,
            executor,
            events,
            evm_config,
            block_executor,
            bsc_trace_helper,
            ..
=======
            provider, pool, executor, events, evm_config, block_executor, consensus, ..
>>>>>>> 15c230ba
        } = self;
        RpcModuleBuilder {
            provider,
            network,
            pool,
            executor,
            events,
            evm_config,
            block_executor,
<<<<<<< HEAD
            bsc_trace_helper,
=======
            consensus,
>>>>>>> 15c230ba
        }
    }

    /// Configure a [`NoopNetwork`] instance.
    ///
    /// Caution: This will configure a network API that does absolutely nothing.
    /// This is only intended for allow easier setup of namespaces that depend on the
    /// [`EthApi`](reth_rpc::eth::EthApi) which requires a [`NetworkInfo`] implementation.
    pub fn with_noop_network(
        self,
<<<<<<< HEAD
    ) -> RpcModuleBuilder<Provider, Pool, NoopNetwork, Tasks, Events, EvmConfig, BlockExecutor>
    {
        let Self {
            provider,
            pool,
            executor,
            events,
            evm_config,
            block_executor,
            bsc_trace_helper,
            ..
=======
    ) -> RpcModuleBuilder<
        Provider,
        Pool,
        NoopNetwork,
        Tasks,
        Events,
        EvmConfig,
        BlockExecutor,
        Consensus,
    > {
        let Self {
            provider, pool, executor, events, evm_config, block_executor, consensus, ..
>>>>>>> 15c230ba
        } = self;
        RpcModuleBuilder {
            provider,
            pool,
            executor,
            events,
            network: NoopNetwork::default(),
            evm_config,
            block_executor,
<<<<<<< HEAD
            bsc_trace_helper,
=======
            consensus,
>>>>>>> 15c230ba
        }
    }

    /// Configure the task executor to use for additional tasks.
    pub fn with_executor<T>(
        self,
        executor: T,
    ) -> RpcModuleBuilder<Provider, Pool, Network, T, Events, EvmConfig, BlockExecutor, Consensus>
    where
        T: TaskSpawner + 'static,
    {
<<<<<<< HEAD
        let Self {
            pool,
            network,
            provider,
            events,
            evm_config,
            block_executor,
            bsc_trace_helper,
            ..
        } = self;
=======
        let Self { pool, network, provider, events, evm_config, block_executor, consensus, .. } =
            self;
>>>>>>> 15c230ba
        RpcModuleBuilder {
            provider,
            network,
            pool,
            executor,
            events,
            evm_config,
            block_executor,
<<<<<<< HEAD
            bsc_trace_helper,
=======
            consensus,
>>>>>>> 15c230ba
        }
    }

    /// Configure [`TokioTaskExecutor`] as the task executor to use for additional tasks.
    ///
    /// This will spawn additional tasks directly via `tokio::task::spawn`, See
    /// [`TokioTaskExecutor`].
    pub fn with_tokio_executor(
        self,
    ) -> RpcModuleBuilder<
        Provider,
        Pool,
        Network,
        TokioTaskExecutor,
        Events,
        EvmConfig,
        BlockExecutor,
        Consensus,
    > {
<<<<<<< HEAD
        let Self {
            pool,
            network,
            provider,
            events,
            evm_config,
            block_executor,
            bsc_trace_helper,
            ..
        } = self;
=======
        let Self { pool, network, provider, events, evm_config, block_executor, consensus, .. } =
            self;
>>>>>>> 15c230ba
        RpcModuleBuilder {
            provider,
            network,
            pool,
            events,
            executor: TokioTaskExecutor::default(),
            evm_config,
            block_executor,
<<<<<<< HEAD
            bsc_trace_helper,
=======
            consensus,
>>>>>>> 15c230ba
        }
    }

    /// Configure the event subscriber instance
    pub fn with_events<E>(
        self,
        events: E,
    ) -> RpcModuleBuilder<Provider, Pool, Network, Tasks, E, EvmConfig, BlockExecutor, Consensus>
    where
        E: CanonStateSubscriptions + 'static,
    {
        let Self {
<<<<<<< HEAD
            provider,
            pool,
            executor,
            network,
            evm_config,
            block_executor,
            bsc_trace_helper,
            ..
=======
            provider, pool, executor, network, evm_config, block_executor, consensus, ..
>>>>>>> 15c230ba
        } = self;
        RpcModuleBuilder {
            provider,
            network,
            pool,
            executor,
            events,
            evm_config,
            block_executor,
<<<<<<< HEAD
            bsc_trace_helper,
=======
            consensus,
>>>>>>> 15c230ba
        }
    }

    /// Configure the evm configuration type
    pub fn with_evm_config<E>(
        self,
        evm_config: E,
    ) -> RpcModuleBuilder<Provider, Pool, Network, Tasks, Events, E, BlockExecutor, Consensus>
    where
        E: ConfigureEvm + 'static,
    {
<<<<<<< HEAD
        let Self {
            provider,
            pool,
            executor,
            network,
            events,
            block_executor,
            bsc_trace_helper,
            ..
        } = self;
=======
        let Self { provider, pool, executor, network, events, block_executor, consensus, .. } =
            self;
>>>>>>> 15c230ba
        RpcModuleBuilder {
            provider,
            network,
            pool,
            executor,
            events,
            evm_config,
            block_executor,
<<<<<<< HEAD
            bsc_trace_helper,
=======
            consensus,
>>>>>>> 15c230ba
        }
    }

    /// Configure the block executor provider
    pub fn with_block_executor<BE>(
        self,
        block_executor: BE,
    ) -> RpcModuleBuilder<Provider, Pool, Network, Tasks, Events, EvmConfig, BE, Consensus>
    where
        BE: BlockExecutorProvider,
    {
<<<<<<< HEAD
        let Self {
            provider, network, pool, executor, events, evm_config, bsc_trace_helper, ..
        } = self;
=======
        let Self { provider, network, pool, executor, events, evm_config, consensus, .. } = self;
>>>>>>> 15c230ba
        RpcModuleBuilder {
            provider,
            network,
            pool,
            executor,
            events,
            evm_config,
            block_executor,
<<<<<<< HEAD
            bsc_trace_helper,
        }
    }

    /// Configure the bsc trace helper
    pub fn with_bsc_trace_helper(self, bsc_trace_helper: Option<BscTraceHelper>) -> Self {
        let Self { provider, network, pool, executor, events, evm_config, block_executor, .. } =
            self;
        Self {
=======
            consensus,
        }
    }

    /// Configure the consensus implementation.
    pub fn with_consensus<C>(
        self,
        consensus: C,
    ) -> RpcModuleBuilder<Provider, Pool, Network, Tasks, Events, EvmConfig, BlockExecutor, C> {
        let Self { provider, network, pool, executor, events, evm_config, block_executor, .. } =
            self;
        RpcModuleBuilder {
>>>>>>> 15c230ba
            provider,
            network,
            pool,
            executor,
            events,
            evm_config,
            block_executor,
<<<<<<< HEAD
            bsc_trace_helper,
=======
            consensus,
>>>>>>> 15c230ba
        }
    }
}

impl<Provider, Pool, Network, Tasks, Events, EvmConfig, BlockExecutor, Consensus>
    RpcModuleBuilder<Provider, Pool, Network, Tasks, Events, EvmConfig, BlockExecutor, Consensus>
where
    Provider: FullRpcProvider + AccountReader + ChangeSetReader,
    Pool: TransactionPool + 'static,
    Network: NetworkInfo + Peers + Clone + 'static,
    Tasks: TaskSpawner + Clone + 'static,
    Events: CanonStateSubscriptions + Clone + 'static,
    EvmConfig: ConfigureEvm<Header = Header>,
    BlockExecutor: BlockExecutorProvider,
    Consensus: reth_consensus::Consensus + Clone + 'static,
{
    /// Configures all [`RpcModule`]s specific to the given [`TransportRpcModuleConfig`] which can
    /// be used to start the transport server(s).
    ///
    /// This behaves exactly as [`RpcModuleBuilder::build`] for the [`TransportRpcModules`], but
    /// also configures the auth (engine api) server, which exposes a subset of the `eth_`
    /// namespace.
    #[allow(clippy::type_complexity)]
    pub fn build_with_auth_server<EngineApi, EngineT, EthApi>(
        self,
        module_config: TransportRpcModuleConfig,
        engine: EngineApi,
        eth: DynEthApiBuilder<Provider, Pool, EvmConfig, Network, Tasks, Events, EthApi>,
    ) -> (
        TransportRpcModules,
        AuthRpcModule,
        RpcRegistryInner<Provider, Pool, Network, Tasks, Events, EthApi, BlockExecutor, Consensus>,
    )
    where
        EngineT: EngineTypes,
        EngineApi: EngineApiServer<EngineT>,
        EthApi: FullEthApiServer,
    {
        let Self {
            provider,
            pool,
            network,
            executor,
            events,
            evm_config,
            block_executor,
<<<<<<< HEAD
            bsc_trace_helper,
=======
            consensus,
>>>>>>> 15c230ba
        } = self;

        let config = module_config.config.clone().unwrap_or_default();

        let mut registry = RpcRegistryInner::new(
            provider,
            pool,
            network,
            executor,
            events,
            consensus,
            config,
            evm_config,
            eth,
            block_executor,
            bsc_trace_helper,
        );

        let modules = registry.create_transport_rpc_modules(module_config);

        let auth_module = registry.create_auth_module(engine);

        (modules, auth_module, registry)
    }

    /// Converts the builder into a [`RpcRegistryInner`] which can be used to create all
    /// components.
    ///
    /// This is useful for getting access to API handlers directly:
    ///
    /// # Example
    ///
    /// ```no_run
    /// use reth_consensus::noop::NoopConsensus;
    /// use reth_evm::ConfigureEvm;
    /// use reth_evm_ethereum::execute::EthExecutorProvider;
    /// use reth_network_api::noop::NoopNetwork;
    /// use reth_primitives::Header;
    /// use reth_provider::test_utils::{NoopProvider, TestCanonStateSubscriptions};
    /// use reth_rpc::EthApi;
    /// use reth_rpc_builder::RpcModuleBuilder;
    /// use reth_tasks::TokioTaskExecutor;
    /// use reth_transaction_pool::noop::NoopTransactionPool;
    ///
    /// fn init<Evm: ConfigureEvm<Header = Header> + 'static>(evm: Evm) {
    ///     let mut registry = RpcModuleBuilder::default()
    ///         .with_provider(NoopProvider::default())
    ///         .with_pool(NoopTransactionPool::default())
    ///         .with_network(NoopNetwork::default())
    ///         .with_executor(TokioTaskExecutor::default())
    ///         .with_events(TestCanonStateSubscriptions::default())
    ///         .with_evm_config(evm)
    ///         .with_block_executor(EthExecutorProvider::mainnet())
    ///         .with_consensus(NoopConsensus::default())
    ///         .into_registry(Default::default(), Box::new(EthApi::with_spawner));
    ///
    ///     let eth_api = registry.eth_api();
    /// }
    /// ```
    pub fn into_registry<EthApi>(
        self,
        config: RpcModuleConfig,
        eth: DynEthApiBuilder<Provider, Pool, EvmConfig, Network, Tasks, Events, EthApi>,
    ) -> RpcRegistryInner<Provider, Pool, Network, Tasks, Events, EthApi, BlockExecutor, Consensus>
    where
        EthApi: EthApiTypes + 'static,
    {
        let Self {
            provider,
            pool,
            network,
            executor,
            events,
            evm_config,
            block_executor,
<<<<<<< HEAD
            bsc_trace_helper,
=======
            consensus,
>>>>>>> 15c230ba
        } = self;
        RpcRegistryInner::new(
            provider,
            pool,
            network,
            executor,
            events,
            consensus,
            config,
            evm_config,
            eth,
            block_executor,
            bsc_trace_helper,
        )
    }

    /// Configures all [`RpcModule`]s specific to the given [`TransportRpcModuleConfig`] which can
    /// be used to start the transport server(s).
    pub fn build<EthApi>(
        self,
        module_config: TransportRpcModuleConfig,
        eth: DynEthApiBuilder<Provider, Pool, EvmConfig, Network, Tasks, Events, EthApi>,
    ) -> TransportRpcModules<()>
    where
        EthApi: FullEthApiServer,
    {
        let mut modules = TransportRpcModules::default();

        let Self {
            provider,
            pool,
            network,
            executor,
            events,
            evm_config,
            block_executor,
<<<<<<< HEAD
            bsc_trace_helper,
=======
            consensus,
>>>>>>> 15c230ba
        } = self;

        if !module_config.is_empty() {
            let TransportRpcModuleConfig { http, ws, ipc, config } = module_config.clone();

            let mut registry = RpcRegistryInner::new(
                provider,
                pool,
                network,
                executor,
                events,
                consensus,
                config.unwrap_or_default(),
                evm_config,
                eth,
                block_executor,
                bsc_trace_helper,
            );

            modules.config = module_config;
            modules.http = registry.maybe_module(http.as_ref());
            modules.ws = registry.maybe_module(ws.as_ref());
            modules.ipc = registry.maybe_module(ipc.as_ref());
        }

        modules
    }
}

impl Default for RpcModuleBuilder<(), (), (), (), (), (), (), ()> {
    fn default() -> Self {
        Self::new((), (), (), (), (), (), (), ())
    }
}

/// Bundles settings for modules
#[derive(Debug, Default, Clone, Eq, PartialEq, Serialize, Deserialize)]
pub struct RpcModuleConfig {
    /// `eth` namespace settings
    eth: EthConfig,
    /// `flashbots` namespace settings
    flashbots: ValidationApiConfig,
}

// === impl RpcModuleConfig ===

impl RpcModuleConfig {
    /// Convenience method to create a new [`RpcModuleConfigBuilder`]
    pub fn builder() -> RpcModuleConfigBuilder {
        RpcModuleConfigBuilder::default()
    }

    /// Returns a new RPC module config given the eth namespace config
    pub const fn new(eth: EthConfig, flashbots: ValidationApiConfig) -> Self {
        Self { eth, flashbots }
    }

    /// Get a reference to the eth namespace config
    pub const fn eth(&self) -> &EthConfig {
        &self.eth
    }

    /// Get a mutable reference to the eth namespace config
    pub fn eth_mut(&mut self) -> &mut EthConfig {
        &mut self.eth
    }
}

/// Configures [`RpcModuleConfig`]
#[derive(Clone, Debug, Default)]
pub struct RpcModuleConfigBuilder {
    eth: Option<EthConfig>,
    flashbots: Option<ValidationApiConfig>,
}

// === impl RpcModuleConfigBuilder ===

impl RpcModuleConfigBuilder {
    /// Configures a custom eth namespace config
    pub const fn eth(mut self, eth: EthConfig) -> Self {
        self.eth = Some(eth);
        self
    }

    /// Configures a custom flashbots namespace config
    pub fn flashbots(mut self, flashbots: ValidationApiConfig) -> Self {
        self.flashbots = Some(flashbots);
        self
    }

    /// Consumes the type and creates the [`RpcModuleConfig`]
    pub fn build(self) -> RpcModuleConfig {
        let Self { eth, flashbots } = self;
        RpcModuleConfig { eth: eth.unwrap_or_default(), flashbots: flashbots.unwrap_or_default() }
    }

    /// Get a reference to the eth namespace config, if any
    pub const fn get_eth(&self) -> Option<&EthConfig> {
        self.eth.as_ref()
    }

    /// Get a mutable reference to the eth namespace config, if any
    pub fn eth_mut(&mut self) -> &mut Option<EthConfig> {
        &mut self.eth
    }

    /// Get the eth namespace config, creating a default if none is set
    pub fn eth_mut_or_default(&mut self) -> &mut EthConfig {
        self.eth.get_or_insert_with(EthConfig::default)
    }
}

/// A Helper type the holds instances of the configured modules.
#[derive(Debug, Clone)]
pub struct RpcRegistryInner<
    Provider,
    Pool,
    Network,
    Tasks,
    Events,
    EthApi: EthApiTypes,
    BlockExecutor,
    Consensus,
> {
    provider: Provider,
    pool: Pool,
    network: Network,
    executor: Tasks,
    events: Events,
    block_executor: BlockExecutor,
    consensus: Consensus,
    /// Holds the configuration for the RPC modules
    config: RpcModuleConfig,
    /// Holds a all `eth_` namespace handlers
    eth: EthHandlers<Provider, Pool, Network, Events, EthApi>,
    /// to put trace calls behind semaphore
    blocking_pool_guard: BlockingTaskGuard,
    /// Contains the [Methods] of a module
    modules: HashMap<RethRpcModule, Methods>,
    /// bsc trace helper
    bsc_trace_helper: Option<BscTraceHelper>,
}

// === impl RpcRegistryInner ===

impl<Provider, Pool, Network, Tasks, Events, EthApi, BlockExecutor, Consensus>
    RpcRegistryInner<Provider, Pool, Network, Tasks, Events, EthApi, BlockExecutor, Consensus>
where
    Provider: StateProviderFactory + BlockReader + EvmEnvProvider + Clone + Unpin + 'static,
    Pool: Send + Sync + Clone + 'static,
    Network: Clone + 'static,
    Events: CanonStateSubscriptions + Clone + 'static,
    Tasks: TaskSpawner + Clone + 'static,
    EthApi: EthApiTypes + 'static,
    BlockExecutor: BlockExecutorProvider,
{
    /// Creates a new, empty instance.
    #[allow(clippy::too_many_arguments)]
    pub fn new<EvmConfig>(
        provider: Provider,
        pool: Pool,
        network: Network,
        executor: Tasks,
        events: Events,
        consensus: Consensus,
        config: RpcModuleConfig,
        evm_config: EvmConfig,
        eth_api_builder: DynEthApiBuilder<
            Provider,
            Pool,
            EvmConfig,
            Network,
            Tasks,
            Events,
            EthApi,
        >,
        block_executor: BlockExecutor,
        bsc_trace_helper: Option<BscTraceHelper>,
    ) -> Self
    where
        EvmConfig: ConfigureEvm<Header = Header>,
    {
        let blocking_pool_guard = BlockingTaskGuard::new(config.eth.max_tracing_requests);

        let eth = EthHandlers::bootstrap(
            provider.clone(),
            pool.clone(),
            network.clone(),
            evm_config,
            config.eth,
            executor.clone(),
            events.clone(),
            eth_api_builder,
            bsc_trace_helper.clone(),
        );

        Self {
            provider,
            pool,
            network,
            eth,
            executor,
            consensus,
            config,
            modules: Default::default(),
            blocking_pool_guard,
            events,
            block_executor,
            bsc_trace_helper,
        }
    }
}

impl<Provider, Pool, Network, Tasks, Events, EthApi, BlockExecutor, Consensus>
    RpcRegistryInner<Provider, Pool, Network, Tasks, Events, EthApi, BlockExecutor, Consensus>
where
    EthApi: EthApiTypes,
{
    /// Returns a reference to the installed [`EthApi`](reth_rpc::eth::EthApi).
    pub const fn eth_api(&self) -> &EthApi {
        &self.eth.api
    }

    /// Returns a reference to the installed [`EthHandlers`].
    pub const fn eth_handlers(&self) -> &EthHandlers<Provider, Pool, Network, Events, EthApi> {
        &self.eth
    }

    /// Returns the [`EthStateCache`] frontend
    ///
    /// This will spawn exactly one [`EthStateCache`] service if this is the first time the cache is
    /// requested.
    pub const fn eth_cache(&self) -> &EthStateCache {
        &self.eth.cache
    }

    /// Returns a reference to the pool
    pub const fn pool(&self) -> &Pool {
        &self.pool
    }

    /// Returns a reference to the events type
    pub const fn events(&self) -> &Events {
        &self.events
    }

    /// Returns a reference to the tasks type
    pub const fn tasks(&self) -> &Tasks {
        &self.executor
    }

    /// Returns a reference to the provider
    pub const fn provider(&self) -> &Provider {
        &self.provider
    }

    /// Returns all installed methods
    pub fn methods(&self) -> Vec<Methods> {
        self.modules.values().cloned().collect()
    }

    /// Returns a merged `RpcModule`
    pub fn module(&self) -> RpcModule<()> {
        let mut module = RpcModule::new(());
        for methods in self.modules.values().cloned() {
            module.merge(methods).expect("No conflicts");
        }
        module
    }
}

impl<Provider, Pool, Network, Tasks, Events, EthApi, BlockExecutor, Consensus>
    RpcRegistryInner<Provider, Pool, Network, Tasks, Events, EthApi, BlockExecutor, Consensus>
where
    Network: NetworkInfo + Clone + 'static,
    EthApi: EthApiTypes,
    Provider: ChainSpecProvider<ChainSpec: EthereumHardforks>,
    BlockExecutor: BlockExecutorProvider,
{
    /// Instantiates `AdminApi`
    pub fn admin_api(&self) -> AdminApi<Network, Provider::ChainSpec>
    where
        Network: Peers,
    {
        AdminApi::new(self.network.clone(), self.provider.chain_spec())
    }

    /// Instantiates `Web3Api`
    pub fn web3_api(&self) -> Web3Api<Network> {
        Web3Api::new(self.network.clone())
    }

    /// Register Admin Namespace
    pub fn register_admin(&mut self) -> &mut Self
    where
        Network: Peers,
    {
        let adminapi = self.admin_api();
        self.modules.insert(RethRpcModule::Admin, adminapi.into_rpc().into());
        self
    }

    /// Register Web3 Namespace
    pub fn register_web3(&mut self) -> &mut Self {
        let web3api = self.web3_api();
        self.modules.insert(RethRpcModule::Web3, web3api.into_rpc().into());
        self
    }
}

impl<Provider, Pool, Network, Tasks, Events, EthApi, BlockExecutor, Consensus>
    RpcRegistryInner<Provider, Pool, Network, Tasks, Events, EthApi, BlockExecutor, Consensus>
where
    Provider: FullRpcProvider + AccountReader + ChangeSetReader,
    Network: NetworkInfo + Peers + Clone + 'static,
    Tasks: TaskSpawner + Clone + 'static,
    EthApi: EthApiServer<
            RpcTransaction<EthApi::NetworkTypes>,
            RpcBlock<EthApi::NetworkTypes>,
            RpcReceipt<EthApi::NetworkTypes>,
        > + EthApiTypes,
    BlockExecutor: BlockExecutorProvider,
{
    /// Register Eth Namespace
    ///
    /// # Panics
    ///
    /// If called outside of the tokio runtime. See also [`Self::eth_api`]
    pub fn register_eth(&mut self) -> &mut Self {
        let eth_api = self.eth_api().clone();
        self.modules.insert(RethRpcModule::Eth, eth_api.into_rpc().into());
        self
    }

    /// Register Otterscan Namespace
    ///
    /// # Panics
    ///
    /// If called outside of the tokio runtime. See also [`Self::eth_api`]
    pub fn register_ots(&mut self) -> &mut Self
    where
        EthApi: TraceExt + EthTransactions,
    {
        let otterscan_api = self.otterscan_api();
        self.modules.insert(RethRpcModule::Ots, otterscan_api.into_rpc().into());
        self
    }

    /// Register Debug Namespace
    ///
    /// # Panics
    ///
    /// If called outside of the tokio runtime. See also [`Self::eth_api`]
    pub fn register_debug(&mut self) -> &mut Self
    where
        EthApi: EthApiSpec + EthTransactions + TraceExt,
    {
        let debug_api = self.debug_api();
        self.modules.insert(RethRpcModule::Debug, debug_api.into_rpc().into());
        self
    }

    /// Register Trace Namespace
    ///
    /// # Panics
    ///
    /// If called outside of the tokio runtime. See also [`Self::eth_api`]
    pub fn register_trace(&mut self) -> &mut Self
    where
        EthApi: TraceExt,
    {
        let trace_api = self.trace_api();
        self.modules.insert(RethRpcModule::Trace, trace_api.into_rpc().into());
        self
    }

    /// Register Net Namespace
    ///
    /// See also [`Self::eth_api`]
    ///
    /// # Panics
    ///
    /// If called outside of the tokio runtime.
    pub fn register_net(&mut self) -> &mut Self
    where
        EthApi: EthApiSpec + 'static,
    {
        let netapi = self.net_api();
        self.modules.insert(RethRpcModule::Net, netapi.into_rpc().into());
        self
    }

    /// Register Reth namespace
    ///
    /// See also [`Self::eth_api`]
    ///
    /// # Panics
    ///
    /// If called outside of the tokio runtime.
    pub fn register_reth(&mut self) -> &mut Self {
        let rethapi = self.reth_api();
        self.modules.insert(RethRpcModule::Reth, rethapi.into_rpc().into());
        self
    }

    /// Instantiates `OtterscanApi`
    ///
    /// # Panics
    ///
    /// If called outside of the tokio runtime. See also [`Self::eth_api`]
    pub fn otterscan_api(&self) -> OtterscanApi<EthApi> {
        let eth_api = self.eth_api().clone();
        OtterscanApi::new(eth_api)
    }
}

impl<Provider, Pool, Network, Tasks, Events, EthApi, BlockExecutor, Consensus>
    RpcRegistryInner<Provider, Pool, Network, Tasks, Events, EthApi, BlockExecutor, Consensus>
where
    Provider: FullRpcProvider + AccountReader + ChangeSetReader,
    Network: NetworkInfo + Peers + Clone + 'static,
    Tasks: TaskSpawner + Clone + 'static,
    EthApi: EthApiTypes,
    BlockExecutor: BlockExecutorProvider,
{
    /// Instantiates `TraceApi`
    ///
    /// # Panics
    ///
    /// If called outside of the tokio runtime. See also [`Self::eth_api`]
    pub fn trace_api(&self) -> TraceApi<Provider, EthApi>
    where
        EthApi: TraceExt,
    {
        TraceApi::new(
            self.provider.clone(),
            self.eth_api().clone(),
            self.blocking_pool_guard.clone(),
        )
    }

    /// Instantiates [`EthBundle`] Api
    ///
    /// # Panics
    ///
    /// If called outside of the tokio runtime. See also [`Self::eth_api`]
    pub fn bundle_api(&self) -> EthBundle<EthApi>
    where
        EthApi: EthTransactions + LoadPendingBlock + Call,
    {
        let eth_api = self.eth_api().clone();
        EthBundle::new(eth_api, self.blocking_pool_guard.clone())
    }

    /// Instantiates `DebugApi`
    ///
    /// # Panics
    ///
    /// If called outside of the tokio runtime. See also [`Self::eth_api`]
    pub fn debug_api(&self) -> DebugApi<Provider, EthApi, BlockExecutor>
    where
        EthApi: EthApiSpec + EthTransactions + TraceExt,
        BlockExecutor: BlockExecutorProvider,
    {
        DebugApi::new(
            self.provider.clone(),
            self.eth_api().clone(),
            self.blocking_pool_guard.clone(),
            self.block_executor.clone(),
            self.bsc_trace_helper.clone(),
        )
    }

    /// Instantiates `NetApi`
    ///
    /// # Panics
    ///
    /// If called outside of the tokio runtime. See also [`Self::eth_api`]
    pub fn net_api(&self) -> NetApi<Network, EthApi>
    where
        EthApi: EthApiSpec + 'static,
    {
        let eth_api = self.eth_api().clone();
        NetApi::new(self.network.clone(), eth_api)
    }

    /// Instantiates `RethApi`
    pub fn reth_api(&self) -> RethApi<Provider> {
        RethApi::new(self.provider.clone(), Box::new(self.executor.clone()))
    }

    /// Instantiates `ValidationApi`
    pub fn validation_api(&self) -> ValidationApi<Provider, BlockExecutor>
    where
        Consensus: reth_consensus::Consensus + Clone + 'static,
    {
        ValidationApi::new(
            self.provider.clone(),
            Arc::new(self.consensus.clone()),
            self.block_executor.clone(),
            self.config.flashbots.clone(),
        )
    }
}

impl<Provider, Pool, Network, Tasks, Events, EthApi, BlockExecutor, Consensus>
    RpcRegistryInner<Provider, Pool, Network, Tasks, Events, EthApi, BlockExecutor, Consensus>
where
    Provider: FullRpcProvider + AccountReader + ChangeSetReader,
    Pool: TransactionPool + 'static,
    Network: NetworkInfo + Peers + Clone + 'static,
    Tasks: TaskSpawner + Clone + 'static,
    Events: CanonStateSubscriptions + Clone + 'static,
    EthApi: FullEthApiServer,
    BlockExecutor: BlockExecutorProvider,
    Consensus: reth_consensus::Consensus + Clone + 'static,
{
    /// Configures the auth module that includes the
    ///   * `engine_` namespace
    ///   * `api_` namespace
    ///
    /// Note: This does _not_ register the `engine_` in this registry.
    pub fn create_auth_module<EngineApi, EngineT>(&self, engine_api: EngineApi) -> AuthRpcModule
    where
        EngineT: EngineTypes,
        EngineApi: EngineApiServer<EngineT>,
    {
        let mut module = RpcModule::new(());

        module.merge(engine_api.into_rpc()).expect("No conflicting methods");

        // also merge a subset of `eth_` handlers
        let eth_handlers = self.eth_handlers();
        let engine_eth = EngineEthApi::new(eth_handlers.api.clone(), eth_handlers.filter.clone());

        module.merge(engine_eth.into_rpc()).expect("No conflicting methods");

        AuthRpcModule { inner: module }
    }

    /// Helper function to create a [`RpcModule`] if it's not `None`
    fn maybe_module(&mut self, config: Option<&RpcModuleSelection>) -> Option<RpcModule<()>> {
        config.map(|config| self.module_for(config))
    }

    /// Configure a [`TransportRpcModules`] using the current registry. This
    /// creates [`RpcModule`] instances for the modules selected by the
    /// `config`.
    pub fn create_transport_rpc_modules(
        &mut self,
        config: TransportRpcModuleConfig,
    ) -> TransportRpcModules<()> {
        let mut modules = TransportRpcModules::default();
        let http = self.maybe_module(config.http.as_ref());
        let ws = self.maybe_module(config.ws.as_ref());
        let ipc = self.maybe_module(config.ipc.as_ref());

        modules.config = config;
        modules.http = http;
        modules.ws = ws;
        modules.ipc = ipc;
        modules
    }

    /// Populates a new [`RpcModule`] based on the selected [`RethRpcModule`]s in the given
    /// [`RpcModuleSelection`]
    pub fn module_for(&mut self, config: &RpcModuleSelection) -> RpcModule<()> {
        let mut module = RpcModule::new(());
        let all_methods = self.reth_methods(config.iter_selection());
        for methods in all_methods {
            module.merge(methods).expect("No conflicts");
        }
        module
    }

    /// Returns the [Methods] for the given [`RethRpcModule`]
    ///
    /// If this is the first time the namespace is requested, a new instance of API implementation
    /// will be created.
    ///
    /// # Panics
    ///
    /// If called outside of the tokio runtime. See also [`Self::eth_api`]
    pub fn reth_methods(
        &mut self,
        namespaces: impl Iterator<Item = RethRpcModule>,
    ) -> Vec<Methods> {
        let EthHandlers { api: eth_api, filter: eth_filter, pubsub: eth_pubsub, .. } =
            self.eth_handlers().clone();

        // Create a copy, so we can list out all the methods for rpc_ api
        let namespaces: Vec<_> = namespaces.collect();
        namespaces
            .iter()
            .copied()
            .map(|namespace| {
                self.modules
                    .entry(namespace)
                    .or_insert_with(|| match namespace {
                        RethRpcModule::Admin => {
                            AdminApi::new(self.network.clone(), self.provider.chain_spec())
                                .into_rpc()
                                .into()
                        }
                        RethRpcModule::Debug => DebugApi::new(
                            self.provider.clone(),
                            eth_api.clone(),
                            self.blocking_pool_guard.clone(),
                            self.block_executor.clone(),
                            self.bsc_trace_helper.clone(),
                        )
                        .into_rpc()
                        .into(),
                        RethRpcModule::Eth => {
                            // merge all eth handlers
                            let mut module = eth_api.clone().into_rpc();
                            module.merge(eth_filter.clone().into_rpc()).expect("No conflicts");
                            module.merge(eth_pubsub.clone().into_rpc()).expect("No conflicts");
                            module
                                .merge(
                                    EthBundle::new(
                                        eth_api.clone(),
                                        self.blocking_pool_guard.clone(),
                                    )
                                    .into_rpc(),
                                )
                                .expect("No conflicts");

                            module.into()
                        }
                        RethRpcModule::Net => {
                            NetApi::new(self.network.clone(), eth_api.clone()).into_rpc().into()
                        }
                        RethRpcModule::Trace => TraceApi::new(
                            self.provider.clone(),
                            eth_api.clone(),
                            self.blocking_pool_guard.clone(),
                        )
                        .into_rpc()
                        .into(),
                        RethRpcModule::Web3 => Web3Api::new(self.network.clone()).into_rpc().into(),
                        RethRpcModule::Txpool => TxPoolApi::new(
                            self.pool.clone(),
                            self.eth.api.tx_resp_builder().clone(),
                        )
                        .into_rpc()
                        .into(),
                        RethRpcModule::Rpc => RPCApi::new(
                            namespaces
                                .iter()
                                .map(|module| (module.to_string(), "1.0".to_string()))
                                .collect(),
                        )
                        .into_rpc()
                        .into(),
                        RethRpcModule::Ots => OtterscanApi::new(eth_api.clone()).into_rpc().into(),
                        RethRpcModule::Reth => {
                            RethApi::new(self.provider.clone(), Box::new(self.executor.clone()))
                                .into_rpc()
                                .into()
                        }
                        RethRpcModule::Flashbots => ValidationApi::new(
                            self.provider.clone(),
                            Arc::new(self.consensus.clone()),
                            self.block_executor.clone(),
                            self.config.flashbots.clone(),
                        )
                        .into_rpc()
                        .into(),
                    })
                    .clone()
            })
            .collect::<Vec<_>>()
    }
}

/// A builder type for configuring and launching the servers that will handle RPC requests.
///
/// Supported server transports are:
///    - http
///    - ws
///    - ipc
///
/// Http and WS share the same settings: [`ServerBuilder`].
///
/// Once the [`RpcModule`] is built via [`RpcModuleBuilder`] the servers can be started, See also
/// [`ServerBuilder::build`] and [`Server::start`](jsonrpsee::server::Server::start).
#[derive(Debug)]
pub struct RpcServerConfig<RpcMiddleware = Identity> {
    /// Configs for JSON-RPC Http.
    http_server_config: Option<ServerBuilder<Identity, Identity>>,
    /// Allowed CORS Domains for http
    http_cors_domains: Option<String>,
    /// Address where to bind the http server to
    http_addr: Option<SocketAddr>,
    /// Configs for WS server
    ws_server_config: Option<ServerBuilder<Identity, Identity>>,
    /// Allowed CORS Domains for ws.
    ws_cors_domains: Option<String>,
    /// Address where to bind the ws server to
    ws_addr: Option<SocketAddr>,
    /// Configs for JSON-RPC IPC server
    ipc_server_config: Option<IpcServerBuilder<Identity, Identity>>,
    /// The Endpoint where to launch the ipc server
    ipc_endpoint: Option<String>,
    /// JWT secret for authentication
    jwt_secret: Option<JwtSecret>,
    /// Configurable RPC middleware
    rpc_middleware: RpcServiceBuilder<RpcMiddleware>,
}

// === impl RpcServerConfig ===

impl Default for RpcServerConfig<Identity> {
    /// Create a new config instance
    fn default() -> Self {
        Self {
            http_server_config: None,
            http_cors_domains: None,
            http_addr: None,
            ws_server_config: None,
            ws_cors_domains: None,
            ws_addr: None,
            ipc_server_config: None,
            ipc_endpoint: None,
            jwt_secret: None,
            rpc_middleware: RpcServiceBuilder::new(),
        }
    }
}

impl RpcServerConfig {
    /// Creates a new config with only http set
    pub fn http(config: ServerBuilder<Identity, Identity>) -> Self {
        Self::default().with_http(config)
    }

    /// Creates a new config with only ws set
    pub fn ws(config: ServerBuilder<Identity, Identity>) -> Self {
        Self::default().with_ws(config)
    }

    /// Creates a new config with only ipc set
    pub fn ipc(config: IpcServerBuilder<Identity, Identity>) -> Self {
        Self::default().with_ipc(config)
    }

    /// Configures the http server
    ///
    /// Note: this always configures an [`EthSubscriptionIdProvider`] [`IdProvider`] for
    /// convenience. To set a custom [`IdProvider`], please use [`Self::with_id_provider`].
    pub fn with_http(mut self, config: ServerBuilder<Identity, Identity>) -> Self {
        self.http_server_config =
            Some(config.set_id_provider(EthSubscriptionIdProvider::default()));
        self
    }

    /// Configures the ws server
    ///
    /// Note: this always configures an [`EthSubscriptionIdProvider`] [`IdProvider`] for
    /// convenience. To set a custom [`IdProvider`], please use [`Self::with_id_provider`].
    pub fn with_ws(mut self, config: ServerBuilder<Identity, Identity>) -> Self {
        self.ws_server_config = Some(config.set_id_provider(EthSubscriptionIdProvider::default()));
        self
    }

    /// Configures the ipc server
    ///
    /// Note: this always configures an [`EthSubscriptionIdProvider`] [`IdProvider`] for
    /// convenience. To set a custom [`IdProvider`], please use [`Self::with_id_provider`].
    pub fn with_ipc(mut self, config: IpcServerBuilder<Identity, Identity>) -> Self {
        self.ipc_server_config = Some(config.set_id_provider(EthSubscriptionIdProvider::default()));
        self
    }
}

impl<RpcMiddleware> RpcServerConfig<RpcMiddleware> {
    /// Configure rpc middleware
    pub fn set_rpc_middleware<T>(self, rpc_middleware: RpcServiceBuilder<T>) -> RpcServerConfig<T> {
        RpcServerConfig {
            http_server_config: self.http_server_config,
            http_cors_domains: self.http_cors_domains,
            http_addr: self.http_addr,
            ws_server_config: self.ws_server_config,
            ws_cors_domains: self.ws_cors_domains,
            ws_addr: self.ws_addr,
            ipc_server_config: self.ipc_server_config,
            ipc_endpoint: self.ipc_endpoint,
            jwt_secret: self.jwt_secret,
            rpc_middleware,
        }
    }

    /// Configure the cors domains for http _and_ ws
    pub fn with_cors(self, cors_domain: Option<String>) -> Self {
        self.with_http_cors(cors_domain.clone()).with_ws_cors(cors_domain)
    }

    /// Configure the cors domains for WS
    pub fn with_ws_cors(mut self, cors_domain: Option<String>) -> Self {
        self.ws_cors_domains = cors_domain;
        self
    }

    /// Configure the cors domains for HTTP
    pub fn with_http_cors(mut self, cors_domain: Option<String>) -> Self {
        self.http_cors_domains = cors_domain;
        self
    }

    /// Configures the [`SocketAddr`] of the http server
    ///
    /// Default is [`Ipv4Addr::LOCALHOST`] and
    /// [`reth_rpc_server_types::constants::DEFAULT_HTTP_RPC_PORT`]
    pub const fn with_http_address(mut self, addr: SocketAddr) -> Self {
        self.http_addr = Some(addr);
        self
    }

    /// Configures the [`SocketAddr`] of the ws server
    ///
    /// Default is [`Ipv4Addr::LOCALHOST`] and
    /// [`reth_rpc_server_types::constants::DEFAULT_WS_RPC_PORT`]
    pub const fn with_ws_address(mut self, addr: SocketAddr) -> Self {
        self.ws_addr = Some(addr);
        self
    }

    /// Sets a custom [`IdProvider`] for all configured transports.
    ///
    /// By default all transports use [`EthSubscriptionIdProvider`]
    pub fn with_id_provider<I>(mut self, id_provider: I) -> Self
    where
        I: IdProvider + Clone + 'static,
    {
        if let Some(http) = self.http_server_config {
            self.http_server_config = Some(http.set_id_provider(id_provider.clone()));
        }
        if let Some(ws) = self.ws_server_config {
            self.ws_server_config = Some(ws.set_id_provider(id_provider.clone()));
        }
        if let Some(ipc) = self.ipc_server_config {
            self.ipc_server_config = Some(ipc.set_id_provider(id_provider));
        }

        self
    }

    /// Configures the endpoint of the ipc server
    ///
    /// Default is [`reth_rpc_server_types::constants::DEFAULT_IPC_ENDPOINT`]
    pub fn with_ipc_endpoint(mut self, path: impl Into<String>) -> Self {
        self.ipc_endpoint = Some(path.into());
        self
    }

    /// Configures the JWT secret for authentication.
    pub const fn with_jwt_secret(mut self, secret: Option<JwtSecret>) -> Self {
        self.jwt_secret = secret;
        self
    }

    /// Returns true if any server is configured.
    ///
    /// If no server is configured, no server will be launched on [`RpcServerConfig::start`].
    pub const fn has_server(&self) -> bool {
        self.http_server_config.is_some() ||
            self.ws_server_config.is_some() ||
            self.ipc_server_config.is_some()
    }

    /// Returns the [`SocketAddr`] of the http server
    pub const fn http_address(&self) -> Option<SocketAddr> {
        self.http_addr
    }

    /// Returns the [`SocketAddr`] of the ws server
    pub const fn ws_address(&self) -> Option<SocketAddr> {
        self.ws_addr
    }

    /// Returns the endpoint of the ipc server
    pub fn ipc_endpoint(&self) -> Option<String> {
        self.ipc_endpoint.clone()
    }

    /// Creates the [`CorsLayer`] if any
    fn maybe_cors_layer(cors: Option<String>) -> Result<Option<CorsLayer>, CorsDomainError> {
        cors.as_deref().map(cors::create_cors_layer).transpose()
    }

    /// Creates the [`AuthLayer`] if any
    fn maybe_jwt_layer(jwt_secret: Option<JwtSecret>) -> Option<AuthLayer<JwtAuthValidator>> {
        jwt_secret.map(|secret| AuthLayer::new(JwtAuthValidator::new(secret)))
    }

    /// Builds and starts the configured server(s): http, ws, ipc.
    ///
    /// If both http and ws are on the same port, they are combined into one server.
    ///
    /// Returns the [`RpcServerHandle`] with the handle to the started servers.
    pub async fn start(self, modules: &TransportRpcModules) -> Result<RpcServerHandle, RpcError>
    where
        RpcMiddleware: Layer<RpcRequestMetricsService<RpcService>> + Clone + Send + 'static,
        for<'a> <RpcMiddleware as Layer<RpcRequestMetricsService<RpcService>>>::Service:
            Send + Sync + 'static + RpcServiceT<'a>,
    {
        let mut http_handle = None;
        let mut ws_handle = None;
        let mut ipc_handle = None;

        let http_socket_addr = self.http_addr.unwrap_or(SocketAddr::V4(SocketAddrV4::new(
            Ipv4Addr::LOCALHOST,
            constants::DEFAULT_HTTP_RPC_PORT,
        )));

        let ws_socket_addr = self.ws_addr.unwrap_or(SocketAddr::V4(SocketAddrV4::new(
            Ipv4Addr::LOCALHOST,
            constants::DEFAULT_WS_RPC_PORT,
        )));

        let metrics = modules.ipc.as_ref().map(RpcRequestMetrics::ipc).unwrap_or_default();
        let ipc_path =
            self.ipc_endpoint.clone().unwrap_or_else(|| constants::DEFAULT_IPC_ENDPOINT.into());

        if let Some(builder) = self.ipc_server_config {
            let ipc = builder
                .set_rpc_middleware(IpcRpcServiceBuilder::new().layer(metrics))
                .build(ipc_path);
            ipc_handle = Some(ipc.start(modules.ipc.clone().expect("ipc server error")).await?);
        }

        // If both are configured on the same port, we combine them into one server.
        if self.http_addr == self.ws_addr &&
            self.http_server_config.is_some() &&
            self.ws_server_config.is_some()
        {
            let cors = match (self.ws_cors_domains.as_ref(), self.http_cors_domains.as_ref()) {
                (Some(ws_cors), Some(http_cors)) => {
                    if ws_cors.trim() != http_cors.trim() {
                        return Err(WsHttpSamePortError::ConflictingCorsDomains {
                            http_cors_domains: Some(http_cors.clone()),
                            ws_cors_domains: Some(ws_cors.clone()),
                        }
                        .into());
                    }
                    Some(ws_cors)
                }
                (a, b) => a.or(b),
            }
            .cloned();

            // we merge this into one server using the http setup
            modules.config.ensure_ws_http_identical()?;

            if let Some(builder) = self.http_server_config {
                let server = builder
                    .set_http_middleware(
                        tower::ServiceBuilder::new()
                            .option_layer(Self::maybe_cors_layer(cors)?)
                            .option_layer(Self::maybe_jwt_layer(self.jwt_secret)),
                    )
                    .set_rpc_middleware(
                        self.rpc_middleware.clone().layer(
                            modules
                                .http
                                .as_ref()
                                .or(modules.ws.as_ref())
                                .map(RpcRequestMetrics::same_port)
                                .unwrap_or_default(),
                        ),
                    )
                    .build(http_socket_addr)
                    .await
                    .map_err(|err| {
                        RpcError::server_error(err, ServerKind::WsHttp(http_socket_addr))
                    })?;
                let addr = server.local_addr().map_err(|err| {
                    RpcError::server_error(err, ServerKind::WsHttp(http_socket_addr))
                })?;
                if let Some(module) = modules.http.as_ref().or(modules.ws.as_ref()) {
                    let handle = server.start(module.clone());
                    http_handle = Some(handle.clone());
                    ws_handle = Some(handle);
                }
                return Ok(RpcServerHandle {
                    http_local_addr: Some(addr),
                    ws_local_addr: Some(addr),
                    http: http_handle,
                    ws: ws_handle,
                    ipc_endpoint: self.ipc_endpoint.clone(),
                    ipc: ipc_handle,
                    jwt_secret: self.jwt_secret,
                });
            }
        }

        let mut ws_local_addr = None;
        let mut ws_server = None;
        let mut http_local_addr = None;
        let mut http_server = None;

        if let Some(builder) = self.ws_server_config {
            let server = builder
                .ws_only()
                .set_http_middleware(
                    tower::ServiceBuilder::new()
                        .option_layer(Self::maybe_cors_layer(self.ws_cors_domains.clone())?)
                        .option_layer(Self::maybe_jwt_layer(self.jwt_secret)),
                )
                .set_rpc_middleware(
                    self.rpc_middleware
                        .clone()
                        .layer(modules.ws.as_ref().map(RpcRequestMetrics::ws).unwrap_or_default()),
                )
                .build(ws_socket_addr)
                .await
                .map_err(|err| RpcError::server_error(err, ServerKind::WS(ws_socket_addr)))?;

            let addr = server
                .local_addr()
                .map_err(|err| RpcError::server_error(err, ServerKind::WS(ws_socket_addr)))?;

            ws_local_addr = Some(addr);
            ws_server = Some(server);
        }

        if let Some(builder) = self.http_server_config {
            let server = builder
                .http_only()
                .set_http_middleware(
                    tower::ServiceBuilder::new()
                        .option_layer(Self::maybe_cors_layer(self.http_cors_domains.clone())?)
                        .option_layer(Self::maybe_jwt_layer(self.jwt_secret)),
                )
                .set_rpc_middleware(
                    self.rpc_middleware.clone().layer(
                        modules.http.as_ref().map(RpcRequestMetrics::http).unwrap_or_default(),
                    ),
                )
                .build(http_socket_addr)
                .await
                .map_err(|err| RpcError::server_error(err, ServerKind::Http(http_socket_addr)))?;
            let local_addr = server
                .local_addr()
                .map_err(|err| RpcError::server_error(err, ServerKind::Http(http_socket_addr)))?;
            http_local_addr = Some(local_addr);
            http_server = Some(server);
        }

        http_handle = http_server
            .map(|http_server| http_server.start(modules.http.clone().expect("http server error")));
        ws_handle = ws_server
            .map(|ws_server| ws_server.start(modules.ws.clone().expect("ws server error")));
        Ok(RpcServerHandle {
            http_local_addr,
            ws_local_addr,
            http: http_handle,
            ws: ws_handle,
            ipc_endpoint: self.ipc_endpoint.clone(),
            ipc: ipc_handle,
            jwt_secret: self.jwt_secret,
        })
    }
}

/// Holds modules to be installed per transport type
///
/// # Example
///
/// Configure a http transport only
///
/// ```
/// use reth_rpc_builder::{RethRpcModule, TransportRpcModuleConfig};
/// let config =
///     TransportRpcModuleConfig::default().with_http([RethRpcModule::Eth, RethRpcModule::Admin]);
/// ```
#[derive(Debug, Clone, Default, Eq, PartialEq)]
pub struct TransportRpcModuleConfig {
    /// http module configuration
    http: Option<RpcModuleSelection>,
    /// ws module configuration
    ws: Option<RpcModuleSelection>,
    /// ipc module configuration
    ipc: Option<RpcModuleSelection>,
    /// Config for the modules
    config: Option<RpcModuleConfig>,
}

// === impl TransportRpcModuleConfig ===

impl TransportRpcModuleConfig {
    /// Creates a new config with only http set
    pub fn set_http(http: impl Into<RpcModuleSelection>) -> Self {
        Self::default().with_http(http)
    }

    /// Creates a new config with only ws set
    pub fn set_ws(ws: impl Into<RpcModuleSelection>) -> Self {
        Self::default().with_ws(ws)
    }

    /// Creates a new config with only ipc set
    pub fn set_ipc(ipc: impl Into<RpcModuleSelection>) -> Self {
        Self::default().with_ipc(ipc)
    }

    /// Sets the [`RpcModuleSelection`] for the http transport.
    pub fn with_http(mut self, http: impl Into<RpcModuleSelection>) -> Self {
        self.http = Some(http.into());
        self
    }

    /// Sets the [`RpcModuleSelection`] for the ws transport.
    pub fn with_ws(mut self, ws: impl Into<RpcModuleSelection>) -> Self {
        self.ws = Some(ws.into());
        self
    }

    /// Sets the [`RpcModuleSelection`] for the http transport.
    pub fn with_ipc(mut self, ipc: impl Into<RpcModuleSelection>) -> Self {
        self.ipc = Some(ipc.into());
        self
    }

    /// Sets a custom [`RpcModuleConfig`] for the configured modules.
    pub fn with_config(mut self, config: RpcModuleConfig) -> Self {
        self.config = Some(config);
        self
    }

    /// Get a mutable reference to the
    pub fn http_mut(&mut self) -> &mut Option<RpcModuleSelection> {
        &mut self.http
    }

    /// Get a mutable reference to the
    pub fn ws_mut(&mut self) -> &mut Option<RpcModuleSelection> {
        &mut self.ws
    }

    /// Get a mutable reference to the
    pub fn ipc_mut(&mut self) -> &mut Option<RpcModuleSelection> {
        &mut self.ipc
    }

    /// Get a mutable reference to the
    pub fn config_mut(&mut self) -> &mut Option<RpcModuleConfig> {
        &mut self.config
    }

    /// Returns true if no transports are configured
    pub const fn is_empty(&self) -> bool {
        self.http.is_none() && self.ws.is_none() && self.ipc.is_none()
    }

    /// Returns the [`RpcModuleSelection`] for the http transport
    pub const fn http(&self) -> Option<&RpcModuleSelection> {
        self.http.as_ref()
    }

    /// Returns the [`RpcModuleSelection`] for the ws transport
    pub const fn ws(&self) -> Option<&RpcModuleSelection> {
        self.ws.as_ref()
    }

    /// Returns the [`RpcModuleSelection`] for the ipc transport
    pub const fn ipc(&self) -> Option<&RpcModuleSelection> {
        self.ipc.as_ref()
    }

    /// Returns the [`RpcModuleConfig`] for the configured modules
    pub const fn config(&self) -> Option<&RpcModuleConfig> {
        self.config.as_ref()
    }

    /// Ensures that both http and ws are configured and that they are configured to use the same
    /// port.
    fn ensure_ws_http_identical(&self) -> Result<(), WsHttpSamePortError> {
        if RpcModuleSelection::are_identical(self.http.as_ref(), self.ws.as_ref()) {
            Ok(())
        } else {
            let http_modules =
                self.http.as_ref().map(RpcModuleSelection::to_selection).unwrap_or_default();
            let ws_modules =
                self.ws.as_ref().map(RpcModuleSelection::to_selection).unwrap_or_default();

            let http_not_ws = http_modules.difference(&ws_modules).copied().collect();
            let ws_not_http = ws_modules.difference(&http_modules).copied().collect();
            let overlap = http_modules.intersection(&ws_modules).copied().collect();

            Err(WsHttpSamePortError::ConflictingModules(Box::new(ConflictingModules {
                overlap,
                http_not_ws,
                ws_not_http,
            })))
        }
    }
}

/// Holds installed modules per transport type.
#[derive(Debug, Clone, Default)]
pub struct TransportRpcModules<Context = ()> {
    /// The original config
    config: TransportRpcModuleConfig,
    /// rpcs module for http
    http: Option<RpcModule<Context>>,
    /// rpcs module for ws
    ws: Option<RpcModule<Context>>,
    /// rpcs module for ipc
    ipc: Option<RpcModule<Context>>,
}

// === impl TransportRpcModules ===

impl TransportRpcModules {
    /// Returns the [`TransportRpcModuleConfig`] used to configure this instance.
    pub const fn module_config(&self) -> &TransportRpcModuleConfig {
        &self.config
    }

    /// Merge the given [Methods] in the configured http methods.
    ///
    /// Fails if any of the methods in other is present already.
    ///
    /// Returns [Ok(false)] if no http transport is configured.
    pub fn merge_http(&mut self, other: impl Into<Methods>) -> Result<bool, RegisterMethodError> {
        if let Some(ref mut http) = self.http {
            return http.merge(other.into()).map(|_| true)
        }
        Ok(false)
    }

    /// Merge the given [Methods] in the configured ws methods.
    ///
    /// Fails if any of the methods in other is present already.
    ///
    /// Returns [Ok(false)] if no ws transport is configured.
    pub fn merge_ws(&mut self, other: impl Into<Methods>) -> Result<bool, RegisterMethodError> {
        if let Some(ref mut ws) = self.ws {
            return ws.merge(other.into()).map(|_| true)
        }
        Ok(false)
    }

    /// Merge the given [Methods] in the configured ipc methods.
    ///
    /// Fails if any of the methods in other is present already.
    ///
    /// Returns [Ok(false)] if no ipc transport is configured.
    pub fn merge_ipc(&mut self, other: impl Into<Methods>) -> Result<bool, RegisterMethodError> {
        if let Some(ref mut ipc) = self.ipc {
            return ipc.merge(other.into()).map(|_| true)
        }
        Ok(false)
    }

    /// Merge the given [`Methods`] in all configured methods.
    ///
    /// Fails if any of the methods in other is present already.
    pub fn merge_configured(
        &mut self,
        other: impl Into<Methods>,
    ) -> Result<(), RegisterMethodError> {
        let other = other.into();
        self.merge_http(other.clone())?;
        self.merge_ws(other.clone())?;
        self.merge_ipc(other)?;
        Ok(())
    }

    /// Removes the method with the given name from the configured http methods.
    ///
    /// Returns `true` if the method was found and removed, `false` otherwise.
    ///
    /// Be aware that a subscription consist of two methods, `subscribe` and `unsubscribe` and
    /// it's the caller responsibility to remove both `subscribe` and `unsubscribe` methods for
    /// subscriptions.
    pub fn remove_http_method(&mut self, method_name: &'static str) -> bool {
        if let Some(http_module) = &mut self.http {
            http_module.remove_method(method_name).is_some()
        } else {
            false
        }
    }

    /// Removes the given methods from the configured http methods.
    pub fn remove_http_methods(&mut self, methods: impl IntoIterator<Item = &'static str>) {
        for name in methods {
            self.remove_http_method(name);
        }
    }

    /// Removes the method with the given name from the configured ws methods.
    ///
    /// Returns `true` if the method was found and removed, `false` otherwise.
    ///
    /// Be aware that a subscription consist of two methods, `subscribe` and `unsubscribe` and
    /// it's the caller responsibility to remove both `subscribe` and `unsubscribe` methods for
    /// subscriptions.
    pub fn remove_ws_method(&mut self, method_name: &'static str) -> bool {
        if let Some(ws_module) = &mut self.ws {
            ws_module.remove_method(method_name).is_some()
        } else {
            false
        }
    }

    /// Removes the given methods from the configured ws methods.
    pub fn remove_ws_methods(&mut self, methods: impl IntoIterator<Item = &'static str>) {
        for name in methods {
            self.remove_ws_method(name);
        }
    }

    /// Removes the method with the given name from the configured ipc methods.
    ///
    /// Returns `true` if the method was found and removed, `false` otherwise.
    ///
    /// Be aware that a subscription consist of two methods, `subscribe` and `unsubscribe` and
    /// it's the caller responsibility to remove both `subscribe` and `unsubscribe` methods for
    /// subscriptions.
    pub fn remove_ipc_method(&mut self, method_name: &'static str) -> bool {
        if let Some(ipc_module) = &mut self.ipc {
            ipc_module.remove_method(method_name).is_some()
        } else {
            false
        }
    }

    /// Removes the given methods from the configured ipc methods.
    pub fn remove_ipc_methods(&mut self, methods: impl IntoIterator<Item = &'static str>) {
        for name in methods {
            self.remove_ipc_method(name);
        }
    }

    /// Removes the method with the given name from all configured transports.
    ///
    /// Returns `true` if the method was found and removed, `false` otherwise.
    pub fn remove_method_from_configured(&mut self, method_name: &'static str) -> bool {
        let http_removed = self.remove_http_method(method_name);
        let ws_removed = self.remove_ws_method(method_name);
        let ipc_removed = self.remove_ipc_method(method_name);

        http_removed || ws_removed || ipc_removed
    }

    /// Renames a method in all configured transports by:
    /// 1. Removing the old method name.
    /// 2. Adding the new method.
    pub fn rename(
        &mut self,
        old_name: &'static str,
        new_method: impl Into<Methods>,
    ) -> Result<(), RegisterMethodError> {
        // Remove the old method from all configured transports
        self.remove_method_from_configured(old_name);

        // Merge the new method into the configured transports
        self.merge_configured(new_method)
    }

    /// Replace the given [`Methods`] in the configured http methods.
    ///
    /// Fails if any of the methods in other is present already or if the method being removed is
    /// not present
    ///
    /// Returns [Ok(false)] if no http transport is configured.
    pub fn replace_http(&mut self, other: impl Into<Methods>) -> Result<bool, RegisterMethodError> {
        let other = other.into();
        self.remove_http_methods(other.method_names());
        self.merge_http(other)
    }

    /// Replace the given [Methods] in the configured ipc methods.
    ///
    /// Fails if any of the methods in other is present already or if the method being removed is
    /// not present
    ///
    /// Returns [Ok(false)] if no ipc transport is configured.
    pub fn replace_ipc(&mut self, other: impl Into<Methods>) -> Result<bool, RegisterMethodError> {
        let other = other.into();
        self.remove_ipc_methods(other.method_names());
        self.merge_ipc(other)
    }

    /// Replace the given [Methods] in the configured ws methods.
    ///
    /// Fails if any of the methods in other is present already or if the method being removed is
    /// not present
    ///
    /// Returns [Ok(false)] if no ws transport is configured.
    pub fn replace_ws(&mut self, other: impl Into<Methods>) -> Result<bool, RegisterMethodError> {
        let other = other.into();
        self.remove_ws_methods(other.method_names());
        self.merge_ws(other)
    }

    /// Replaces the method with the given name from all configured transports.
    ///
    /// Returns `true` if the method was found and replaced, `false` otherwise
    pub fn replace_configured(
        &mut self,
        other: impl Into<Methods>,
    ) -> Result<bool, RegisterMethodError> {
        let other = other.into();
        self.replace_http(other.clone())?;
        self.replace_ws(other.clone())?;
        self.replace_ipc(other)?;
        Ok(true)
    }
}

/// A handle to the spawned servers.
///
/// When this type is dropped or [`RpcServerHandle::stop`] has been called the server will be
/// stopped.
#[derive(Clone, Debug)]
#[must_use = "Server stops if dropped"]
pub struct RpcServerHandle {
    /// The address of the http/ws server
    http_local_addr: Option<SocketAddr>,
    ws_local_addr: Option<SocketAddr>,
    http: Option<ServerHandle>,
    ws: Option<ServerHandle>,
    ipc_endpoint: Option<String>,
    ipc: Option<jsonrpsee::server::ServerHandle>,
    jwt_secret: Option<JwtSecret>,
}

// === impl RpcServerHandle ===

impl RpcServerHandle {
    /// Configures the JWT secret for authentication.
    fn bearer_token(&self) -> Option<String> {
        self.jwt_secret.as_ref().map(|secret| {
            format!(
                "Bearer {}",
                secret
                    .encode(&Claims {
                        iat: (SystemTime::now().duration_since(UNIX_EPOCH).unwrap() +
                            Duration::from_secs(60))
                        .as_secs(),
                        exp: None,
                    })
                    .unwrap()
            )
        })
    }
    /// Returns the [`SocketAddr`] of the http server if started.
    pub const fn http_local_addr(&self) -> Option<SocketAddr> {
        self.http_local_addr
    }

    /// Returns the [`SocketAddr`] of the ws server if started.
    pub const fn ws_local_addr(&self) -> Option<SocketAddr> {
        self.ws_local_addr
    }

    /// Tell the server to stop without waiting for the server to stop.
    pub fn stop(self) -> Result<(), AlreadyStoppedError> {
        if let Some(handle) = self.http {
            handle.stop()?
        }

        if let Some(handle) = self.ws {
            handle.stop()?
        }

        if let Some(handle) = self.ipc {
            handle.stop()?
        }

        Ok(())
    }

    /// Returns the endpoint of the launched IPC server, if any
    pub fn ipc_endpoint(&self) -> Option<String> {
        self.ipc_endpoint.clone()
    }

    /// Returns the url to the http server
    pub fn http_url(&self) -> Option<String> {
        self.http_local_addr.map(|addr| format!("http://{addr}"))
    }

    /// Returns the url to the ws server
    pub fn ws_url(&self) -> Option<String> {
        self.ws_local_addr.map(|addr| format!("ws://{addr}"))
    }

    /// Returns a http client connected to the server.
    pub fn http_client(&self) -> Option<jsonrpsee::http_client::HttpClient> {
        let url = self.http_url()?;

        let client = if let Some(token) = self.bearer_token() {
            jsonrpsee::http_client::HttpClientBuilder::default()
                .set_headers(HeaderMap::from_iter([(AUTHORIZATION, token.parse().unwrap())]))
                .build(url)
        } else {
            jsonrpsee::http_client::HttpClientBuilder::default().build(url)
        };

        client.expect("failed to create http client").into()
    }

    /// Returns a ws client connected to the server.
    pub async fn ws_client(&self) -> Option<jsonrpsee::ws_client::WsClient> {
        let url = self.ws_url()?;
        let mut builder = jsonrpsee::ws_client::WsClientBuilder::default();

        if let Some(token) = self.bearer_token() {
            let headers = HeaderMap::from_iter([(AUTHORIZATION, token.parse().unwrap())]);
            builder = builder.set_headers(headers);
        }

        let client = builder.build(url).await.expect("failed to create ws client");
        Some(client)
    }
}

#[cfg(test)]
mod tests {
    use super::*;

    #[test]
    fn parse_eth_call_bundle_selection() {
        let selection = "eth,admin,debug".parse::<RpcModuleSelection>().unwrap();
        assert_eq!(
            selection,
            RpcModuleSelection::Selection(
                [RethRpcModule::Eth, RethRpcModule::Admin, RethRpcModule::Debug,].into()
            )
        );
    }

    #[test]
    fn parse_rpc_module_selection() {
        let selection = "all".parse::<RpcModuleSelection>().unwrap();
        assert_eq!(selection, RpcModuleSelection::All);
    }

    #[test]
    fn parse_rpc_module_selection_none() {
        let selection = "none".parse::<RpcModuleSelection>().unwrap();
        assert_eq!(selection, RpcModuleSelection::Selection(Default::default()));
    }

    #[test]
    fn parse_rpc_unique_module_selection() {
        let selection = "eth,admin,eth,net".parse::<RpcModuleSelection>().unwrap();
        assert_eq!(
            selection,
            RpcModuleSelection::Selection(
                [RethRpcModule::Eth, RethRpcModule::Admin, RethRpcModule::Net,].into()
            )
        );
    }

    #[test]
    fn identical_selection() {
        assert!(RpcModuleSelection::are_identical(
            Some(&RpcModuleSelection::All),
            Some(&RpcModuleSelection::All),
        ));
        assert!(!RpcModuleSelection::are_identical(
            Some(&RpcModuleSelection::All),
            Some(&RpcModuleSelection::Standard),
        ));
        assert!(RpcModuleSelection::are_identical(
            Some(&RpcModuleSelection::Selection(RpcModuleSelection::Standard.to_selection())),
            Some(&RpcModuleSelection::Standard),
        ));
        assert!(RpcModuleSelection::are_identical(
            Some(&RpcModuleSelection::Selection([RethRpcModule::Eth].into())),
            Some(&RpcModuleSelection::Selection([RethRpcModule::Eth].into())),
        ));
        assert!(RpcModuleSelection::are_identical(
            None,
            Some(&RpcModuleSelection::Selection(Default::default())),
        ));
        assert!(RpcModuleSelection::are_identical(
            Some(&RpcModuleSelection::Selection(Default::default())),
            None,
        ));
        assert!(RpcModuleSelection::are_identical(None, None));
    }

    #[test]
    fn test_rpc_module_str() {
        macro_rules! assert_rpc_module {
            ($($s:expr => $v:expr,)*) => {
                $(
                    let val: RethRpcModule  = $s.parse().unwrap();
                    assert_eq!(val, $v);
                    assert_eq!(val.to_string().as_str(), $s);
                )*
            };
        }
        assert_rpc_module!
        (
                "admin" =>  RethRpcModule::Admin,
                "debug" =>  RethRpcModule::Debug,
                "eth" =>  RethRpcModule::Eth,
                "net" =>  RethRpcModule::Net,
                "trace" =>  RethRpcModule::Trace,
                "web3" =>  RethRpcModule::Web3,
                "rpc" => RethRpcModule::Rpc,
                "ots" => RethRpcModule::Ots,
                "reth" => RethRpcModule::Reth,
            );
    }

    #[test]
    fn test_default_selection() {
        let selection = RpcModuleSelection::Standard.to_selection();
        assert_eq!(selection, [RethRpcModule::Eth, RethRpcModule::Net, RethRpcModule::Web3].into())
    }

    #[test]
    fn test_create_rpc_module_config() {
        let selection = vec!["eth", "admin"];
        let config = RpcModuleSelection::try_from_selection(selection).unwrap();
        assert_eq!(
            config,
            RpcModuleSelection::Selection([RethRpcModule::Eth, RethRpcModule::Admin].into())
        );
    }

    #[test]
    fn test_configure_transport_config() {
        let config = TransportRpcModuleConfig::default()
            .with_http([RethRpcModule::Eth, RethRpcModule::Admin]);
        assert_eq!(
            config,
            TransportRpcModuleConfig {
                http: Some(RpcModuleSelection::Selection(
                    [RethRpcModule::Eth, RethRpcModule::Admin].into()
                )),
                ws: None,
                ipc: None,
                config: None,
            }
        )
    }

    #[test]
    fn test_configure_transport_config_none() {
        let config = TransportRpcModuleConfig::default().with_http(Vec::<RethRpcModule>::new());
        assert_eq!(
            config,
            TransportRpcModuleConfig {
                http: Some(RpcModuleSelection::Selection(Default::default())),
                ws: None,
                ipc: None,
                config: None,
            }
        )
    }

    fn create_test_module() -> RpcModule<()> {
        let mut module = RpcModule::new(());
        module.register_method("anything", |_, _, _| "succeed").unwrap();
        module
    }

    #[test]
    fn test_remove_http_method() {
        let mut modules =
            TransportRpcModules { http: Some(create_test_module()), ..Default::default() };
        // Remove a method that exists
        assert!(modules.remove_http_method("anything"));

        // Remove a method that does not exist
        assert!(!modules.remove_http_method("non_existent_method"));

        // Verify that the method was removed
        assert!(modules.http.as_ref().unwrap().method("anything").is_none());
    }

    #[test]
    fn test_remove_ws_method() {
        let mut modules =
            TransportRpcModules { ws: Some(create_test_module()), ..Default::default() };

        // Remove a method that exists
        assert!(modules.remove_ws_method("anything"));

        // Remove a method that does not exist
        assert!(!modules.remove_ws_method("non_existent_method"));

        // Verify that the method was removed
        assert!(modules.ws.as_ref().unwrap().method("anything").is_none());
    }

    #[test]
    fn test_remove_ipc_method() {
        let mut modules =
            TransportRpcModules { ipc: Some(create_test_module()), ..Default::default() };

        // Remove a method that exists
        assert!(modules.remove_ipc_method("anything"));

        // Remove a method that does not exist
        assert!(!modules.remove_ipc_method("non_existent_method"));

        // Verify that the method was removed
        assert!(modules.ipc.as_ref().unwrap().method("anything").is_none());
    }

    #[test]
    fn test_remove_method_from_configured() {
        let mut modules = TransportRpcModules {
            http: Some(create_test_module()),
            ws: Some(create_test_module()),
            ipc: Some(create_test_module()),
            ..Default::default()
        };

        // Remove a method that exists
        assert!(modules.remove_method_from_configured("anything"));

        // Remove a method that was just removed (it does not exist anymore)
        assert!(!modules.remove_method_from_configured("anything"));

        // Remove a method that does not exist
        assert!(!modules.remove_method_from_configured("non_existent_method"));

        // Verify that the method was removed from all transports
        assert!(modules.http.as_ref().unwrap().method("anything").is_none());
        assert!(modules.ws.as_ref().unwrap().method("anything").is_none());
        assert!(modules.ipc.as_ref().unwrap().method("anything").is_none());
    }

    #[test]
    fn test_transport_rpc_module_rename() {
        let mut modules = TransportRpcModules {
            http: Some(create_test_module()),
            ws: Some(create_test_module()),
            ipc: Some(create_test_module()),
            ..Default::default()
        };

        // Verify that the old we want to rename exists at the start
        assert!(modules.http.as_ref().unwrap().method("anything").is_some());
        assert!(modules.ws.as_ref().unwrap().method("anything").is_some());
        assert!(modules.ipc.as_ref().unwrap().method("anything").is_some());

        // Verify that the new method does not exist at the start
        assert!(modules.http.as_ref().unwrap().method("something").is_none());
        assert!(modules.ws.as_ref().unwrap().method("something").is_none());
        assert!(modules.ipc.as_ref().unwrap().method("something").is_none());

        // Create another module
        let mut other_module = RpcModule::new(());
        other_module.register_method("something", |_, _, _| "fails").unwrap();

        // Rename the method
        modules.rename("anything", other_module).expect("rename failed");

        // Verify that the old method was removed from all transports
        assert!(modules.http.as_ref().unwrap().method("anything").is_none());
        assert!(modules.ws.as_ref().unwrap().method("anything").is_none());
        assert!(modules.ipc.as_ref().unwrap().method("anything").is_none());

        // Verify that the new method was added to all transports
        assert!(modules.http.as_ref().unwrap().method("something").is_some());
        assert!(modules.ws.as_ref().unwrap().method("something").is_some());
        assert!(modules.ipc.as_ref().unwrap().method("something").is_some());
    }

    #[test]
    fn test_replace_http_method() {
        let mut modules =
            TransportRpcModules { http: Some(create_test_module()), ..Default::default() };

        let mut other_module = RpcModule::new(());
        other_module.register_method("something", |_, _, _| "fails").unwrap();

        assert!(modules.replace_http(other_module.clone()).unwrap());

        assert!(modules.http.as_ref().unwrap().method("something").is_some());

        other_module.register_method("anything", |_, _, _| "fails").unwrap();
        assert!(modules.replace_http(other_module.clone()).unwrap());

        assert!(modules.http.as_ref().unwrap().method("anything").is_some());
    }
    #[test]
    fn test_replace_ipc_method() {
        let mut modules =
            TransportRpcModules { ipc: Some(create_test_module()), ..Default::default() };

        let mut other_module = RpcModule::new(());
        other_module.register_method("something", |_, _, _| "fails").unwrap();

        assert!(modules.replace_ipc(other_module.clone()).unwrap());

        assert!(modules.ipc.as_ref().unwrap().method("something").is_some());

        other_module.register_method("anything", |_, _, _| "fails").unwrap();
        assert!(modules.replace_ipc(other_module.clone()).unwrap());

        assert!(modules.ipc.as_ref().unwrap().method("anything").is_some());
    }
    #[test]
    fn test_replace_ws_method() {
        let mut modules =
            TransportRpcModules { ws: Some(create_test_module()), ..Default::default() };

        let mut other_module = RpcModule::new(());
        other_module.register_method("something", |_, _, _| "fails").unwrap();

        assert!(modules.replace_ws(other_module.clone()).unwrap());

        assert!(modules.ws.as_ref().unwrap().method("something").is_some());

        other_module.register_method("anything", |_, _, _| "fails").unwrap();
        assert!(modules.replace_ws(other_module.clone()).unwrap());

        assert!(modules.ws.as_ref().unwrap().method("anything").is_some());
    }

    #[test]
    fn test_replace_configured() {
        let mut modules = TransportRpcModules {
            http: Some(create_test_module()),
            ws: Some(create_test_module()),
            ipc: Some(create_test_module()),
            ..Default::default()
        };
        let mut other_module = RpcModule::new(());
        other_module.register_method("something", |_, _, _| "fails").unwrap();

        assert!(modules.replace_configured(other_module).unwrap());

        // Verify that the other_method was added
        assert!(modules.http.as_ref().unwrap().method("something").is_some());
        assert!(modules.ipc.as_ref().unwrap().method("something").is_some());
        assert!(modules.ws.as_ref().unwrap().method("something").is_some());

        assert!(modules.http.as_ref().unwrap().method("anything").is_some());
        assert!(modules.ipc.as_ref().unwrap().method("anything").is_some());
        assert!(modules.ws.as_ref().unwrap().method("anything").is_some());
    }
}<|MERGE_RESOLUTION|>--- conflicted
+++ resolved
@@ -312,13 +312,10 @@
     evm_config: EvmConfig,
     /// The provider for getting a block executor that executes blocks
     block_executor: BlockExecutor,
-<<<<<<< HEAD
+    /// The consensus implementation.
+    consensus: Consensus,
     /// Bsc trace helper
     bsc_trace_helper: Option<BscTraceHelper>,
-=======
-    /// The consensus implementation.
-    consensus: Consensus,
->>>>>>> 15c230ba
 }
 
 // === impl RpcBuilder ===
@@ -338,20 +335,7 @@
         block_executor: BlockExecutor,
         consensus: Consensus,
     ) -> Self {
-<<<<<<< HEAD
-        Self {
-            provider,
-            pool,
-            network,
-            executor,
-            events,
-            evm_config,
-            block_executor,
-            bsc_trace_helper: None,
-        }
-=======
-        Self { provider, pool, network, executor, events, evm_config, block_executor, consensus }
->>>>>>> 15c230ba
+        Self { provider, pool, network, executor, events, evm_config, block_executor, consensus, bsc_trace_helper: None }
     }
 
     /// Configure the provider instance.
@@ -362,21 +346,8 @@
     where
         P: BlockReader + StateProviderFactory + EvmEnvProvider + 'static,
     {
-<<<<<<< HEAD
-        let Self {
-            pool,
-            network,
-            executor,
-            events,
-            evm_config,
-            block_executor,
-            bsc_trace_helper,
-            ..
-        } = self;
-=======
-        let Self { pool, network, executor, events, evm_config, block_executor, consensus, .. } =
+        let Self { pool, network, executor, events, evm_config, block_executor, consensus, bsc_trace_helper, .. } =
             self;
->>>>>>> 15c230ba
         RpcModuleBuilder {
             provider,
             network,
@@ -385,11 +356,8 @@
             events,
             evm_config,
             block_executor,
-<<<<<<< HEAD
+            consensus,
             bsc_trace_helper,
-=======
-            consensus,
->>>>>>> 15c230ba
         }
     }
 
@@ -402,18 +370,7 @@
         P: TransactionPool + 'static,
     {
         let Self {
-<<<<<<< HEAD
-            provider,
-            network,
-            executor,
-            events,
-            evm_config,
-            block_executor,
-            bsc_trace_helper,
-            ..
-=======
-            provider, network, executor, events, evm_config, block_executor, consensus, ..
->>>>>>> 15c230ba
+            provider, network, executor, events, evm_config, block_executor, consensus, bsc_trace_helper, ..
         } = self;
         RpcModuleBuilder {
             provider,
@@ -423,11 +380,8 @@
             events,
             evm_config,
             block_executor,
-<<<<<<< HEAD
+            consensus,
             bsc_trace_helper,
-=======
-            consensus,
->>>>>>> 15c230ba
         }
     }
 
@@ -449,18 +403,7 @@
         Consensus,
     > {
         let Self {
-<<<<<<< HEAD
-            provider,
-            executor,
-            events,
-            network,
-            evm_config,
-            block_executor,
-            bsc_trace_helper,
-            ..
-=======
-            provider, executor, events, network, evm_config, block_executor, consensus, ..
->>>>>>> 15c230ba
+            provider, executor, events, network, evm_config, block_executor, consensus, bsc_trace_helper, ..
         } = self;
         RpcModuleBuilder {
             provider,
@@ -470,11 +413,8 @@
             evm_config,
             block_executor,
             pool: NoopTransactionPool::default(),
-<<<<<<< HEAD
+            consensus,
             bsc_trace_helper,
-=======
-            consensus,
->>>>>>> 15c230ba
         }
     }
 
@@ -487,18 +427,7 @@
         N: NetworkInfo + Peers + 'static,
     {
         let Self {
-<<<<<<< HEAD
-            provider,
-            pool,
-            executor,
-            events,
-            evm_config,
-            block_executor,
-            bsc_trace_helper,
-            ..
-=======
-            provider, pool, executor, events, evm_config, block_executor, consensus, ..
->>>>>>> 15c230ba
+            provider, pool, executor, events, evm_config, block_executor, consensus, bsc_trace_helper, ..
         } = self;
         RpcModuleBuilder {
             provider,
@@ -508,11 +437,8 @@
             events,
             evm_config,
             block_executor,
-<<<<<<< HEAD
+            consensus,
             bsc_trace_helper,
-=======
-            consensus,
->>>>>>> 15c230ba
         }
     }
 
@@ -523,19 +449,6 @@
     /// [`EthApi`](reth_rpc::eth::EthApi) which requires a [`NetworkInfo`] implementation.
     pub fn with_noop_network(
         self,
-<<<<<<< HEAD
-    ) -> RpcModuleBuilder<Provider, Pool, NoopNetwork, Tasks, Events, EvmConfig, BlockExecutor>
-    {
-        let Self {
-            provider,
-            pool,
-            executor,
-            events,
-            evm_config,
-            block_executor,
-            bsc_trace_helper,
-            ..
-=======
     ) -> RpcModuleBuilder<
         Provider,
         Pool,
@@ -547,8 +460,7 @@
         Consensus,
     > {
         let Self {
-            provider, pool, executor, events, evm_config, block_executor, consensus, ..
->>>>>>> 15c230ba
+            provider, pool, executor, events, evm_config, block_executor, consensus, bsc_trace_helper, ..
         } = self;
         RpcModuleBuilder {
             provider,
@@ -558,11 +470,8 @@
             network: NoopNetwork::default(),
             evm_config,
             block_executor,
-<<<<<<< HEAD
+            consensus,
             bsc_trace_helper,
-=======
-            consensus,
->>>>>>> 15c230ba
         }
     }
 
@@ -574,21 +483,8 @@
     where
         T: TaskSpawner + 'static,
     {
-<<<<<<< HEAD
-        let Self {
-            pool,
-            network,
-            provider,
-            events,
-            evm_config,
-            block_executor,
-            bsc_trace_helper,
-            ..
-        } = self;
-=======
-        let Self { pool, network, provider, events, evm_config, block_executor, consensus, .. } =
+        let Self { pool, network, provider, events, evm_config, block_executor, consensus, bsc_trace_helper, .. } =
             self;
->>>>>>> 15c230ba
         RpcModuleBuilder {
             provider,
             network,
@@ -597,11 +493,8 @@
             events,
             evm_config,
             block_executor,
-<<<<<<< HEAD
+            consensus,
             bsc_trace_helper,
-=======
-            consensus,
->>>>>>> 15c230ba
         }
     }
 
@@ -621,21 +514,8 @@
         BlockExecutor,
         Consensus,
     > {
-<<<<<<< HEAD
-        let Self {
-            pool,
-            network,
-            provider,
-            events,
-            evm_config,
-            block_executor,
-            bsc_trace_helper,
-            ..
-        } = self;
-=======
-        let Self { pool, network, provider, events, evm_config, block_executor, consensus, .. } =
+        let Self { pool, network, provider, events, evm_config, block_executor, consensus, bsc_trace_helper, .. } =
             self;
->>>>>>> 15c230ba
         RpcModuleBuilder {
             provider,
             network,
@@ -644,11 +524,8 @@
             executor: TokioTaskExecutor::default(),
             evm_config,
             block_executor,
-<<<<<<< HEAD
+            consensus,
             bsc_trace_helper,
-=======
-            consensus,
->>>>>>> 15c230ba
         }
     }
 
@@ -661,18 +538,7 @@
         E: CanonStateSubscriptions + 'static,
     {
         let Self {
-<<<<<<< HEAD
-            provider,
-            pool,
-            executor,
-            network,
-            evm_config,
-            block_executor,
-            bsc_trace_helper,
-            ..
-=======
-            provider, pool, executor, network, evm_config, block_executor, consensus, ..
->>>>>>> 15c230ba
+            provider, pool, executor, network, evm_config, block_executor, consensus, bsc_trace_helper, ..
         } = self;
         RpcModuleBuilder {
             provider,
@@ -682,11 +548,8 @@
             events,
             evm_config,
             block_executor,
-<<<<<<< HEAD
+            consensus,
             bsc_trace_helper,
-=======
-            consensus,
->>>>>>> 15c230ba
         }
     }
 
@@ -698,21 +561,8 @@
     where
         E: ConfigureEvm + 'static,
     {
-<<<<<<< HEAD
-        let Self {
-            provider,
-            pool,
-            executor,
-            network,
-            events,
-            block_executor,
-            bsc_trace_helper,
-            ..
-        } = self;
-=======
-        let Self { provider, pool, executor, network, events, block_executor, consensus, .. } =
+        let Self { provider, pool, executor, network, events, block_executor, consensus, bsc_trace_helper, .. } =
             self;
->>>>>>> 15c230ba
         RpcModuleBuilder {
             provider,
             network,
@@ -721,11 +571,8 @@
             events,
             evm_config,
             block_executor,
-<<<<<<< HEAD
+            consensus,
             bsc_trace_helper,
-=======
-            consensus,
->>>>>>> 15c230ba
         }
     }
 
@@ -737,13 +584,7 @@
     where
         BE: BlockExecutorProvider,
     {
-<<<<<<< HEAD
-        let Self {
-            provider, network, pool, executor, events, evm_config, bsc_trace_helper, ..
-        } = self;
-=======
-        let Self { provider, network, pool, executor, events, evm_config, consensus, .. } = self;
->>>>>>> 15c230ba
+        let Self { provider, network, pool, executor, events, evm_config, consensus, bsc_trace_helper, .. } = self;
         RpcModuleBuilder {
             provider,
             network,
@@ -752,18 +593,8 @@
             events,
             evm_config,
             block_executor,
-<<<<<<< HEAD
+            consensus,
             bsc_trace_helper,
-        }
-    }
-
-    /// Configure the bsc trace helper
-    pub fn with_bsc_trace_helper(self, bsc_trace_helper: Option<BscTraceHelper>) -> Self {
-        let Self { provider, network, pool, executor, events, evm_config, block_executor, .. } =
-            self;
-        Self {
-=======
-            consensus,
         }
     }
 
@@ -772,10 +603,9 @@
         self,
         consensus: C,
     ) -> RpcModuleBuilder<Provider, Pool, Network, Tasks, Events, EvmConfig, BlockExecutor, C> {
-        let Self { provider, network, pool, executor, events, evm_config, block_executor, .. } =
+        let Self { provider, network, pool, executor, events, evm_config, block_executor, bsc_trace_helper, .. } =
             self;
         RpcModuleBuilder {
->>>>>>> 15c230ba
             provider,
             network,
             pool,
@@ -783,11 +613,28 @@
             events,
             evm_config,
             block_executor,
-<<<<<<< HEAD
-            bsc_trace_helper,
-=======
             consensus,
->>>>>>> 15c230ba
+            bsc_trace_helper
+        }
+    }
+
+    /// Configure the bsc_trace_helper implementation.
+    pub fn with_bsc_trace_helper<C>(
+        self,
+        bsc_trace_helper: Option<BscTraceHelper>
+    ) -> RpcModuleBuilder<Provider, Pool, Network, Tasks, Events, EvmConfig, BlockExecutor, C> {
+        let Self { provider, network, pool, executor, events, evm_config, block_executor, consensus, .. } =
+            self;
+        RpcModuleBuilder {
+            provider,
+            network,
+            pool,
+            executor,
+            events,
+            evm_config,
+            block_executor,
+            consensus,
+            bsc_trace_helper
         }
     }
 }
@@ -834,11 +681,8 @@
             events,
             evm_config,
             block_executor,
-<<<<<<< HEAD
+            consensus,
             bsc_trace_helper,
-=======
-            consensus,
->>>>>>> 15c230ba
         } = self;
 
         let config = module_config.config.clone().unwrap_or_default();
@@ -914,11 +758,8 @@
             events,
             evm_config,
             block_executor,
-<<<<<<< HEAD
+            consensus,
             bsc_trace_helper,
-=======
-            consensus,
->>>>>>> 15c230ba
         } = self;
         RpcRegistryInner::new(
             provider,
@@ -955,11 +796,8 @@
             events,
             evm_config,
             block_executor,
-<<<<<<< HEAD
+            consensus,
             bsc_trace_helper,
-=======
-            consensus,
->>>>>>> 15c230ba
         } = self;
 
         if !module_config.is_empty() {
