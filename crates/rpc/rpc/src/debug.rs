use alloy_rlp::{Decodable, Encodable};
use async_trait::async_trait;
use cfg_if::cfg_if;
use jsonrpsee::core::RpcResult;
<<<<<<< HEAD
#[cfg(feature = "bsc")]
use reth_chainspec::BscHardforks;
use reth_chainspec::EthereumHardforks;
use reth_evm::ConfigureEvmEnv;
#[cfg(feature = "bsc")]
use reth_primitives::system_contracts::{get_upgrade_system_contracts, is_system_transaction};
=======
use reth_chainspec::{ChainSpec, EthereumHardforks};
use reth_evm::{
    system_calls::{pre_block_beacon_root_contract_call, pre_block_blockhashes_contract_call},
    ConfigureEvmEnv,
};
>>>>>>> c228fe15
use reth_primitives::{
    Address, Block, BlockId, BlockNumberOrTag, Bytes, TransactionSignedEcRecovered, B256, U256,
};
use reth_provider::{
    BlockReaderIdExt, ChainSpecProvider, EvmEnvProvider, HeaderProvider, StateProofProvider,
    StateProviderFactory, TransactionVariant,
};
use reth_revm::database::StateProviderDatabase;
use reth_rpc_api::DebugApiServer;
use reth_rpc_eth_api::{
    helpers::{Call, EthApiSpec, EthTransactions, TraceExt},
    EthApiTypes, FromEthApiError,
};
use reth_rpc_eth_types::{EthApiError, StateCacheDb};
use reth_rpc_server_types::{result::internal_rpc_err, ToRpcResult};
use reth_rpc_types::{
    state::EvmOverrides,
    trace::geth::{
        BlockTraceResult, FourByteFrame, GethDebugBuiltInTracerType, GethDebugTracerType,
        GethDebugTracingCallOptions, GethDebugTracingOptions, GethTrace, NoopFrame, TraceResult,
    },
    Block as RpcBlock, BlockError, Bundle, StateContext, TransactionRequest,
};
use reth_tasks::pool::BlockingTaskGuard;
<<<<<<< HEAD
#[cfg(feature = "bsc")]
use revm::bsc::SYSTEM_ADDRESS;
#[cfg(feature = "bsc")]
use revm::db::AccountState::{NotExisting, Touched};
=======
use reth_trie::{HashedPostState, HashedStorage};
>>>>>>> c228fe15
use revm::{
    db::{states::bundle_state::BundleRetention, CacheDB},
    primitives::{db::DatabaseCommit, BlockEnv, CfgEnvWithHandlerCfg, Env, EnvWithHandlerCfg},
    StateBuilder,
};
use revm_inspectors::tracing::{
    FourByteInspector, MuxInspector, TracingInspector, TracingInspectorConfig, TransactionContext,
};
use revm_primitives::{keccak256, HashMap};
use std::sync::Arc;
use tokio::sync::{AcquireError, OwnedSemaphorePermit};

/// `debug` API implementation.
///
/// This type provides the functionality for handling `debug` related requests.
pub struct DebugApi<Provider, Eth> {
    inner: Arc<DebugApiInner<Provider, Eth>>,
}

// === impl DebugApi ===

impl<Provider, Eth> DebugApi<Provider, Eth> {
    /// Create a new instance of the [`DebugApi`]
    pub fn new(provider: Provider, eth: Eth, blocking_task_guard: BlockingTaskGuard) -> Self {
        let inner = Arc::new(DebugApiInner { provider, eth_api: eth, blocking_task_guard });
        Self { inner }
    }

    /// Access the underlying `Eth` API.
    pub fn eth_api(&self) -> &Eth {
        &self.inner.eth_api
    }
}

// === impl DebugApi ===

impl<Provider, Eth> DebugApi<Provider, Eth>
where
    Provider: BlockReaderIdExt
        + HeaderProvider
        + ChainSpecProvider<ChainSpec = ChainSpec>
        + StateProviderFactory
        + EvmEnvProvider
        + 'static,
    Eth: EthApiTypes + TraceExt + 'static,
{
    /// Acquires a permit to execute a tracing call.
    async fn acquire_trace_permit(&self) -> Result<OwnedSemaphorePermit, AcquireError> {
        self.inner.blocking_task_guard.clone().acquire_owned().await
    }

    /// Trace the entire block asynchronously
    #[allow(unused_variables)]
    async fn trace_block(
        &self,
        at: BlockId,
        transactions: Vec<TransactionSignedEcRecovered>,
        cfg: CfgEnvWithHandlerCfg,
        block_env: BlockEnv,
        opts: GethDebugTracingOptions,
<<<<<<< HEAD
        parent_timestamp: u64,
    ) -> EthResult<Vec<TraceResult>> {
=======
    ) -> Result<Vec<TraceResult>, Eth::Error> {
>>>>>>> c228fe15
        if transactions.is_empty() {
            // nothing to trace
            return Ok(Vec::new())
        }

        #[cfg(feature = "bsc")]
        let is_feynman_active = self
            .inner
            .provider
            .chain_spec()
            .is_feynman_active_at_timestamp(block_env.timestamp.to());

        // replay all transactions of the block
        let this = self.clone();
        self.eth_api()
            .spawn_with_state_at_block(at, move |state| {
                let block_hash = at.as_block_hash();
                let mut results = Vec::with_capacity(transactions.len());
                let mut db = CacheDB::new(StateProviderDatabase::new(state));
                let mut transactions = transactions.into_iter().enumerate().peekable();
                #[cfg(feature = "bsc")]
                let mut before_system_tx = true;

                // try to upgrade system contracts before all txs if feynman is not active
                #[cfg(feature = "bsc")]
                if !is_feynman_active {
                    let contracts = get_upgrade_system_contracts(
                        this.inner.provider.chain_spec().as_ref(),
                        block_env.number.to(),
                        block_env.timestamp.to(),
                        parent_timestamp,
                    )
                    .expect("get upgrade system contracts failed");

                    for (k, v) in contracts {
                        let account = db.load_account(k)?;
                        if account.account_state == NotExisting {
                            account.account_state = Touched;
                        }
                        account.info.code_hash = v.clone().unwrap().hash_slow();
                        account.info.code = v;
                    }
                }

                while let Some((index, tx)) = transactions.next() {
                    let tx_hash = tx.hash;

                    #[cfg(feature = "bsc")]
                    if before_system_tx &&
                        is_system_transaction(&tx, tx.signer(), block_env.coinbase)
                    {
                        let sys_acc =
                            db.load_account(SYSTEM_ADDRESS).expect("load system account failed");
                        let balance = sys_acc.info.balance;
                        if balance > U256::ZERO {
                            sys_acc.info.balance = U256::ZERO;

                            let val_acc = db
                                .load_account(block_env.coinbase)
                                .expect("load validator account failed");
                            if val_acc.account_state == NotExisting {
                                val_acc.account_state = Touched;
                            }
                            val_acc.info.balance += balance;
                        }

                        // try to upgrade system contracts between normal txs and system txs
                        // if feynman is active
                        if is_feynman_active {
                            let contracts = get_upgrade_system_contracts(
                                this.inner.provider.chain_spec().as_ref(),
                                block_env.number.to(),
                                block_env.timestamp.to(),
                                parent_timestamp,
                            )
                            .expect("get upgrade system contracts failed");

                            for (k, v) in contracts {
                                let account = db.load_account(k)?;
                                if account.account_state == NotExisting {
                                    account.account_state = Touched;
                                }
                                account.info.code_hash = v.clone().unwrap().hash_slow();
                                account.info.code = v;
                            }
                        }

                        before_system_tx = false;
                    }

                    cfg_if! {
                        if #[cfg(feature = "bsc")] {
                            let mut tx_env = Call::evm_config(this.eth_api()).tx_env(&tx);
                            if !before_system_tx {
                                tx_env.bsc.is_system_transaction = Some(true);
                            };
                        } else {
                            let tx_env = Call::evm_config(this.eth_api()).tx_env(&tx);
                        }
                    }

                    let env = EnvWithHandlerCfg {
                        env: Env::boxed(cfg.cfg_env.clone(), block_env.clone(), tx_env),
                        handler_cfg: cfg.handler_cfg,
                    };
                    let (result, state_changes) = this.trace_transaction(
                        opts.clone(),
                        env,
                        &mut db,
                        Some(TransactionContext {
                            block_hash,
                            tx_hash: Some(tx_hash),
                            tx_index: Some(index),
                        }),
                    )?;

                    results.push(TraceResult::Success { result, tx_hash: Some(tx_hash) });
                    if transactions.peek().is_some() {
                        // need to apply the state changes of this transaction before executing the
                        // next transaction
                        db.commit(state_changes)
                    }
                }

                Ok(results)
            })
            .await
    }

    /// Replays the given block and returns the trace of each transaction.
    ///
    /// This expects a rlp encoded block
    ///
    /// Note, the parent of this block must be present, or it will fail.
    pub async fn debug_trace_raw_block(
        &self,
        rlp_block: Bytes,
        opts: GethDebugTracingOptions,
    ) -> Result<Vec<TraceResult>, Eth::Error> {
        let block = Block::decode(&mut rlp_block.as_ref())
            .map_err(BlockError::RlpDecodeRawBlock)
            .map_err(Eth::Error::from_eth_err)?;

        let (cfg, block_env) = self.eth_api().evm_env_for_raw_block(&block.header).await?;
        // we trace on top the block's parent block
        let parent = block.parent_hash;

        cfg_if! {
            if #[cfg(feature = "bsc")] {
                let parent_timestamp = self.eth_api().block(parent.into()).await?
                    .map(|block| block.timestamp)
                    .ok_or_else(|| EthApiError::UnknownParentBlock)?;
            } else {
                let parent_timestamp = 0;
            }
        }

        // Depending on EIP-2 we need to recover the transactions differently
        let transactions =
            if self.inner.provider.chain_spec().is_homestead_active_at_block(block.number) {
                block
                    .body
                    .into_iter()
                    .map(|tx| {
                        tx.into_ecrecovered()
                            .ok_or_else(|| EthApiError::InvalidTransactionSignature)
                            .map_err(Eth::Error::from_eth_err)
                    })
                    .collect::<Result<Vec<_>, Eth::Error>>()?
            } else {
                block
                    .body
                    .into_iter()
                    .map(|tx| {
                        tx.into_ecrecovered_unchecked()
                            .ok_or_else(|| EthApiError::InvalidTransactionSignature)
                            .map_err(Eth::Error::from_eth_err)
                    })
                    .collect::<Result<Vec<_>, Eth::Error>>()?
            };

        self.trace_block(parent.into(), transactions, cfg, block_env, opts, parent_timestamp).await
    }

    /// Replays a block and returns the trace of each transaction.
    pub async fn debug_trace_block(
        &self,
        block_id: BlockId,
        opts: GethDebugTracingOptions,
    ) -> Result<Vec<TraceResult>, Eth::Error> {
        let block_hash = self
            .inner
            .provider
            .block_hash_for_id(block_id)
            .map_err(Eth::Error::from_eth_err)?
            .ok_or_else(|| EthApiError::UnknownBlockNumber)?;

        let ((cfg, block_env, _), block) = futures::try_join!(
            self.inner.eth_api.evm_env_at(block_hash.into()),
            self.inner.eth_api.block_with_senders(block_id),
        )?;

        let block = block.ok_or_else(|| EthApiError::UnknownBlockNumber)?;
        // we need to get the state of the parent block because we're replaying this block on top of
        // its parent block's state
        let state_at = block.parent_hash;

        cfg_if! {
            if #[cfg(feature = "bsc")] {
                let parent_timestamp = self.eth_api().block(state_at.into()).await?
                    .map(|block| block.timestamp)
                    .ok_or_else(|| EthApiError::UnknownParentBlock)?;
            } else {
                let parent_timestamp = 0;
            }
        }

        self.trace_block(
            state_at.into(),
            block.into_transactions_ecrecovered().collect(),
            cfg,
            block_env,
            opts,
            parent_timestamp,
        )
        .await
    }

    /// Trace the transaction according to the provided options.
    ///
    /// Ref: <https://geth.ethereum.org/docs/developers/evm-tracing/built-in-tracers>
    pub async fn debug_trace_transaction(
        &self,
        tx_hash: B256,
        opts: GethDebugTracingOptions,
    ) -> Result<GethTrace, Eth::Error> {
        let (transaction, block) = match self.inner.eth_api.transaction_and_block(tx_hash).await? {
            None => return Err(EthApiError::TransactionNotFound.into()),
            Some(res) => res,
        };
        let (cfg, block_env, _) = self.inner.eth_api.evm_env_at(block.hash().into()).await?;

        // we need to get the state of the parent block because we're essentially replaying the
        // block the transaction is included in
        let state_at: BlockId = block.parent_hash.into();
        let block_hash = block.hash();
        let block_txs = block.into_transactions_ecrecovered();

        cfg_if! {
            if #[cfg(feature = "bsc")] {
                let parent_timestamp = self.eth_api().block(state_at).await?
                    .map(|block| block.timestamp)
                    .ok_or_else(|| EthApiError::UnknownParentBlock)?;
            } else {
                let parent_timestamp = 0;
            }
        }

        let this = self.clone();
        self.inner
            .eth_api
            .spawn_with_state_at_block(state_at, move |state| {
                // configure env for the target transaction
                let tx = transaction.into_recovered();

                let mut db = CacheDB::new(StateProviderDatabase::new(state));
                // replay all transactions prior to the targeted transaction
                let index = this.eth_api().replay_transactions_until(
                    &mut db,
                    cfg.clone(),
                    block_env.clone(),
                    block_txs,
                    tx.hash,
                    parent_timestamp,
                )?;

                cfg_if! {
                    if #[cfg(feature = "bsc")] {
                        let mut tx_env = Call::evm_config(this.eth_api()).tx_env(&tx);
                        if is_system_transaction(&tx, tx.signer(), block_env.coinbase) {
                            tx_env.bsc.is_system_transaction = Some(true);
                        };
                    } else {
                        let tx_env = Call::evm_config(this.eth_api()).tx_env(&tx);
                    }
                }

                let env = EnvWithHandlerCfg {
                    env: Env::boxed(cfg.cfg_env.clone(), block_env, tx_env),
                    handler_cfg: cfg.handler_cfg,
                };

                this.trace_transaction(
                    opts,
                    env,
                    &mut db,
                    Some(TransactionContext {
                        block_hash: Some(block_hash),
                        tx_index: Some(index),
                        tx_hash: Some(tx.hash),
                    }),
                )
                .map(|(trace, _)| trace)
            })
            .await
    }

    /// The `debug_traceCall` method lets you run an `eth_call` within the context of the given
    /// block execution using the final state of parent block as the base.
    ///
    /// Differences compare to `eth_call`:
    ///  - `debug_traceCall` executes with __enabled__ basefee check, `eth_call` does not: <https://github.com/paradigmxyz/reth/issues/6240>
    pub async fn debug_trace_call(
        &self,
        call: TransactionRequest,
        block_id: Option<BlockId>,
        opts: GethDebugTracingCallOptions,
    ) -> Result<GethTrace, Eth::Error> {
        let at = block_id.unwrap_or_default();
        let GethDebugTracingCallOptions { tracing_options, state_overrides, block_overrides } =
            opts;
        let overrides = EvmOverrides::new(state_overrides, block_overrides.map(Box::new));
        let GethDebugTracingOptions { config, tracer, tracer_config, .. } = tracing_options;

        let this = self.clone();
        if let Some(tracer) = tracer {
            return match tracer {
                GethDebugTracerType::BuiltInTracer(tracer) => match tracer {
                    GethDebugBuiltInTracerType::FourByteTracer => {
                        let mut inspector = FourByteInspector::default();
                        let inspector = self
                            .inner
                            .eth_api
                            .spawn_with_call_at(call, at, overrides, move |db, env| {
                                this.eth_api().inspect(db, env, &mut inspector)?;
                                Ok(inspector)
                            })
                            .await?;
                        return Ok(FourByteFrame::from(inspector).into())
                    }
                    GethDebugBuiltInTracerType::CallTracer => {
                        let call_config = tracer_config
                            .into_call_config()
                            .map_err(|_| EthApiError::InvalidTracerConfig)?;

                        let mut inspector = TracingInspector::new(
                            TracingInspectorConfig::from_geth_call_config(&call_config),
                        );

                        let frame = self
                            .inner
                            .eth_api
                            .spawn_with_call_at(call, at, overrides, move |db, env| {
                                let (res, env) = this.eth_api().inspect(db, env, &mut inspector)?;
                                let frame = inspector
                                    .with_transaction_gas_limit(env.tx.gas_limit)
                                    .into_geth_builder()
                                    .geth_call_traces(call_config, res.result.gas_used());
                                Ok(frame.into())
                            })
                            .await?;
                        return Ok(frame)
                    }
                    GethDebugBuiltInTracerType::PreStateTracer => {
                        let prestate_config = tracer_config
                            .into_pre_state_config()
                            .map_err(|_| EthApiError::InvalidTracerConfig)?;
                        let mut inspector = TracingInspector::new(
                            TracingInspectorConfig::from_geth_prestate_config(&prestate_config),
                        );

                        let frame = self
                            .inner
                            .eth_api
                            .spawn_with_call_at(call, at, overrides, move |db, env| {
                                // wrapper is hack to get around 'higher-ranked lifetime error',
                                // see <https://github.com/rust-lang/rust/issues/100013>
                                let db = db.0;

                                let (res, env) =
                                    this.eth_api().inspect(&mut *db, env, &mut inspector)?;
                                let frame = inspector
                                    .with_transaction_gas_limit(env.tx.gas_limit)
                                    .into_geth_builder()
                                    .geth_prestate_traces(&res, prestate_config, db)
                                    .map_err(Eth::Error::from_eth_err)?;
                                Ok(frame)
                            })
                            .await?;
                        return Ok(frame.into())
                    }
                    GethDebugBuiltInTracerType::NoopTracer => Ok(NoopFrame::default().into()),
                    GethDebugBuiltInTracerType::MuxTracer => {
                        let mux_config = tracer_config
                            .into_mux_config()
                            .map_err(|_| EthApiError::InvalidTracerConfig)?;

                        let mut inspector = MuxInspector::try_from_config(mux_config)
                            .map_err(Eth::Error::from_eth_err)?;

                        let frame = self
                            .inner
                            .eth_api
                            .spawn_with_call_at(call, at, overrides, move |db, env| {
                                // wrapper is hack to get around 'higher-ranked lifetime error', see
                                // <https://github.com/rust-lang/rust/issues/100013>
                                let db = db.0;

                                let (res, _) =
                                    this.eth_api().inspect(&mut *db, env, &mut inspector)?;
                                let frame = inspector
                                    .try_into_mux_frame(&res, db)
                                    .map_err(Eth::Error::from_eth_err)?;
                                Ok(frame.into())
                            })
                            .await?;
                        return Ok(frame)
                    }
                },
                #[cfg(not(feature = "js-tracer"))]
                GethDebugTracerType::JsTracer(_) => {
                    Err(EthApiError::Unsupported("JS Tracer is not enabled").into())
                }
                #[cfg(feature = "js-tracer")]
                GethDebugTracerType::JsTracer(code) => {
                    let config = tracer_config.into_json();

                    let (_, _, at) = self.inner.eth_api.evm_env_at(at).await?;

                    let res = self
                        .inner
                        .eth_api
                        .spawn_with_call_at(call, at, overrides, move |db, env| {
                            // wrapper is hack to get around 'higher-ranked lifetime error', see
                            // <https://github.com/rust-lang/rust/issues/100013>
                            let db = db.0;

                            let mut inspector =
                                revm_inspectors::tracing::js::JsInspector::new(code, config)
                                    .map_err(Eth::Error::from_eth_err)?;
                            let (res, _) =
                                this.eth_api().inspect(&mut *db, env.clone(), &mut inspector)?;
                            inspector.json_result(res, &env, db).map_err(Eth::Error::from_eth_err)
                        })
                        .await?;

                    Ok(GethTrace::JS(res))
                }
            }
        }

        // default structlog tracer
        let inspector_config = TracingInspectorConfig::from_geth_config(&config);

        let mut inspector = TracingInspector::new(inspector_config);

        let (res, tx_gas_limit, inspector) = self
            .inner
            .eth_api
            .spawn_with_call_at(call, at, overrides, move |db, env| {
                let (res, env) = this.eth_api().inspect(db, env, &mut inspector)?;
                Ok((res, env.tx.gas_limit, inspector))
            })
            .await?;
        let gas_used = res.result.gas_used();
        let return_value = res.result.into_output().unwrap_or_default();
        let frame = inspector
            .with_transaction_gas_limit(tx_gas_limit)
            .into_geth_builder()
            .geth_traces(gas_used, return_value, config);

        Ok(frame.into())
    }

    /// The `debug_traceCallMany` method lets you run an `eth_callMany` within the context of the
    /// given block execution using the first n transactions in the given block as base.
    /// Each following bundle increments block number by 1 and block timestamp by 12 seconds
    ///
    /// This method is not supported for BSC.
    pub async fn debug_trace_call_many(
        &self,
        bundles: Vec<Bundle>,
        state_context: Option<StateContext>,
        opts: Option<GethDebugTracingCallOptions>,
    ) -> Result<Vec<Vec<GethTrace>>, Eth::Error> {
        if bundles.is_empty() {
            return Err(EthApiError::InvalidParams(String::from("bundles are empty.")).into())
        }

        let StateContext { transaction_index, block_number } = state_context.unwrap_or_default();
        let transaction_index = transaction_index.unwrap_or_default();

        let target_block = block_number.unwrap_or_default();
        let ((cfg, mut block_env, _), block) = futures::try_join!(
            self.inner.eth_api.evm_env_at(target_block),
            self.inner.eth_api.block_with_senders(target_block),
        )?;

        let opts = opts.unwrap_or_default();
        let block = block.ok_or_else(|| EthApiError::UnknownBlockNumber)?;
        let GethDebugTracingCallOptions { tracing_options, mut state_overrides, .. } = opts;
        let gas_limit = self.inner.eth_api.call_gas_limit();

        // we're essentially replaying the transactions in the block here, hence we need the state
        // that points to the beginning of the block, which is the state at the parent block
        let mut at = block.parent_hash;
        let mut replay_block_txs = true;

        // if a transaction index is provided, we need to replay the transactions until the index
        let num_txs = transaction_index.index().unwrap_or(block.body.len());
        // but if all transactions are to be replayed, we can use the state at the block itself
        // this works with the exception of the PENDING block, because its state might not exist if
        // built locally
        if !target_block.is_pending() && num_txs == block.body.len() {
            at = block.hash();
            replay_block_txs = false;
        }

        let this = self.clone();

        self.inner
            .eth_api
            .spawn_with_state_at_block(at.into(), move |state| {
                // the outer vec for the bundles
                let mut all_bundles = Vec::with_capacity(bundles.len());
                let mut db = CacheDB::new(StateProviderDatabase::new(state));

                if replay_block_txs {
                    // only need to replay the transactions in the block if not all transactions are
                    // to be replayed
                    let transactions = block.into_transactions_ecrecovered().take(num_txs);

                    // Execute all transactions until index
                    for tx in transactions {
                        let env = EnvWithHandlerCfg {
                            env: Env::boxed(
                                cfg.cfg_env.clone(),
                                block_env.clone(),
                                Call::evm_config(this.eth_api()).tx_env(&tx),
                            ),
                            handler_cfg: cfg.handler_cfg,
                        };
                        let (res, _) = this.inner.eth_api.transact(&mut db, env)?;
                        db.commit(res.state);
                    }
                }

                // Trace all bundles
                let mut bundles = bundles.into_iter().peekable();
                while let Some(bundle) = bundles.next() {
                    let mut results = Vec::with_capacity(bundle.transactions.len());
                    let Bundle { transactions, block_override } = bundle;

                    let block_overrides = block_override.map(Box::new);

                    let mut transactions = transactions.into_iter().peekable();
                    while let Some(tx) = transactions.next() {
                        // apply state overrides only once, before the first transaction
                        let state_overrides = state_overrides.take();
                        let overrides = EvmOverrides::new(state_overrides, block_overrides.clone());

                        let env = this.eth_api().prepare_call_env(
                            cfg.clone(),
                            block_env.clone(),
                            tx,
                            gas_limit,
                            &mut db,
                            overrides,
                        )?;

                        let (trace, state) =
                            this.trace_transaction(tracing_options.clone(), env, &mut db, None)?;

                        // If there is more transactions, commit the database
                        // If there is no transactions, but more bundles, commit to the database too
                        if transactions.peek().is_some() || bundles.peek().is_some() {
                            db.commit(state);
                        }
                        results.push(trace);
                    }
                    // Increment block_env number and timestamp for the next bundle
                    block_env.number += U256::from(1);
                    block_env.timestamp += U256::from(12);

                    all_bundles.push(results);
                }
                Ok(all_bundles)
            })
            .await
    }

    /// The `debug_executionWitness` method allows for re-execution of a block with the purpose of
    /// generating an execution witness. The witness comprises of a map of all hashed trie nodes
    /// to their preimages that were required during the execution of the block, including during
    /// state root recomputation.
    pub async fn debug_execution_witness(
        &self,
        block_id: BlockNumberOrTag,
    ) -> Result<HashMap<B256, Bytes>, Eth::Error> {
        let ((cfg, block_env, _), maybe_block) = futures::try_join!(
            self.inner.eth_api.evm_env_at(block_id.into()),
            self.inner.eth_api.block_with_senders(block_id.into()),
        )?;
        let block = maybe_block.ok_or(EthApiError::UnknownBlockNumber)?;

        let this = self.clone();

        self.inner
            .eth_api
            .spawn_with_state_at_block(block.parent_hash.into(), move |state| {
                let evm_config = Call::evm_config(this.eth_api()).clone();
                let mut db = StateBuilder::new()
                    .with_database(StateProviderDatabase::new(state))
                    .with_bundle_update()
                    .build();

                pre_block_beacon_root_contract_call(
                    &mut db,
                    &evm_config,
                    &this.inner.provider.chain_spec(),
                    &cfg,
                    &block_env,
                    block.parent_beacon_block_root,
                )
                .map_err(|err| EthApiError::Internal(err.into()))?;

                // apply eip-2935 blockhashes update
                pre_block_blockhashes_contract_call(
                    &mut db,
                    &evm_config,
                    &this.inner.provider.chain_spec(),
                    &cfg,
                    &block_env,
                    block.parent_hash,
                )
                .map_err(|err| EthApiError::Internal(err.into()))?;

                // Re-execute all of the transactions in the block to load all touched accounts into
                // the cache DB.
                for tx in block.into_transactions_ecrecovered() {
                    let env = EnvWithHandlerCfg {
                        env: Env::boxed(
                            cfg.cfg_env.clone(),
                            block_env.clone(),
                            evm_config.tx_env(&tx),
                        ),
                        handler_cfg: cfg.handler_cfg,
                    };

                    let (res, _) = this.inner.eth_api.transact(&mut db, env)?;
                    db.commit(res.state);
                }

                // Merge all state transitions
                db.merge_transitions(BundleRetention::Reverts);

                // Take the bundle state
                let bundle_state = db.take_bundle();

                // Grab all account proofs for the data accessed during block execution.
                //
                // Note: We grab *all* accounts in the cache here, as the `BundleState` prunes
                // referenced accounts + storage slots.
                let mut hashed_state = HashedPostState::from_bundle_state(&bundle_state.state);
                for (address, account) in db.cache.accounts {
                    let hashed_address = keccak256(address);
                    hashed_state.accounts.insert(
                        hashed_address,
                        account.account.as_ref().map(|a| a.info.clone().into()),
                    );

                    let storage = hashed_state
                        .storages
                        .entry(hashed_address)
                        .or_insert_with(|| HashedStorage::new(account.status.was_destroyed()));

                    if let Some(account) = account.account {
                        for (slot, value) in account.storage {
                            let hashed_slot = keccak256(B256::from(slot));
                            storage.storage.insert(hashed_slot, value);
                        }
                    }
                }

                // Generate an execution witness for the aggregated state of accessed accounts.
                // Destruct the cache database to retrieve the state provider.
                let state_provider = db.database.into_inner();
                let witness = state_provider
                    .witness(HashedPostState::default(), hashed_state)
                    .map_err(Into::into)?;
                Ok(witness)
            })
            .await
    }

    /// Executes the configured transaction with the environment on the given database.
    ///
    /// Returns the trace frame and the state that got updated after executing the transaction.
    ///
    /// Note: this does not apply any state overrides if they're configured in the `opts`.
    ///
    /// Caution: this is blocking and should be performed on a blocking task.
    fn trace_transaction(
        &self,
        opts: GethDebugTracingOptions,
        env: EnvWithHandlerCfg,
        db: &mut StateCacheDb<'_>,
        #[cfg(not(feature = "js-tracer"))] _transaction_context: Option<TransactionContext>,
        #[cfg(feature = "js-tracer")] transaction_context: Option<TransactionContext>,
    ) -> Result<(GethTrace, revm_primitives::EvmState), Eth::Error> {
        let GethDebugTracingOptions { config, tracer, tracer_config, .. } = opts;

        if let Some(tracer) = tracer {
            return match tracer {
                GethDebugTracerType::BuiltInTracer(tracer) => match tracer {
                    GethDebugBuiltInTracerType::FourByteTracer => {
                        let mut inspector = FourByteInspector::default();
                        let (res, _) = self.eth_api().inspect(db, env, &mut inspector)?;
                        return Ok((FourByteFrame::from(inspector).into(), res.state))
                    }
                    GethDebugBuiltInTracerType::CallTracer => {
                        let call_config = tracer_config
                            .into_call_config()
                            .map_err(|_| EthApiError::InvalidTracerConfig)?;

                        let mut inspector = TracingInspector::new(
                            TracingInspectorConfig::from_geth_call_config(&call_config),
                        );

                        let (res, env) = self.eth_api().inspect(db, env, &mut inspector)?;

                        let frame = inspector
                            .with_transaction_gas_limit(env.tx.gas_limit)
                            .into_geth_builder()
                            .geth_call_traces(call_config, res.result.gas_used());

                        return Ok((frame.into(), res.state))
                    }
                    GethDebugBuiltInTracerType::PreStateTracer => {
                        let prestate_config = tracer_config
                            .into_pre_state_config()
                            .map_err(|_| EthApiError::InvalidTracerConfig)?;

                        let mut inspector = TracingInspector::new(
                            TracingInspectorConfig::from_geth_prestate_config(&prestate_config),
                        );
                        let (res, env) = self.eth_api().inspect(&mut *db, env, &mut inspector)?;

                        let frame = inspector
                            .with_transaction_gas_limit(env.tx.gas_limit)
                            .into_geth_builder()
                            .geth_prestate_traces(&res, prestate_config, db)
                            .map_err(Eth::Error::from_eth_err)?;

                        return Ok((frame.into(), res.state))
                    }
                    GethDebugBuiltInTracerType::NoopTracer => {
                        Ok((NoopFrame::default().into(), Default::default()))
                    }
                    GethDebugBuiltInTracerType::MuxTracer => {
                        let mux_config = tracer_config
                            .into_mux_config()
                            .map_err(|_| EthApiError::InvalidTracerConfig)?;

                        let mut inspector = MuxInspector::try_from_config(mux_config)
                            .map_err(Eth::Error::from_eth_err)?;

                        let (res, _) = self.eth_api().inspect(&mut *db, env, &mut inspector)?;
                        let frame = inspector
                            .try_into_mux_frame(&res, db)
                            .map_err(Eth::Error::from_eth_err)?;
                        return Ok((frame.into(), res.state))
                    }
                },
                #[cfg(not(feature = "js-tracer"))]
                GethDebugTracerType::JsTracer(_) => {
                    Err(EthApiError::Unsupported("JS Tracer is not enabled").into())
                }
                #[cfg(feature = "js-tracer")]
                GethDebugTracerType::JsTracer(code) => {
                    let config = tracer_config.into_json();
                    let mut inspector =
                        revm_inspectors::tracing::js::JsInspector::with_transaction_context(
                            code,
                            config,
                            transaction_context.unwrap_or_default(),
                        )
                        .map_err(Eth::Error::from_eth_err)?;
                    let (res, env) = self.eth_api().inspect(&mut *db, env, &mut inspector)?;

                    let state = res.state.clone();
                    let result =
                        inspector.json_result(res, &env, db).map_err(Eth::Error::from_eth_err)?;
                    Ok((GethTrace::JS(result), state))
                }
            }
        }

        // default structlog tracer
        let inspector_config = TracingInspectorConfig::from_geth_config(&config);

        let mut inspector = TracingInspector::new(inspector_config);

        let (res, env) = self.eth_api().inspect(db, env, &mut inspector)?;
        let gas_used = res.result.gas_used();
        let return_value = res.result.into_output().unwrap_or_default();
        let frame = inspector
            .with_transaction_gas_limit(env.tx.gas_limit)
            .into_geth_builder()
            .geth_traces(gas_used, return_value, config);

        Ok((frame.into(), res.state))
    }
}

#[async_trait]
impl<Provider, Eth> DebugApiServer for DebugApi<Provider, Eth>
where
    Provider: BlockReaderIdExt
        + HeaderProvider
        + ChainSpecProvider<ChainSpec = ChainSpec>
        + StateProviderFactory
        + EvmEnvProvider
        + 'static,
    Eth: EthApiSpec + EthTransactions + TraceExt + 'static,
{
    /// Handler for `debug_getRawHeader`
    async fn raw_header(&self, block_id: BlockId) -> RpcResult<Bytes> {
        let header = match block_id {
            BlockId::Hash(hash) => self.inner.provider.header(&hash.into()).to_rpc_result()?,
            BlockId::Number(number_or_tag) => {
                let number = self
                    .inner
                    .provider
                    .convert_block_number(number_or_tag)
                    .to_rpc_result()?
                    .ok_or_else(|| internal_rpc_err("Pending block not supported".to_string()))?;
                self.inner.provider.header_by_number(number).to_rpc_result()?
            }
        };

        let mut res = Vec::new();
        if let Some(header) = header {
            header.encode(&mut res);
        }

        Ok(res.into())
    }

    /// Handler for `debug_getRawBlock`
    async fn raw_block(&self, block_id: BlockId) -> RpcResult<Bytes> {
        let block = self
            .inner
            .provider
            .block_by_id(block_id)
            .to_rpc_result()?
            .ok_or_else(|| EthApiError::UnknownBlockNumber)?;
        let mut res = Vec::new();
        block.encode(&mut res);
        Ok(res.into())
    }

    /// Handler for `debug_getRawTransaction`
    ///
    /// If this is a pooled EIP-4844 transaction, the blob sidecar is included.
    ///
    /// Returns the bytes of the transaction for the given hash.
    async fn raw_transaction(&self, hash: B256) -> RpcResult<Option<Bytes>> {
        self.inner.eth_api.raw_transaction_by_hash(hash).await.map_err(Into::into)
    }

    /// Handler for `debug_getRawTransactions`
    /// Returns the bytes of the transaction for the given hash.
    async fn raw_transactions(&self, block_id: BlockId) -> RpcResult<Vec<Bytes>> {
        let block = self
            .inner
            .provider
            .block_with_senders_by_id(block_id, TransactionVariant::NoHash)
            .to_rpc_result()?
            .unwrap_or_default();
        Ok(block.into_transactions_ecrecovered().map(|tx| tx.envelope_encoded()).collect())
    }

    /// Handler for `debug_getRawReceipts`
    async fn raw_receipts(&self, block_id: BlockId) -> RpcResult<Vec<Bytes>> {
        Ok(self
            .inner
            .provider
            .receipts_by_block_id(block_id)
            .to_rpc_result()?
            .unwrap_or_default()
            .into_iter()
            .map(|receipt| receipt.with_bloom().envelope_encoded())
            .collect())
    }

    /// Handler for `debug_getBadBlocks`
    async fn bad_blocks(&self) -> RpcResult<Vec<RpcBlock>> {
        Err(internal_rpc_err("unimplemented"))
    }

    /// Handler for `debug_traceChain`
    async fn debug_trace_chain(
        &self,
        _start_exclusive: BlockNumberOrTag,
        _end_inclusive: BlockNumberOrTag,
    ) -> RpcResult<Vec<BlockTraceResult>> {
        Err(internal_rpc_err("unimplemented"))
    }

    /// Handler for `debug_traceBlock`
    async fn debug_trace_block(
        &self,
        rlp_block: Bytes,
        opts: Option<GethDebugTracingOptions>,
    ) -> RpcResult<Vec<TraceResult>> {
        let _permit = self.acquire_trace_permit().await;
        Self::debug_trace_raw_block(self, rlp_block, opts.unwrap_or_default())
            .await
            .map_err(Into::into)
    }

    /// Handler for `debug_traceBlockByHash`
    async fn debug_trace_block_by_hash(
        &self,
        block: B256,
        opts: Option<GethDebugTracingOptions>,
    ) -> RpcResult<Vec<TraceResult>> {
        let _permit = self.acquire_trace_permit().await;
        Self::debug_trace_block(self, block.into(), opts.unwrap_or_default())
            .await
            .map_err(Into::into)
    }

    /// Handler for `debug_traceBlockByNumber`
    async fn debug_trace_block_by_number(
        &self,
        block: BlockNumberOrTag,
        opts: Option<GethDebugTracingOptions>,
    ) -> RpcResult<Vec<TraceResult>> {
        let _permit = self.acquire_trace_permit().await;
        Self::debug_trace_block(self, block.into(), opts.unwrap_or_default())
            .await
            .map_err(Into::into)
    }

    /// Handler for `debug_traceTransaction`
    async fn debug_trace_transaction(
        &self,
        tx_hash: B256,
        opts: Option<GethDebugTracingOptions>,
    ) -> RpcResult<GethTrace> {
        let _permit = self.acquire_trace_permit().await;
        Self::debug_trace_transaction(self, tx_hash, opts.unwrap_or_default())
            .await
            .map_err(Into::into)
    }

    /// Handler for `debug_executionWitness`
    async fn debug_execution_witness(
        &self,
        block: BlockNumberOrTag,
    ) -> RpcResult<HashMap<B256, Bytes>> {
        let _permit = self.acquire_trace_permit().await;
        Self::debug_execution_witness(self, block).await.map_err(Into::into)
    }

    /// Handler for `debug_traceCall`
    async fn debug_trace_call(
        &self,
        request: TransactionRequest,
        block_number: Option<BlockId>,
        opts: Option<GethDebugTracingCallOptions>,
    ) -> RpcResult<GethTrace> {
        let _permit = self.acquire_trace_permit().await;
        Self::debug_trace_call(self, request, block_number, opts.unwrap_or_default())
            .await
            .map_err(Into::into)
    }

    async fn debug_trace_call_many(
        &self,
        bundles: Vec<Bundle>,
        state_context: Option<StateContext>,
        opts: Option<GethDebugTracingCallOptions>,
    ) -> RpcResult<Vec<Vec<GethTrace>>> {
        let _permit = self.acquire_trace_permit().await;
        Self::debug_trace_call_many(self, bundles, state_context, opts).await.map_err(Into::into)
    }

    async fn debug_backtrace_at(&self, _location: &str) -> RpcResult<()> {
        Ok(())
    }

    async fn debug_account_range(
        &self,
        _block_number: BlockNumberOrTag,
        _start: Bytes,
        _max_results: u64,
        _nocode: bool,
        _nostorage: bool,
        _incompletes: bool,
    ) -> RpcResult<()> {
        Ok(())
    }

    async fn debug_block_profile(&self, _file: String, _seconds: u64) -> RpcResult<()> {
        Ok(())
    }

    async fn debug_chaindb_compact(&self) -> RpcResult<()> {
        Ok(())
    }

    async fn debug_chaindb_property(&self, _property: String) -> RpcResult<()> {
        Ok(())
    }

    async fn debug_cpu_profile(&self, _file: String, _seconds: u64) -> RpcResult<()> {
        Ok(())
    }

    async fn debug_db_ancient(&self, _kind: String, _number: u64) -> RpcResult<()> {
        Ok(())
    }

    async fn debug_db_ancients(&self) -> RpcResult<()> {
        Ok(())
    }

    async fn debug_db_get(&self, _key: String) -> RpcResult<()> {
        Ok(())
    }

    async fn debug_dump_block(&self, _number: BlockId) -> RpcResult<()> {
        Ok(())
    }

    async fn debug_free_os_memory(&self) -> RpcResult<()> {
        Ok(())
    }

    async fn debug_freeze_client(&self, _node: String) -> RpcResult<()> {
        Ok(())
    }

    async fn debug_gc_stats(&self) -> RpcResult<()> {
        Ok(())
    }

    async fn debug_get_accessible_state(
        &self,
        _from: BlockNumberOrTag,
        _to: BlockNumberOrTag,
    ) -> RpcResult<()> {
        Ok(())
    }

    async fn debug_get_modified_accounts_by_hash(
        &self,
        _start_hash: B256,
        _end_hash: B256,
    ) -> RpcResult<()> {
        Ok(())
    }

    async fn debug_get_modified_accounts_by_number(
        &self,
        _start_number: u64,
        _end_number: u64,
    ) -> RpcResult<()> {
        Ok(())
    }

    async fn debug_go_trace(&self, _file: String, _seconds: u64) -> RpcResult<()> {
        Ok(())
    }

    async fn debug_intermediate_roots(
        &self,
        _block_hash: B256,
        _opts: Option<GethDebugTracingCallOptions>,
    ) -> RpcResult<()> {
        Ok(())
    }

    async fn debug_mem_stats(&self) -> RpcResult<()> {
        Ok(())
    }

    async fn debug_mutex_profile(&self, _file: String, _nsec: u64) -> RpcResult<()> {
        Ok(())
    }

    async fn debug_preimage(&self, _hash: B256) -> RpcResult<()> {
        Ok(())
    }

    async fn debug_print_block(&self, _number: u64) -> RpcResult<()> {
        Ok(())
    }

    async fn debug_seed_hash(&self, _number: u64) -> RpcResult<B256> {
        Ok(Default::default())
    }

    async fn debug_set_block_profile_rate(&self, _rate: u64) -> RpcResult<()> {
        Ok(())
    }

    async fn debug_set_gc_percent(&self, _v: i32) -> RpcResult<()> {
        Ok(())
    }

    async fn debug_set_head(&self, _number: u64) -> RpcResult<()> {
        Ok(())
    }

    async fn debug_set_mutex_profile_fraction(&self, _rate: i32) -> RpcResult<()> {
        Ok(())
    }

    async fn debug_set_trie_flush_interval(&self, _interval: String) -> RpcResult<()> {
        Ok(())
    }

    async fn debug_stacks(&self) -> RpcResult<()> {
        Ok(())
    }

    async fn debug_standard_trace_bad_block_to_file(
        &self,
        _block: BlockNumberOrTag,
        _opts: Option<GethDebugTracingCallOptions>,
    ) -> RpcResult<()> {
        Ok(())
    }

    async fn debug_standard_trace_block_to_file(
        &self,
        _block: BlockNumberOrTag,
        _opts: Option<GethDebugTracingCallOptions>,
    ) -> RpcResult<()> {
        Ok(())
    }

    async fn debug_start_cpu_profile(&self, _file: String) -> RpcResult<()> {
        Ok(())
    }

    async fn debug_start_go_trace(&self, _file: String) -> RpcResult<()> {
        Ok(())
    }

    async fn debug_stop_cpu_profile(&self) -> RpcResult<()> {
        Ok(())
    }

    async fn debug_stop_go_trace(&self) -> RpcResult<()> {
        Ok(())
    }

    async fn debug_storage_range_at(
        &self,
        _block_hash: B256,
        _tx_idx: usize,
        _contract_address: Address,
        _key_start: B256,
        _max_result: u64,
    ) -> RpcResult<()> {
        Ok(())
    }

    async fn debug_trace_bad_block(
        &self,
        _block_hash: B256,
        _opts: Option<GethDebugTracingCallOptions>,
    ) -> RpcResult<()> {
        Ok(())
    }

    async fn debug_verbosity(&self, _level: usize) -> RpcResult<()> {
        Ok(())
    }

    async fn debug_vmodule(&self, _pattern: String) -> RpcResult<()> {
        Ok(())
    }

    async fn debug_write_block_profile(&self, _file: String) -> RpcResult<()> {
        Ok(())
    }

    async fn debug_write_mem_profile(&self, _file: String) -> RpcResult<()> {
        Ok(())
    }

    async fn debug_write_mutex_profile(&self, _file: String) -> RpcResult<()> {
        Ok(())
    }
}

impl<Provider, Eth> std::fmt::Debug for DebugApi<Provider, Eth> {
    fn fmt(&self, f: &mut std::fmt::Formatter<'_>) -> std::fmt::Result {
        f.debug_struct("DebugApi").finish_non_exhaustive()
    }
}

impl<Provider, Eth> Clone for DebugApi<Provider, Eth> {
    fn clone(&self) -> Self {
        Self { inner: Arc::clone(&self.inner) }
    }
}

struct DebugApiInner<Provider, Eth> {
    /// The provider that can interact with the chain.
    provider: Provider,
    /// The implementation of `eth` API
    eth_api: Eth,
    // restrict the number of concurrent calls to blocking calls
    blocking_task_guard: BlockingTaskGuard,
}<|MERGE_RESOLUTION|>--- conflicted
+++ resolved
@@ -2,20 +2,15 @@
 use async_trait::async_trait;
 use cfg_if::cfg_if;
 use jsonrpsee::core::RpcResult;
-<<<<<<< HEAD
 #[cfg(feature = "bsc")]
 use reth_chainspec::BscHardforks;
-use reth_chainspec::EthereumHardforks;
-use reth_evm::ConfigureEvmEnv;
-#[cfg(feature = "bsc")]
-use reth_primitives::system_contracts::{get_upgrade_system_contracts, is_system_transaction};
-=======
 use reth_chainspec::{ChainSpec, EthereumHardforks};
 use reth_evm::{
     system_calls::{pre_block_beacon_root_contract_call, pre_block_blockhashes_contract_call},
     ConfigureEvmEnv,
 };
->>>>>>> c228fe15
+#[cfg(feature = "bsc")]
+use reth_primitives::system_contracts::{get_upgrade_system_contracts, is_system_transaction};
 use reth_primitives::{
     Address, Block, BlockId, BlockNumberOrTag, Bytes, TransactionSignedEcRecovered, B256, U256,
 };
@@ -40,14 +35,11 @@
     Block as RpcBlock, BlockError, Bundle, StateContext, TransactionRequest,
 };
 use reth_tasks::pool::BlockingTaskGuard;
-<<<<<<< HEAD
+use reth_trie::{HashedPostState, HashedStorage};
 #[cfg(feature = "bsc")]
 use revm::bsc::SYSTEM_ADDRESS;
 #[cfg(feature = "bsc")]
 use revm::db::AccountState::{NotExisting, Touched};
-=======
-use reth_trie::{HashedPostState, HashedStorage};
->>>>>>> c228fe15
 use revm::{
     db::{states::bundle_state::BundleRetention, CacheDB},
     primitives::{db::DatabaseCommit, BlockEnv, CfgEnvWithHandlerCfg, Env, EnvWithHandlerCfg},
@@ -108,12 +100,8 @@
         cfg: CfgEnvWithHandlerCfg,
         block_env: BlockEnv,
         opts: GethDebugTracingOptions,
-<<<<<<< HEAD
         parent_timestamp: u64,
-    ) -> EthResult<Vec<TraceResult>> {
-=======
     ) -> Result<Vec<TraceResult>, Eth::Error> {
->>>>>>> c228fe15
         if transactions.is_empty() {
             // nothing to trace
             return Ok(Vec::new())
