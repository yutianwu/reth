use alloy_rlp::{Decodable, Encodable};
use async_trait::async_trait;
use cfg_if::cfg_if;
use jsonrpsee::core::RpcResult;
#[cfg(feature = "bsc")]
use reth_chainspec::BscHardforks;
use reth_chainspec::EthereumHardforks;
<<<<<<< HEAD
use reth_evm::ConfigureEvmEnv;
#[cfg(feature = "bsc")]
use reth_primitives::system_contracts::{get_upgrade_system_contracts, is_system_transaction};
=======
use reth_evm::{system_calls::pre_block_beacon_root_contract_call, ConfigureEvmEnv};
>>>>>>> 603e39ab
use reth_primitives::{
    Address, Block, BlockId, BlockNumberOrTag, Bytes, TransactionSignedEcRecovered, B256, U256,
};
use reth_provider::{
    BlockReaderIdExt, ChainSpecProvider, EvmEnvProvider, HeaderProvider, StateProofProvider,
    StateProviderFactory, TransactionVariant,
};
use reth_revm::database::StateProviderDatabase;
use reth_rpc_api::DebugApiServer;
use reth_rpc_eth_api::{
    helpers::{Call, EthApiSpec, EthTransactions, TraceExt},
    EthApiTypes, FromEthApiError,
};
use reth_rpc_eth_types::{EthApiError, StateCacheDb};
use reth_rpc_server_types::{result::internal_rpc_err, ToRpcResult};
use reth_rpc_types::{
    state::EvmOverrides,
    trace::geth::{
        BlockTraceResult, FourByteFrame, GethDebugBuiltInTracerType, GethDebugTracerType,
        GethDebugTracingCallOptions, GethDebugTracingOptions, GethTrace, NoopFrame, TraceResult,
    },
    BlockError, Bundle, RichBlock, StateContext, TransactionRequest,
};
use reth_tasks::pool::BlockingTaskGuard;
<<<<<<< HEAD
#[cfg(feature = "bsc")]
use revm::bsc::SYSTEM_ADDRESS;
#[cfg(feature = "bsc")]
use revm::db::AccountState::{NotExisting, Touched};
=======
use reth_trie::{HashedPostState, HashedStorage};
>>>>>>> 603e39ab
use revm::{
    db::{states::bundle_state::BundleRetention, CacheDB},
    primitives::{db::DatabaseCommit, BlockEnv, CfgEnvWithHandlerCfg, Env, EnvWithHandlerCfg},
    StateBuilder,
};
use revm_inspectors::tracing::{
    js::{JsInspector, TransactionContext},
    FourByteInspector, MuxInspector, TracingInspector, TracingInspectorConfig,
};
use revm_primitives::{keccak256, HashMap};
use std::sync::Arc;
use tokio::sync::{AcquireError, OwnedSemaphorePermit};

/// `debug` API implementation.
///
/// This type provides the functionality for handling `debug` related requests.
pub struct DebugApi<Provider, Eth> {
    inner: Arc<DebugApiInner<Provider, Eth>>,
}

// === impl DebugApi ===

impl<Provider, Eth> DebugApi<Provider, Eth> {
    /// Create a new instance of the [`DebugApi`]
    pub fn new(provider: Provider, eth: Eth, blocking_task_guard: BlockingTaskGuard) -> Self {
        let inner = Arc::new(DebugApiInner { provider, eth_api: eth, blocking_task_guard });
        Self { inner }
    }

    /// Access the underlying `Eth` API.
    pub fn eth_api(&self) -> &Eth {
        &self.inner.eth_api
    }
}

// === impl DebugApi ===

impl<Provider, Eth> DebugApi<Provider, Eth>
where
    Provider: BlockReaderIdExt
        + HeaderProvider
        + ChainSpecProvider
        + StateProviderFactory
        + EvmEnvProvider
        + 'static,
    Eth: EthApiTypes + TraceExt + 'static,
{
    /// Acquires a permit to execute a tracing call.
    async fn acquire_trace_permit(&self) -> Result<OwnedSemaphorePermit, AcquireError> {
        self.inner.blocking_task_guard.clone().acquire_owned().await
    }

    /// Trace the entire block asynchronously
    #[allow(unused_variables)]
    async fn trace_block(
        &self,
        at: BlockId,
        transactions: Vec<TransactionSignedEcRecovered>,
        cfg: CfgEnvWithHandlerCfg,
        block_env: BlockEnv,
        opts: GethDebugTracingOptions,
<<<<<<< HEAD
        parent_timestamp: u64,
    ) -> EthResult<Vec<TraceResult>> {
=======
    ) -> Result<Vec<TraceResult>, Eth::Error> {
>>>>>>> 603e39ab
        if transactions.is_empty() {
            // nothing to trace
            return Ok(Vec::new())
        }

        #[cfg(feature = "bsc")]
        let is_feynman_active = self
            .inner
            .provider
            .chain_spec()
            .is_feynman_active_at_timestamp(block_env.timestamp.to());

        // replay all transactions of the block
        let this = self.clone();
        self.eth_api()
            .spawn_with_state_at_block(at, move |state| {
                let block_hash = at.as_block_hash();
                let mut results = Vec::with_capacity(transactions.len());
                let mut db = CacheDB::new(StateProviderDatabase::new(state));
                let mut transactions = transactions.into_iter().enumerate().peekable();
                #[cfg(feature = "bsc")]
                let mut before_system_tx = true;

                // try to upgrade system contracts before all txs if feynman is not active
                #[cfg(feature = "bsc")]
                if !is_feynman_active {
                    let contracts = get_upgrade_system_contracts(
                        this.inner.provider.chain_spec().as_ref(),
                        block_env.number.to(),
                        block_env.timestamp.to(),
                        parent_timestamp,
                    )
                    .expect("get upgrade system contracts failed");

                    for (k, v) in contracts {
                        let account = db.load_account(k)?;
                        if account.account_state == NotExisting {
                            account.account_state = Touched;
                        }
                        account.info.code_hash = v.clone().unwrap().hash_slow();
                        account.info.code = v;
                    }
                }

                while let Some((index, tx)) = transactions.next() {
                    let tx_hash = tx.hash;

                    #[cfg(feature = "bsc")]
                    if before_system_tx &&
                        is_system_transaction(&tx, tx.signer(), block_env.coinbase)
                    {
                        let sys_acc =
                            db.load_account(SYSTEM_ADDRESS).expect("load system account failed");
                        let balance = sys_acc.info.balance;
                        if balance > U256::ZERO {
                            sys_acc.info.balance = U256::ZERO;

                            let val_acc = db
                                .load_account(block_env.coinbase)
                                .expect("load validator account failed");
                            if val_acc.account_state == NotExisting {
                                val_acc.account_state = Touched;
                            }
                            val_acc.info.balance += balance;
                        }

                        // try to upgrade system contracts between normal txs and system txs
                        // if feynman is active
                        if is_feynman_active {
                            let contracts = get_upgrade_system_contracts(
                                this.inner.provider.chain_spec().as_ref(),
                                block_env.number.to(),
                                block_env.timestamp.to(),
                                parent_timestamp,
                            )
                            .expect("get upgrade system contracts failed");

                            for (k, v) in contracts {
                                let account = db.load_account(k)?;
                                if account.account_state == NotExisting {
                                    account.account_state = Touched;
                                }
                                account.info.code_hash = v.clone().unwrap().hash_slow();
                                account.info.code = v;
                            }
                        }

                        before_system_tx = false;
                    }

                    cfg_if! {
                        if #[cfg(feature = "bsc")] {
                            let mut tx_env = Call::evm_config(this.eth_api()).tx_env(&tx);
                            if !before_system_tx {
                                tx_env.bsc.is_system_transaction = Some(true);
                            };
                        } else {
                            let tx_env = Call::evm_config(this.eth_api()).tx_env(&tx);
                        }
                    }

                    let env = EnvWithHandlerCfg {
                        env: Env::boxed(cfg.cfg_env.clone(), block_env.clone(), tx_env),
                        handler_cfg: cfg.handler_cfg,
                    };
                    let (result, state_changes) = this.trace_transaction(
                        opts.clone(),
                        env,
                        &mut db,
                        Some(TransactionContext {
                            block_hash,
                            tx_hash: Some(tx_hash),
                            tx_index: Some(index),
                        }),
                    )?;

                    results.push(TraceResult::Success { result, tx_hash: Some(tx_hash) });
                    if transactions.peek().is_some() {
                        // need to apply the state changes of this transaction before executing the
                        // next transaction
                        db.commit(state_changes)
                    }
                }

                Ok(results)
            })
            .await
    }

    /// Replays the given block and returns the trace of each transaction.
    ///
    /// This expects a rlp encoded block
    ///
    /// Note, the parent of this block must be present, or it will fail.
    pub async fn debug_trace_raw_block(
        &self,
        rlp_block: Bytes,
        opts: GethDebugTracingOptions,
    ) -> Result<Vec<TraceResult>, Eth::Error> {
        let block = Block::decode(&mut rlp_block.as_ref())
            .map_err(BlockError::RlpDecodeRawBlock)
            .map_err(Eth::Error::from_eth_err)?;

        let (cfg, block_env) = self.eth_api().evm_env_for_raw_block(&block.header).await?;
        // we trace on top the block's parent block
        let parent = block.parent_hash;

        cfg_if! {
            if #[cfg(feature = "bsc")] {
                let parent_timestamp = self.eth_api().block(parent.into()).await?
                    .map(|block| block.timestamp)
                    .ok_or_else(|| EthApiError::UnknownParentBlock)?;
            } else {
                let parent_timestamp = 0;
            }
        }

        // Depending on EIP-2 we need to recover the transactions differently
        let transactions =
            if self.inner.provider.chain_spec().is_homestead_active_at_block(block.number) {
                block
                    .body
                    .into_iter()
                    .map(|tx| {
                        tx.into_ecrecovered()
                            .ok_or_else(|| EthApiError::InvalidTransactionSignature)
                            .map_err(Eth::Error::from_eth_err)
                    })
                    .collect::<Result<Vec<_>, Eth::Error>>()?
            } else {
                block
                    .body
                    .into_iter()
                    .map(|tx| {
                        tx.into_ecrecovered_unchecked()
                            .ok_or_else(|| EthApiError::InvalidTransactionSignature)
                            .map_err(Eth::Error::from_eth_err)
                    })
                    .collect::<Result<Vec<_>, Eth::Error>>()?
            };

        self.trace_block(parent.into(), transactions, cfg, block_env, opts, parent_timestamp).await
    }

    /// Replays a block and returns the trace of each transaction.
    pub async fn debug_trace_block(
        &self,
        block_id: BlockId,
        opts: GethDebugTracingOptions,
    ) -> Result<Vec<TraceResult>, Eth::Error> {
        let block_hash = self
            .inner
            .provider
            .block_hash_for_id(block_id)
            .map_err(Eth::Error::from_eth_err)?
            .ok_or_else(|| EthApiError::UnknownBlockNumber)?;

        let ((cfg, block_env, _), block) = futures::try_join!(
            self.inner.eth_api.evm_env_at(block_hash.into()),
            self.inner.eth_api.block_with_senders(block_id),
        )?;

        let block = block.ok_or_else(|| EthApiError::UnknownBlockNumber)?;
        // we need to get the state of the parent block because we're replaying this block on top of
        // its parent block's state
        let state_at = block.parent_hash;

        cfg_if! {
            if #[cfg(feature = "bsc")] {
                let parent_timestamp = self.eth_api().block(state_at.into()).await?
                    .map(|block| block.timestamp)
                    .ok_or_else(|| EthApiError::UnknownParentBlock)?;
            } else {
                let parent_timestamp = 0;
            }
        }

        self.trace_block(
            state_at.into(),
            block.into_transactions_ecrecovered().collect(),
            cfg,
            block_env,
            opts,
            parent_timestamp,
        )
        .await
    }

    /// Trace the transaction according to the provided options.
    ///
    /// Ref: <https://geth.ethereum.org/docs/developers/evm-tracing/built-in-tracers>
    pub async fn debug_trace_transaction(
        &self,
        tx_hash: B256,
        opts: GethDebugTracingOptions,
    ) -> Result<GethTrace, Eth::Error> {
        let (transaction, block) = match self.inner.eth_api.transaction_and_block(tx_hash).await? {
            None => return Err(EthApiError::TransactionNotFound.into()),
            Some(res) => res,
        };
        let (cfg, block_env, _) = self.inner.eth_api.evm_env_at(block.hash().into()).await?;

        // we need to get the state of the parent block because we're essentially replaying the
        // block the transaction is included in
        let state_at: BlockId = block.parent_hash.into();
        let block_hash = block.hash();
        let block_txs = block.into_transactions_ecrecovered();

        cfg_if! {
            if #[cfg(feature = "bsc")] {
                let parent_timestamp = self.eth_api().block(state_at).await?
                    .map(|block| block.timestamp)
                    .ok_or_else(|| EthApiError::UnknownParentBlock)?;
            } else {
                let parent_timestamp = 0;
            }
        }

        let this = self.clone();
        self.inner
            .eth_api
            .spawn_with_state_at_block(state_at, move |state| {
                // configure env for the target transaction
                let tx = transaction.into_recovered();

                let mut db = CacheDB::new(StateProviderDatabase::new(state));
                // replay all transactions prior to the targeted transaction
                let index = this.eth_api().replay_transactions_until(
                    &mut db,
                    cfg.clone(),
                    block_env.clone(),
                    block_txs,
                    tx.hash,
                    parent_timestamp,
                )?;

                cfg_if! {
                    if #[cfg(feature = "bsc")] {
                        let mut tx_env = Call::evm_config(this.eth_api()).tx_env(&tx);
                        if is_system_transaction(&tx, tx.signer(), block_env.coinbase) {
                            tx_env.bsc.is_system_transaction = Some(true);
                        };
                    } else {
                        let tx_env = Call::evm_config(this.eth_api()).tx_env(&tx);
                    }
                }

                let env = EnvWithHandlerCfg {
                    env: Env::boxed(cfg.cfg_env.clone(), block_env, tx_env),
                    handler_cfg: cfg.handler_cfg,
                };

                this.trace_transaction(
                    opts,
                    env,
                    &mut db,
                    Some(TransactionContext {
                        block_hash: Some(block_hash),
                        tx_index: Some(index),
                        tx_hash: Some(tx.hash),
                    }),
                )
                .map(|(trace, _)| trace)
            })
            .await
    }

    /// The `debug_traceCall` method lets you run an `eth_call` within the context of the given
    /// block execution using the final state of parent block as the base.
    ///
    /// Differences compare to `eth_call`:
    ///  - `debug_traceCall` executes with __enabled__ basefee check, `eth_call` does not: <https://github.com/paradigmxyz/reth/issues/6240>
    pub async fn debug_trace_call(
        &self,
        call: TransactionRequest,
        block_id: Option<BlockId>,
        opts: GethDebugTracingCallOptions,
    ) -> Result<GethTrace, Eth::Error> {
        let at = block_id.unwrap_or_default();
        let GethDebugTracingCallOptions { tracing_options, state_overrides, block_overrides } =
            opts;
        let overrides = EvmOverrides::new(state_overrides, block_overrides.map(Box::new));
        let GethDebugTracingOptions { config, tracer, tracer_config, .. } = tracing_options;

        let this = self.clone();
        if let Some(tracer) = tracer {
            return match tracer {
                GethDebugTracerType::BuiltInTracer(tracer) => match tracer {
                    GethDebugBuiltInTracerType::FourByteTracer => {
                        let mut inspector = FourByteInspector::default();
                        let inspector = self
                            .inner
                            .eth_api
                            .spawn_with_call_at(call, at, overrides, move |db, env| {
                                this.eth_api().inspect(db, env, &mut inspector)?;
                                Ok(inspector)
                            })
                            .await?;
                        return Ok(FourByteFrame::from(inspector).into())
                    }
                    GethDebugBuiltInTracerType::CallTracer => {
                        let call_config = tracer_config
                            .into_call_config()
                            .map_err(|_| EthApiError::InvalidTracerConfig)?;

                        let mut inspector = TracingInspector::new(
                            TracingInspectorConfig::from_geth_call_config(&call_config),
                        );

                        let frame = self
                            .inner
                            .eth_api
                            .spawn_with_call_at(call, at, overrides, move |db, env| {
                                let (res, env) = this.eth_api().inspect(db, env, &mut inspector)?;
                                let frame = inspector
                                    .with_transaction_gas_limit(env.tx.gas_limit)
                                    .into_geth_builder()
                                    .geth_call_traces(call_config, res.result.gas_used());
                                Ok(frame.into())
                            })
                            .await?;
                        return Ok(frame)
                    }
                    GethDebugBuiltInTracerType::PreStateTracer => {
                        let prestate_config = tracer_config
                            .into_pre_state_config()
                            .map_err(|_| EthApiError::InvalidTracerConfig)?;
                        let mut inspector = TracingInspector::new(
                            TracingInspectorConfig::from_geth_prestate_config(&prestate_config),
                        );

                        let frame = self
                            .inner
                            .eth_api
                            .spawn_with_call_at(call, at, overrides, move |db, env| {
                                // wrapper is hack to get around 'higher-ranked lifetime error',
                                // see <https://github.com/rust-lang/rust/issues/100013>
                                let db = db.0;

                                let (res, env) =
                                    this.eth_api().inspect(&mut *db, env, &mut inspector)?;
                                let frame = inspector
                                    .with_transaction_gas_limit(env.tx.gas_limit)
                                    .into_geth_builder()
                                    .geth_prestate_traces(&res, prestate_config, db)
                                    .map_err(Eth::Error::from_eth_err)?;
                                Ok(frame)
                            })
                            .await?;
                        return Ok(frame.into())
                    }
                    GethDebugBuiltInTracerType::NoopTracer => Ok(NoopFrame::default().into()),
                    GethDebugBuiltInTracerType::MuxTracer => {
                        let mux_config = tracer_config
                            .into_mux_config()
                            .map_err(|_| EthApiError::InvalidTracerConfig)?;

                        let mut inspector = MuxInspector::try_from_config(mux_config)
                            .map_err(Eth::Error::from_eth_err)?;

                        let frame = self
                            .inner
                            .eth_api
                            .spawn_with_call_at(call, at, overrides, move |db, env| {
                                // wrapper is hack to get around 'higher-ranked lifetime error', see
                                // <https://github.com/rust-lang/rust/issues/100013>
                                let db = db.0;

                                let (res, _) =
                                    this.eth_api().inspect(&mut *db, env, &mut inspector)?;
                                let frame = inspector
                                    .try_into_mux_frame(&res, db)
                                    .map_err(Eth::Error::from_eth_err)?;
                                Ok(frame.into())
                            })
                            .await?;
                        return Ok(frame)
                    }
                },
                GethDebugTracerType::JsTracer(code) => {
                    let config = tracer_config.into_json();

                    let (_, _, at) = self.inner.eth_api.evm_env_at(at).await?;

                    let res = self
                        .inner
                        .eth_api
                        .spawn_with_call_at(call, at, overrides, move |db, env| {
                            // wrapper is hack to get around 'higher-ranked lifetime error', see
                            // <https://github.com/rust-lang/rust/issues/100013>
                            let db = db.0;

                            let mut inspector =
                                JsInspector::new(code, config).map_err(Eth::Error::from_eth_err)?;
                            let (res, _) =
                                this.eth_api().inspect(&mut *db, env.clone(), &mut inspector)?;
                            inspector.json_result(res, &env, db).map_err(Eth::Error::from_eth_err)
                        })
                        .await?;

                    Ok(GethTrace::JS(res))
                }
            }
        }

        // default structlog tracer
        let inspector_config = TracingInspectorConfig::from_geth_config(&config);

        let mut inspector = TracingInspector::new(inspector_config);

        let (res, tx_gas_limit, inspector) = self
            .inner
            .eth_api
            .spawn_with_call_at(call, at, overrides, move |db, env| {
                let (res, env) = this.eth_api().inspect(db, env, &mut inspector)?;
                Ok((res, env.tx.gas_limit, inspector))
            })
            .await?;
        let gas_used = res.result.gas_used();
        let return_value = res.result.into_output().unwrap_or_default();
        let frame = inspector
            .with_transaction_gas_limit(tx_gas_limit)
            .into_geth_builder()
            .geth_traces(gas_used, return_value, config);

        Ok(frame.into())
    }

    /// The `debug_traceCallMany` method lets you run an `eth_callMany` within the context of the
    /// given block execution using the first n transactions in the given block as base.
    /// Each following bundle increments block number by 1 and block timestamp by 12 seconds
    ///
    /// This method is not supported for BSC.
    pub async fn debug_trace_call_many(
        &self,
        bundles: Vec<Bundle>,
        state_context: Option<StateContext>,
        opts: Option<GethDebugTracingCallOptions>,
    ) -> Result<Vec<Vec<GethTrace>>, Eth::Error> {
        if bundles.is_empty() {
            return Err(EthApiError::InvalidParams(String::from("bundles are empty.")).into())
        }

        let StateContext { transaction_index, block_number } = state_context.unwrap_or_default();
        let transaction_index = transaction_index.unwrap_or_default();

        let target_block = block_number.unwrap_or_default();
        let ((cfg, mut block_env, _), block) = futures::try_join!(
            self.inner.eth_api.evm_env_at(target_block),
            self.inner.eth_api.block_with_senders(target_block),
        )?;

        let opts = opts.unwrap_or_default();
        let block = block.ok_or_else(|| EthApiError::UnknownBlockNumber)?;
        let GethDebugTracingCallOptions { tracing_options, mut state_overrides, .. } = opts;
        let gas_limit = self.inner.eth_api.call_gas_limit();

        // we're essentially replaying the transactions in the block here, hence we need the state
        // that points to the beginning of the block, which is the state at the parent block
        let mut at = block.parent_hash;
        let mut replay_block_txs = true;

        // if a transaction index is provided, we need to replay the transactions until the index
        let num_txs = transaction_index.index().unwrap_or(block.body.len());
        // but if all transactions are to be replayed, we can use the state at the block itself
        // this works with the exception of the PENDING block, because its state might not exist if
        // built locally
        if !target_block.is_pending() && num_txs == block.body.len() {
            at = block.hash();
            replay_block_txs = false;
        }

        let this = self.clone();

        self.inner
            .eth_api
            .spawn_with_state_at_block(at.into(), move |state| {
                // the outer vec for the bundles
                let mut all_bundles = Vec::with_capacity(bundles.len());
                let mut db = CacheDB::new(StateProviderDatabase::new(state));

                if replay_block_txs {
                    // only need to replay the transactions in the block if not all transactions are
                    // to be replayed
                    let transactions = block.into_transactions_ecrecovered().take(num_txs);

                    // Execute all transactions until index
                    for tx in transactions {
                        let env = EnvWithHandlerCfg {
                            env: Env::boxed(
                                cfg.cfg_env.clone(),
                                block_env.clone(),
                                Call::evm_config(this.eth_api()).tx_env(&tx),
                            ),
                            handler_cfg: cfg.handler_cfg,
                        };
                        let (res, _) = this.inner.eth_api.transact(&mut db, env)?;
                        db.commit(res.state);
                    }
                }

                // Trace all bundles
                let mut bundles = bundles.into_iter().peekable();
                while let Some(bundle) = bundles.next() {
                    let mut results = Vec::with_capacity(bundle.transactions.len());
                    let Bundle { transactions, block_override } = bundle;

                    let block_overrides = block_override.map(Box::new);

                    let mut transactions = transactions.into_iter().peekable();
                    while let Some(tx) = transactions.next() {
                        // apply state overrides only once, before the first transaction
                        let state_overrides = state_overrides.take();
                        let overrides = EvmOverrides::new(state_overrides, block_overrides.clone());

                        let env = this.eth_api().prepare_call_env(
                            cfg.clone(),
                            block_env.clone(),
                            tx,
                            gas_limit,
                            &mut db,
                            overrides,
                        )?;

                        let (trace, state) =
                            this.trace_transaction(tracing_options.clone(), env, &mut db, None)?;

                        // If there is more transactions, commit the database
                        // If there is no transactions, but more bundles, commit to the database too
                        if transactions.peek().is_some() || bundles.peek().is_some() {
                            db.commit(state);
                        }
                        results.push(trace);
                    }
                    // Increment block_env number and timestamp for the next bundle
                    block_env.number += U256::from(1);
                    block_env.timestamp += U256::from(12);

                    all_bundles.push(results);
                }
                Ok(all_bundles)
            })
            .await
    }

    /// The `debug_executionWitness` method allows for re-execution of a block with the purpose of
    /// generating an execution witness. The witness comprises of a map of all hashed trie nodes
    /// to their preimages that were required during the execution of the block, including during
    /// state root recomputation.
    pub async fn debug_execution_witness(
        &self,
        block_id: BlockNumberOrTag,
    ) -> Result<HashMap<B256, Bytes>, Eth::Error> {
        let ((cfg, block_env, _), maybe_block) = futures::try_join!(
            self.inner.eth_api.evm_env_at(block_id.into()),
            self.inner.eth_api.block_with_senders(block_id.into()),
        )?;
        let block = maybe_block.ok_or(EthApiError::UnknownBlockNumber)?;

        let this = self.clone();

        self.inner
            .eth_api
            .spawn_with_state_at_block(block.parent_hash.into(), move |state| {
                let evm_config = Call::evm_config(this.eth_api()).clone();
                let mut db = StateBuilder::new()
                    .with_database(StateProviderDatabase::new(state))
                    .with_bundle_update()
                    .build();

                pre_block_beacon_root_contract_call(
                    &mut db,
                    &evm_config,
                    &this.inner.provider.chain_spec(),
                    &cfg,
                    &block_env,
                    block.timestamp,
                    block.number,
                    block.parent_beacon_block_root,
                )
                .map_err(|err| EthApiError::Internal(err.into()))?;

                // Re-execute all of the transactions in the block to load all touched accounts into
                // the cache DB.
                for tx in block.raw_transactions() {
                    let tx_envelope = TransactionSignedEcRecovered::decode(&mut tx.as_ref())
                        .map_err(|_| EthApiError::FailedToDecodeSignedTransaction)?;
                    let env = EnvWithHandlerCfg {
                        env: Env::boxed(
                            cfg.cfg_env.clone(),
                            block_env.clone(),
                            evm_config.tx_env(&tx_envelope),
                        ),
                        handler_cfg: cfg.handler_cfg,
                    };

                    let (res, _) = this.inner.eth_api.transact(&mut db, env)?;
                    db.commit(res.state);
                }

                // Merge all state transitions
                db.merge_transitions(BundleRetention::Reverts);

                // Take the bundle state
                let bundle_state = db.take_bundle();

                // Grab all account proofs for the data accessed during block execution.
                //
                // Note: We grab *all* accounts in the cache here, as the `BundleState` prunes
                // referenced accounts + storage slots.
                let mut hashed_state = HashedPostState::from_bundle_state(&bundle_state.state);
                for (address, account) in db.cache.accounts {
                    let hashed_address = keccak256(address);
                    hashed_state.accounts.insert(
                        hashed_address,
                        account.account.as_ref().map(|a| a.info.clone().into()),
                    );

                    let storage = hashed_state
                        .storages
                        .entry(hashed_address)
                        .or_insert_with(|| HashedStorage::new(account.status.was_destroyed()));

                    if let Some(account) = account.account {
                        for (slot, value) in account.storage {
                            let hashed_slot = keccak256(B256::from(slot));
                            storage.storage.insert(hashed_slot, value);
                        }
                    }
                }

                // Generate an execution witness for the aggregated state of accessed accounts.
                // Destruct the cache database to retrieve the state provider.
                let state_provider = db.database.into_inner();
                let witness = state_provider
                    .witness(HashedPostState::default(), hashed_state)
                    .map_err(Into::into)?;
                Ok(witness)
            })
            .await
    }

    /// Executes the configured transaction with the environment on the given database.
    ///
    /// Returns the trace frame and the state that got updated after executing the transaction.
    ///
    /// Note: this does not apply any state overrides if they're configured in the `opts`.
    ///
    /// Caution: this is blocking and should be performed on a blocking task.
    fn trace_transaction(
        &self,
        opts: GethDebugTracingOptions,
        env: EnvWithHandlerCfg,
        db: &mut StateCacheDb<'_>,
        transaction_context: Option<TransactionContext>,
    ) -> Result<(GethTrace, revm_primitives::EvmState), Eth::Error> {
        let GethDebugTracingOptions { config, tracer, tracer_config, .. } = opts;

        if let Some(tracer) = tracer {
            return match tracer {
                GethDebugTracerType::BuiltInTracer(tracer) => match tracer {
                    GethDebugBuiltInTracerType::FourByteTracer => {
                        let mut inspector = FourByteInspector::default();
                        let (res, _) = self.eth_api().inspect(db, env, &mut inspector)?;
                        return Ok((FourByteFrame::from(inspector).into(), res.state))
                    }
                    GethDebugBuiltInTracerType::CallTracer => {
                        let call_config = tracer_config
                            .into_call_config()
                            .map_err(|_| EthApiError::InvalidTracerConfig)?;

                        let mut inspector = TracingInspector::new(
                            TracingInspectorConfig::from_geth_call_config(&call_config),
                        );

                        let (res, env) = self.eth_api().inspect(db, env, &mut inspector)?;

                        let frame = inspector
                            .with_transaction_gas_limit(env.tx.gas_limit)
                            .into_geth_builder()
                            .geth_call_traces(call_config, res.result.gas_used());

                        return Ok((frame.into(), res.state))
                    }
                    GethDebugBuiltInTracerType::PreStateTracer => {
                        let prestate_config = tracer_config
                            .into_pre_state_config()
                            .map_err(|_| EthApiError::InvalidTracerConfig)?;

                        let mut inspector = TracingInspector::new(
                            TracingInspectorConfig::from_geth_prestate_config(&prestate_config),
                        );
                        let (res, env) = self.eth_api().inspect(&mut *db, env, &mut inspector)?;

                        let frame = inspector
                            .with_transaction_gas_limit(env.tx.gas_limit)
                            .into_geth_builder()
                            .geth_prestate_traces(&res, prestate_config, db)
                            .map_err(Eth::Error::from_eth_err)?;

                        return Ok((frame.into(), res.state))
                    }
                    GethDebugBuiltInTracerType::NoopTracer => {
                        Ok((NoopFrame::default().into(), Default::default()))
                    }
                    GethDebugBuiltInTracerType::MuxTracer => {
                        let mux_config = tracer_config
                            .into_mux_config()
                            .map_err(|_| EthApiError::InvalidTracerConfig)?;

                        let mut inspector = MuxInspector::try_from_config(mux_config)
                            .map_err(Eth::Error::from_eth_err)?;

                        let (res, _) = self.eth_api().inspect(&mut *db, env, &mut inspector)?;
                        let frame = inspector
                            .try_into_mux_frame(&res, db)
                            .map_err(Eth::Error::from_eth_err)?;
                        return Ok((frame.into(), res.state))
                    }
                },
                GethDebugTracerType::JsTracer(code) => {
                    let config = tracer_config.into_json();
                    let mut inspector = JsInspector::with_transaction_context(
                        code,
                        config,
                        transaction_context.unwrap_or_default(),
                    )
                    .map_err(Eth::Error::from_eth_err)?;
                    let (res, env) = self.eth_api().inspect(&mut *db, env, &mut inspector)?;

                    let state = res.state.clone();
                    let result =
                        inspector.json_result(res, &env, db).map_err(Eth::Error::from_eth_err)?;
                    Ok((GethTrace::JS(result), state))
                }
            }
        }

        // default structlog tracer
        let inspector_config = TracingInspectorConfig::from_geth_config(&config);

        let mut inspector = TracingInspector::new(inspector_config);

        let (res, env) = self.eth_api().inspect(db, env, &mut inspector)?;
        let gas_used = res.result.gas_used();
        let return_value = res.result.into_output().unwrap_or_default();
        let frame = inspector
            .with_transaction_gas_limit(env.tx.gas_limit)
            .into_geth_builder()
            .geth_traces(gas_used, return_value, config);

        Ok((frame.into(), res.state))
    }
}

#[async_trait]
impl<Provider, Eth> DebugApiServer for DebugApi<Provider, Eth>
where
    Provider: BlockReaderIdExt
        + HeaderProvider
        + ChainSpecProvider
        + StateProviderFactory
        + EvmEnvProvider
        + 'static,
    Eth: EthApiSpec + EthTransactions + TraceExt + 'static,
{
    /// Handler for `debug_getRawHeader`
    async fn raw_header(&self, block_id: BlockId) -> RpcResult<Bytes> {
        let header = match block_id {
            BlockId::Hash(hash) => self.inner.provider.header(&hash.into()).to_rpc_result()?,
            BlockId::Number(number_or_tag) => {
                let number = self
                    .inner
                    .provider
                    .convert_block_number(number_or_tag)
                    .to_rpc_result()?
                    .ok_or_else(|| internal_rpc_err("Pending block not supported".to_string()))?;
                self.inner.provider.header_by_number(number).to_rpc_result()?
            }
        };

        let mut res = Vec::new();
        if let Some(header) = header {
            header.encode(&mut res);
        }

        Ok(res.into())
    }

    /// Handler for `debug_getRawBlock`
    async fn raw_block(&self, block_id: BlockId) -> RpcResult<Bytes> {
        let block = self
            .inner
            .provider
            .block_by_id(block_id)
            .to_rpc_result()?
            .ok_or_else(|| EthApiError::UnknownBlockNumber)?;
        let mut res = Vec::new();
        block.encode(&mut res);
        Ok(res.into())
    }

    /// Handler for `debug_getRawTransaction`
    ///
    /// If this is a pooled EIP-4844 transaction, the blob sidecar is included.
    ///
    /// Returns the bytes of the transaction for the given hash.
    async fn raw_transaction(&self, hash: B256) -> RpcResult<Option<Bytes>> {
        self.inner.eth_api.raw_transaction_by_hash(hash).await.map_err(Into::into)
    }

    /// Handler for `debug_getRawTransactions`
    /// Returns the bytes of the transaction for the given hash.
    async fn raw_transactions(&self, block_id: BlockId) -> RpcResult<Vec<Bytes>> {
        let block = self
            .inner
            .provider
            .block_with_senders_by_id(block_id, TransactionVariant::NoHash)
            .to_rpc_result()?
            .unwrap_or_default();
        Ok(block.into_transactions_ecrecovered().map(|tx| tx.envelope_encoded()).collect())
    }

    /// Handler for `debug_getRawReceipts`
    async fn raw_receipts(&self, block_id: BlockId) -> RpcResult<Vec<Bytes>> {
        Ok(self
            .inner
            .provider
            .receipts_by_block_id(block_id)
            .to_rpc_result()?
            .unwrap_or_default()
            .into_iter()
            .map(|receipt| receipt.with_bloom().envelope_encoded())
            .collect())
    }

    /// Handler for `debug_getBadBlocks`
    async fn bad_blocks(&self) -> RpcResult<Vec<RichBlock>> {
        Err(internal_rpc_err("unimplemented"))
    }

    /// Handler for `debug_traceChain`
    async fn debug_trace_chain(
        &self,
        _start_exclusive: BlockNumberOrTag,
        _end_inclusive: BlockNumberOrTag,
    ) -> RpcResult<Vec<BlockTraceResult>> {
        Err(internal_rpc_err("unimplemented"))
    }

    /// Handler for `debug_traceBlock`
    async fn debug_trace_block(
        &self,
        rlp_block: Bytes,
        opts: Option<GethDebugTracingOptions>,
    ) -> RpcResult<Vec<TraceResult>> {
        let _permit = self.acquire_trace_permit().await;
        Self::debug_trace_raw_block(self, rlp_block, opts.unwrap_or_default())
            .await
            .map_err(Into::into)
    }

    /// Handler for `debug_traceBlockByHash`
    async fn debug_trace_block_by_hash(
        &self,
        block: B256,
        opts: Option<GethDebugTracingOptions>,
    ) -> RpcResult<Vec<TraceResult>> {
        let _permit = self.acquire_trace_permit().await;
        Self::debug_trace_block(self, block.into(), opts.unwrap_or_default())
            .await
            .map_err(Into::into)
    }

    /// Handler for `debug_traceBlockByNumber`
    async fn debug_trace_block_by_number(
        &self,
        block: BlockNumberOrTag,
        opts: Option<GethDebugTracingOptions>,
    ) -> RpcResult<Vec<TraceResult>> {
        let _permit = self.acquire_trace_permit().await;
        Self::debug_trace_block(self, block.into(), opts.unwrap_or_default())
            .await
            .map_err(Into::into)
    }

    /// Handler for `debug_traceTransaction`
    async fn debug_trace_transaction(
        &self,
        tx_hash: B256,
        opts: Option<GethDebugTracingOptions>,
    ) -> RpcResult<GethTrace> {
        let _permit = self.acquire_trace_permit().await;
        Self::debug_trace_transaction(self, tx_hash, opts.unwrap_or_default())
            .await
            .map_err(Into::into)
    }

    /// Handler for `debug_executionWitness`
    async fn debug_execution_witness(
        &self,
        block: BlockNumberOrTag,
    ) -> RpcResult<HashMap<B256, Bytes>> {
        let _permit = self.acquire_trace_permit().await;
        Self::debug_execution_witness(self, block).await.map_err(Into::into)
    }

    /// Handler for `debug_traceCall`
    async fn debug_trace_call(
        &self,
        request: TransactionRequest,
        block_number: Option<BlockId>,
        opts: Option<GethDebugTracingCallOptions>,
    ) -> RpcResult<GethTrace> {
        let _permit = self.acquire_trace_permit().await;
        Self::debug_trace_call(self, request, block_number, opts.unwrap_or_default())
            .await
            .map_err(Into::into)
    }

    async fn debug_trace_call_many(
        &self,
        bundles: Vec<Bundle>,
        state_context: Option<StateContext>,
        opts: Option<GethDebugTracingCallOptions>,
    ) -> RpcResult<Vec<Vec<GethTrace>>> {
        let _permit = self.acquire_trace_permit().await;
        Self::debug_trace_call_many(self, bundles, state_context, opts).await.map_err(Into::into)
    }

    async fn debug_backtrace_at(&self, _location: &str) -> RpcResult<()> {
        Ok(())
    }

    async fn debug_account_range(
        &self,
        _block_number: BlockNumberOrTag,
        _start: Bytes,
        _max_results: u64,
        _nocode: bool,
        _nostorage: bool,
        _incompletes: bool,
    ) -> RpcResult<()> {
        Ok(())
    }

    async fn debug_block_profile(&self, _file: String, _seconds: u64) -> RpcResult<()> {
        Ok(())
    }

    async fn debug_chaindb_compact(&self) -> RpcResult<()> {
        Ok(())
    }

    async fn debug_chaindb_property(&self, _property: String) -> RpcResult<()> {
        Ok(())
    }

    async fn debug_cpu_profile(&self, _file: String, _seconds: u64) -> RpcResult<()> {
        Ok(())
    }

    async fn debug_db_ancient(&self, _kind: String, _number: u64) -> RpcResult<()> {
        Ok(())
    }

    async fn debug_db_ancients(&self) -> RpcResult<()> {
        Ok(())
    }

    async fn debug_db_get(&self, _key: String) -> RpcResult<()> {
        Ok(())
    }

    async fn debug_dump_block(&self, _number: BlockId) -> RpcResult<()> {
        Ok(())
    }

    async fn debug_free_os_memory(&self) -> RpcResult<()> {
        Ok(())
    }

    async fn debug_freeze_client(&self, _node: String) -> RpcResult<()> {
        Ok(())
    }

    async fn debug_gc_stats(&self) -> RpcResult<()> {
        Ok(())
    }

    async fn debug_get_accessible_state(
        &self,
        _from: BlockNumberOrTag,
        _to: BlockNumberOrTag,
    ) -> RpcResult<()> {
        Ok(())
    }

    async fn debug_get_modified_accounts_by_hash(
        &self,
        _start_hash: B256,
        _end_hash: B256,
    ) -> RpcResult<()> {
        Ok(())
    }

    async fn debug_get_modified_accounts_by_number(
        &self,
        _start_number: u64,
        _end_number: u64,
    ) -> RpcResult<()> {
        Ok(())
    }

    async fn debug_go_trace(&self, _file: String, _seconds: u64) -> RpcResult<()> {
        Ok(())
    }

    async fn debug_intermediate_roots(
        &self,
        _block_hash: B256,
        _opts: Option<GethDebugTracingCallOptions>,
    ) -> RpcResult<()> {
        Ok(())
    }

    async fn debug_mem_stats(&self) -> RpcResult<()> {
        Ok(())
    }

    async fn debug_mutex_profile(&self, _file: String, _nsec: u64) -> RpcResult<()> {
        Ok(())
    }

    async fn debug_preimage(&self, _hash: B256) -> RpcResult<()> {
        Ok(())
    }

    async fn debug_print_block(&self, _number: u64) -> RpcResult<()> {
        Ok(())
    }

    async fn debug_seed_hash(&self, _number: u64) -> RpcResult<B256> {
        Ok(Default::default())
    }

    async fn debug_set_block_profile_rate(&self, _rate: u64) -> RpcResult<()> {
        Ok(())
    }

    async fn debug_set_gc_percent(&self, _v: i32) -> RpcResult<()> {
        Ok(())
    }

    async fn debug_set_head(&self, _number: u64) -> RpcResult<()> {
        Ok(())
    }

    async fn debug_set_mutex_profile_fraction(&self, _rate: i32) -> RpcResult<()> {
        Ok(())
    }

    async fn debug_set_trie_flush_interval(&self, _interval: String) -> RpcResult<()> {
        Ok(())
    }

    async fn debug_stacks(&self) -> RpcResult<()> {
        Ok(())
    }

    async fn debug_standard_trace_bad_block_to_file(
        &self,
        _block: BlockNumberOrTag,
        _opts: Option<GethDebugTracingCallOptions>,
    ) -> RpcResult<()> {
        Ok(())
    }

    async fn debug_standard_trace_block_to_file(
        &self,
        _block: BlockNumberOrTag,
        _opts: Option<GethDebugTracingCallOptions>,
    ) -> RpcResult<()> {
        Ok(())
    }

    async fn debug_start_cpu_profile(&self, _file: String) -> RpcResult<()> {
        Ok(())
    }

    async fn debug_start_go_trace(&self, _file: String) -> RpcResult<()> {
        Ok(())
    }

    async fn debug_stop_cpu_profile(&self) -> RpcResult<()> {
        Ok(())
    }

    async fn debug_stop_go_trace(&self) -> RpcResult<()> {
        Ok(())
    }

    async fn debug_storage_range_at(
        &self,
        _block_hash: B256,
        _tx_idx: usize,
        _contract_address: Address,
        _key_start: B256,
        _max_result: u64,
    ) -> RpcResult<()> {
        Ok(())
    }

    async fn debug_trace_bad_block(
        &self,
        _block_hash: B256,
        _opts: Option<GethDebugTracingCallOptions>,
    ) -> RpcResult<()> {
        Ok(())
    }

    async fn debug_verbosity(&self, _level: usize) -> RpcResult<()> {
        Ok(())
    }

    async fn debug_vmodule(&self, _pattern: String) -> RpcResult<()> {
        Ok(())
    }

    async fn debug_write_block_profile(&self, _file: String) -> RpcResult<()> {
        Ok(())
    }

    async fn debug_write_mem_profile(&self, _file: String) -> RpcResult<()> {
        Ok(())
    }

    async fn debug_write_mutex_profile(&self, _file: String) -> RpcResult<()> {
        Ok(())
    }
}

impl<Provider, Eth> std::fmt::Debug for DebugApi<Provider, Eth> {
    fn fmt(&self, f: &mut std::fmt::Formatter<'_>) -> std::fmt::Result {
        f.debug_struct("DebugApi").finish_non_exhaustive()
    }
}

impl<Provider, Eth> Clone for DebugApi<Provider, Eth> {
    fn clone(&self) -> Self {
        Self { inner: Arc::clone(&self.inner) }
    }
}

struct DebugApiInner<Provider, Eth> {
    /// The provider that can interact with the chain.
    provider: Provider,
    /// The implementation of `eth` API
    eth_api: Eth,
    // restrict the number of concurrent calls to blocking calls
    blocking_task_guard: BlockingTaskGuard,
}<|MERGE_RESOLUTION|>--- conflicted
+++ resolved
@@ -5,13 +5,9 @@
 #[cfg(feature = "bsc")]
 use reth_chainspec::BscHardforks;
 use reth_chainspec::EthereumHardforks;
-<<<<<<< HEAD
-use reth_evm::ConfigureEvmEnv;
+use reth_evm::{system_calls::pre_block_beacon_root_contract_call, ConfigureEvmEnv};
 #[cfg(feature = "bsc")]
 use reth_primitives::system_contracts::{get_upgrade_system_contracts, is_system_transaction};
-=======
-use reth_evm::{system_calls::pre_block_beacon_root_contract_call, ConfigureEvmEnv};
->>>>>>> 603e39ab
 use reth_primitives::{
     Address, Block, BlockId, BlockNumberOrTag, Bytes, TransactionSignedEcRecovered, B256, U256,
 };
@@ -36,14 +32,11 @@
     BlockError, Bundle, RichBlock, StateContext, TransactionRequest,
 };
 use reth_tasks::pool::BlockingTaskGuard;
-<<<<<<< HEAD
+use reth_trie::{HashedPostState, HashedStorage};
 #[cfg(feature = "bsc")]
 use revm::bsc::SYSTEM_ADDRESS;
 #[cfg(feature = "bsc")]
 use revm::db::AccountState::{NotExisting, Touched};
-=======
-use reth_trie::{HashedPostState, HashedStorage};
->>>>>>> 603e39ab
 use revm::{
     db::{states::bundle_state::BundleRetention, CacheDB},
     primitives::{db::DatabaseCommit, BlockEnv, CfgEnvWithHandlerCfg, Env, EnvWithHandlerCfg},
@@ -105,12 +98,8 @@
         cfg: CfgEnvWithHandlerCfg,
         block_env: BlockEnv,
         opts: GethDebugTracingOptions,
-<<<<<<< HEAD
         parent_timestamp: u64,
-    ) -> EthResult<Vec<TraceResult>> {
-=======
     ) -> Result<Vec<TraceResult>, Eth::Error> {
->>>>>>> 603e39ab
         if transactions.is_empty() {
             // nothing to trace
             return Ok(Vec::new())
