--- conflicted
+++ resolved
@@ -66,20 +66,13 @@
 	"revm/std"
 ]
 optimism = [
-<<<<<<< HEAD
-    "reth-primitives/optimism",
-    "reth-execution-types/optimism",
-    "reth-optimism-consensus/optimism",
-    "reth-revm/optimism",
-]
-opbnb = [
-    "reth-primitives/opbnb",
-    "revm-primitives/opbnb",
-=======
 	"reth-primitives/optimism",
 	"reth-execution-types/optimism",
 	"reth-optimism-consensus/optimism",
 	"revm/optimism",
 	"revm-primitives/optimism"
->>>>>>> 15c230ba
+]
+opbnb = [
+    "reth-primitives/opbnb",
+    "revm-primitives/opbnb",
 ]