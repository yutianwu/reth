--- conflicted
+++ resolved
@@ -32,15 +32,10 @@
 pub(crate) use once_cell::sync::Lazy as LazyLock;
 pub use op::OP_MAINNET;
 pub use op_sepolia::OP_SEPOLIA;
-<<<<<<< HEAD
 pub use opbnb::OPBNB_MAINNET;
 pub use opbnb_qa::OPBNB_QA;
 pub use opbnb_testnet::OPBNB_TESTNET;
 
-use derive_more::{Constructor, Deref, Into};
-use once_cell::sync::OnceCell;
-=======
->>>>>>> 15c230ba
 use reth_chainspec::{
     BaseFeeParams, BaseFeeParamsKind, ChainSpec, ChainSpecBuilder, DepositContract, EthChainSpec,
     EthereumHardforks, ForkFilter, ForkId, Hardforks, Head,
