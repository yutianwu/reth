[package]
name = "reth-beacon-consensus"
version.workspace = true
edition.workspace = true
rust-version.workspace = true
license.workspace = true
homepage.workspace = true
repository.workspace = true

[lints]
workspace = true

[dependencies]
# reth
reth-chainspec.workspace = true
reth-ethereum-consensus.workspace = true
reth-blockchain-tree-api.workspace = true
reth-primitives.workspace = true
reth-stages-api.workspace = true
reth-errors.workspace = true
reth-db-api.workspace = true
reth-provider.workspace = true
reth-rpc-types.workspace = true
reth-tasks.workspace = true
reth-payload-builder.workspace = true
reth-payload-primitives.workspace = true
reth-payload-validator.workspace = true
reth-prune.workspace = true
reth-static-file.workspace = true
reth-tokio-util.workspace = true
reth-engine-primitives.workspace = true
reth-network-p2p.workspace = true
reth-bsc-consensus = { workspace = true, optional = true }


# async
tokio = { workspace = true, features = ["sync"] }
tokio-stream.workspace = true
futures.workspace = true

# metrics
reth-metrics.workspace = true
metrics.workspace = true

# misc
tracing.workspace = true
thiserror.workspace = true
schnellru.workspace = true
itertools.workspace = true

[dev-dependencies]
# reth
reth-payload-builder = { workspace = true, features = ["test-utils"] }
reth-primitives = { workspace = true, features = ["test-utils"] }
reth-consensus = { workspace = true, features = ["test-utils"] }
reth-stages = { workspace = true, features = ["test-utils"] }
reth-blockchain-tree = { workspace = true, features = ["test-utils"] }
reth-db = { workspace = true, features = ["test-utils"] }
reth-provider = { workspace = true, features = ["test-utils"] }
reth-evm = { workspace = true, features = ["test-utils"] }
reth-network-p2p = { workspace = true, features = ["test-utils"] }
reth-rpc-types-compat.workspace = true
reth-tracing.workspace = true
reth-downloaders.workspace = true
reth-evm-ethereum.workspace = true
reth-ethereum-engine-primitives.workspace = true
reth-config.workspace = true
reth-testing-utils.workspace = true
reth-exex-types.workspace = true
reth-prune-types.workspace = true
alloy-genesis.workspace = true

assert_matches.workspace = true

[features]
optimism = [
    "reth-primitives/optimism",
    "reth-provider/optimism",
    "reth-blockchain-tree/optimism",
<<<<<<< HEAD
    "reth-rpc/optimism",
]

bsc = [
    "reth-bsc-consensus/bsc"
=======
>>>>>>> 603e39ab
]<|MERGE_RESOLUTION|>--- conflicted
+++ resolved
@@ -77,12 +77,8 @@
     "reth-primitives/optimism",
     "reth-provider/optimism",
     "reth-blockchain-tree/optimism",
-<<<<<<< HEAD
-    "reth-rpc/optimism",
 ]
 
 bsc = [
     "reth-bsc-consensus/bsc"
-=======
->>>>>>> 603e39ab
 ]