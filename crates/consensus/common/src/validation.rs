//! Collection of methods for block validation.

use alloy_consensus::constants::MAXIMUM_EXTRA_DATA_SIZE;
use alloy_eips::eip4844::{DATA_GAS_PER_BLOB, MAX_DATA_GAS_PER_BLOCK};
use reth_chainspec::{EthChainSpec, EthereumHardforks};
use reth_consensus::ConsensusError;
use reth_primitives::{EthereumHardfork, GotExpected, Header, SealedBlock, SealedHeader};
use revm_primitives::calc_excess_blob_gas;

/// Gas used needs to be less than gas limit. Gas used is going to be checked after execution.
#[inline]
pub const fn validate_header_gas(header: &Header) -> Result<(), ConsensusError> {
    if header.gas_used > header.gas_limit {
        return Err(ConsensusError::HeaderGasUsedExceedsGasLimit {
            gas_used: header.gas_used,
            gas_limit: header.gas_limit,
        })
    }
    Ok(())
}

/// Ensure the EIP-1559 base fee is set if the London hardfork is active.
#[inline]
pub fn validate_header_base_fee<ChainSpec: EthereumHardforks>(
    header: &Header,
    chain_spec: &ChainSpec,
) -> Result<(), ConsensusError> {
    if chain_spec.is_fork_active_at_block(EthereumHardfork::London, header.number) &&
        header.base_fee_per_gas.is_none()
    {
        return Err(ConsensusError::BaseFeeMissing)
    }
    Ok(())
}

/// Validate that withdrawals are present in Shanghai
///
/// See [EIP-4895]: Beacon chain push withdrawals as operations
///
/// [EIP-4895]: https://eips.ethereum.org/EIPS/eip-4895
#[inline]
pub fn validate_shanghai_withdrawals(block: &SealedBlock) -> Result<(), ConsensusError> {
    let withdrawals =
        block.body.withdrawals.as_ref().ok_or(ConsensusError::BodyWithdrawalsMissing)?;
    let withdrawals_root = reth_primitives::proofs::calculate_withdrawals_root(withdrawals);
    let header_withdrawals_root =
        block.withdrawals_root.as_ref().ok_or(ConsensusError::WithdrawalsRootMissing)?;
    if withdrawals_root != *header_withdrawals_root {
        return Err(ConsensusError::BodyWithdrawalsRootDiff(
            GotExpected { got: withdrawals_root, expected: *header_withdrawals_root }.into(),
        ));
    }
    Ok(())
}

/// Validate that blob gas is present in the block if Cancun is active.
///
/// See [EIP-4844]: Shard Blob Transactions
///
/// [EIP-4844]: https://eips.ethereum.org/EIPS/eip-4844
#[inline]
pub fn validate_cancun_gas(block: &SealedBlock) -> Result<(), ConsensusError> {
    // Check that the blob gas used in the header matches the sum of the blob gas used by each
    // blob tx
    let header_blob_gas_used = block.blob_gas_used.ok_or(ConsensusError::BlobGasUsedMissing)?;
    let total_blob_gas = block.blob_gas_used();
    if total_blob_gas != header_blob_gas_used {
        return Err(ConsensusError::BlobGasUsedDiff(GotExpected {
            got: header_blob_gas_used,
            expected: total_blob_gas,
        }));
    }
    Ok(())
}

/// Validate a block without regard for state:
///
/// - Compares the ommer hash in the block header to the block body
/// - Compares the transactions root in the block header to the block body
/// - Pre-execution transaction validation
/// - (Optionally) Compares the receipts root in the block header to the block body
pub fn validate_block_pre_execution<ChainSpec: EthereumHardforks>(
    block: &SealedBlock,
    chain_spec: &ChainSpec,
) -> Result<(), ConsensusError> {
    // Check ommers hash
    let ommers_hash = block.body.calculate_ommers_root();
    if block.header.ommers_hash != ommers_hash {
        return Err(ConsensusError::BodyOmmersHashDiff(
            GotExpected { got: ommers_hash, expected: block.header.ommers_hash }.into(),
        ))
    }

    // Check transaction root
    if let Err(error) = block.ensure_transaction_root_valid() {
        return Err(ConsensusError::BodyTransactionRootDiff(error.into()))
    }

    // EIP-4895: Beacon chain push withdrawals as operations
    if chain_spec.is_shanghai_active_at_timestamp(block.timestamp) {
        validate_shanghai_withdrawals(block)?;
    }

    if chain_spec.is_cancun_active_at_timestamp(block.timestamp) {
        validate_cancun_gas(block)?;
    }

    Ok(())
}

/// Validates that the EIP-4844 header fields exist and conform to the spec. This ensures that:
///
///  * `blob_gas_used` exists as a header field
///  * `excess_blob_gas` exists as a header field
///  * `parent_beacon_block_root` exists as a header field
///  * `blob_gas_used` is less than or equal to `MAX_DATA_GAS_PER_BLOCK`
///  * `blob_gas_used` is a multiple of `DATA_GAS_PER_BLOB`
///  * `excess_blob_gas` is a multiple of `DATA_GAS_PER_BLOB`
pub fn validate_4844_header_standalone(header: &Header) -> Result<(), ConsensusError> {
    let blob_gas_used = header.blob_gas_used.ok_or(ConsensusError::BlobGasUsedMissing)?;
    let excess_blob_gas = header.excess_blob_gas.ok_or(ConsensusError::ExcessBlobGasMissing)?;

    if header.parent_beacon_block_root.is_none() {
        return Err(ConsensusError::ParentBeaconBlockRootMissing)
    }

    if blob_gas_used > MAX_DATA_GAS_PER_BLOCK {
        return Err(ConsensusError::BlobGasUsedExceedsMaxBlobGasPerBlock {
            blob_gas_used,
            max_blob_gas_per_block: MAX_DATA_GAS_PER_BLOCK,
        })
    }

    if blob_gas_used % DATA_GAS_PER_BLOB != 0 {
        return Err(ConsensusError::BlobGasUsedNotMultipleOfBlobGasPerBlob {
            blob_gas_used,
            blob_gas_per_blob: DATA_GAS_PER_BLOB,
        })
    }

    // `excess_blob_gas` must also be a multiple of `DATA_GAS_PER_BLOB`. This will be checked later
    // (via `calc_excess_blob_gas`), but it doesn't hurt to catch the problem sooner.
    if excess_blob_gas % DATA_GAS_PER_BLOB != 0 {
        return Err(ConsensusError::ExcessBlobGasNotMultipleOfBlobGasPerBlob {
            excess_blob_gas,
            blob_gas_per_blob: DATA_GAS_PER_BLOB,
        })
    }

    Ok(())
}

/// Validates the header's extradata according to the beacon consensus rules.
///
/// From yellow paper: extraData: An arbitrary byte array containing data relevant to this block.
/// This must be 32 bytes or fewer; formally Hx.
#[inline]
pub fn validate_header_extradata(header: &Header) -> Result<(), ConsensusError> {
    let extradata_len = header.extra_data.len();
    if extradata_len > MAXIMUM_EXTRA_DATA_SIZE {
        Err(ConsensusError::ExtraDataExceedsMax { len: extradata_len })
    } else {
        Ok(())
    }
}

/// Validates against the parent hash and number.
///
/// This function ensures that the header block number is sequential and that the hash of the parent
/// header matches the parent hash in the header.
#[inline]
pub fn validate_against_parent_hash_number(
    header: &Header,
    parent: &SealedHeader,
) -> Result<(), ConsensusError> {
    // Parent number is consistent.
    if parent.number + 1 != header.number {
        return Err(ConsensusError::ParentBlockNumberMismatch {
            parent_block_number: parent.number,
            block_number: header.number,
        })
    }

    if parent.hash() != header.parent_hash {
        return Err(ConsensusError::ParentHashMismatch(
            GotExpected { got: header.parent_hash, expected: parent.hash() }.into(),
        ))
    }

    Ok(())
}

/// Validates the base fee against the parent and EIP-1559 rules.
#[inline]
pub fn validate_against_parent_eip1559_base_fee<ChainSpec: EthChainSpec + EthereumHardforks>(
    header: &Header,
    parent: &Header,
    chain_spec: &ChainSpec,
) -> Result<(), ConsensusError> {
    if chain_spec.fork(EthereumHardfork::London).active_at_block(header.number) {
        let base_fee = header.base_fee_per_gas.ok_or(ConsensusError::BaseFeeMissing)?;

        let expected_base_fee =
            if chain_spec.fork(EthereumHardfork::London).transitions_at_block(header.number) {
                alloy_eips::eip1559::INITIAL_BASE_FEE
            } else {
                // This BaseFeeMissing will not happen as previous blocks are checked to have
                // them.
                parent
                    .next_block_base_fee(chain_spec.base_fee_params_at_timestamp(header.timestamp))
                    .ok_or(ConsensusError::BaseFeeMissing)?
            };
        if expected_base_fee != base_fee {
            return Err(ConsensusError::BaseFeeDiff(GotExpected {
                expected: expected_base_fee,
                got: base_fee,
            }))
        }
    }

    Ok(())
}

/// Validates the timestamp against the parent to make sure it is in the past.
#[inline]
pub const fn validate_against_parent_timestamp(
    header: &Header,
    parent: &Header,
) -> Result<(), ConsensusError> {
    if header.timestamp <= parent.timestamp {
        return Err(ConsensusError::TimestampIsInPast {
            parent_timestamp: parent.timestamp,
            timestamp: header.timestamp,
        })
    }
    Ok(())
}

/// Validates that the EIP-4844 header fields are correct with respect to the parent block. This
/// ensures that the `blob_gas_used` and `excess_blob_gas` fields exist in the child header, and
/// that the `excess_blob_gas` field matches the expected `excess_blob_gas` calculated from the
/// parent header fields.
pub fn validate_against_parent_4844(
    header: &Header,
    parent: &Header,
) -> Result<(), ConsensusError> {
    // From [EIP-4844](https://eips.ethereum.org/EIPS/eip-4844#header-extension):
    //
    // > For the first post-fork block, both parent.blob_gas_used and parent.excess_blob_gas
    // > are evaluated as 0.
    //
    // This means in the first post-fork block, calc_excess_blob_gas will return 0.
    let parent_blob_gas_used = parent.blob_gas_used.unwrap_or(0);
    let parent_excess_blob_gas = parent.excess_blob_gas.unwrap_or(0);

    if header.blob_gas_used.is_none() {
        return Err(ConsensusError::BlobGasUsedMissing)
    }
    let excess_blob_gas = header.excess_blob_gas.ok_or(ConsensusError::ExcessBlobGasMissing)?;

    let expected_excess_blob_gas =
        calc_excess_blob_gas(parent_excess_blob_gas, parent_blob_gas_used);
    if expected_excess_blob_gas != excess_blob_gas {
        return Err(ConsensusError::ExcessBlobGasDiff {
            diff: GotExpected { got: excess_blob_gas, expected: expected_excess_blob_gas },
            parent_excess_blob_gas,
            parent_blob_gas_used,
        })
    }

    Ok(())
}

#[cfg(test)]
mod tests {
    use super::*;
    use alloy_consensus::{TxEip4844, EMPTY_OMMER_ROOT_HASH, EMPTY_ROOT_HASH};
    use alloy_eips::{eip4895::Withdrawal, BlockHashOrNumber};
    use alloy_primitives::{
        hex_literal::hex, Address, BlockHash, BlockNumber, Bytes, Parity, Sealable, Signature, U256,
    };
    use mockall::mock;
    use rand::Rng;
    use reth_chainspec::ChainSpecBuilder;
    use reth_primitives::{
        proofs, Account, BlockBody, Transaction, TransactionSigned, Withdrawals,
    };
    use reth_storage_api::{
        errors::provider::ProviderResult, AccountReader, HeaderProvider, WithdrawalsProvider,
    };
    use std::ops::RangeBounds;

    mock! {
        WithdrawalsProvider {}

        impl WithdrawalsProvider for WithdrawalsProvider {
            fn latest_withdrawal(&self) -> ProviderResult<Option<Withdrawal>> ;

            fn withdrawals_by_block(
                &self,
                _id: BlockHashOrNumber,
                _timestamp: u64,
            ) -> ProviderResult<Option<Withdrawals>> ;
        }
    }

    struct Provider {
        is_known: bool,
        parent: Option<Header>,
        account: Option<Account>,
        withdrawals_provider: MockWithdrawalsProvider,
    }

    impl Provider {
        /// New provider with parent
        fn new(parent: Option<Header>) -> Self {
            Self {
                is_known: false,
                parent,
                account: None,
                withdrawals_provider: MockWithdrawalsProvider::new(),
            }
        }
    }

    impl AccountReader for Provider {
        fn basic_account(&self, _address: Address) -> ProviderResult<Option<Account>> {
            Ok(self.account)
        }
    }

    impl HeaderProvider for Provider {
        fn is_known(&self, _block_hash: &BlockHash) -> ProviderResult<bool> {
            Ok(self.is_known)
        }

        fn header(&self, _block_number: &BlockHash) -> ProviderResult<Option<Header>> {
            Ok(self.parent.clone())
        }

        fn header_by_number(&self, _num: u64) -> ProviderResult<Option<Header>> {
            Ok(self.parent.clone())
        }

        fn header_td(&self, _hash: &BlockHash) -> ProviderResult<Option<U256>> {
            Ok(None)
        }

        fn header_td_by_number(&self, _number: BlockNumber) -> ProviderResult<Option<U256>> {
            Ok(None)
        }

        fn headers_range(
            &self,
            _range: impl RangeBounds<BlockNumber>,
        ) -> ProviderResult<Vec<Header>> {
            Ok(vec![])
        }

        fn sealed_header(
            &self,
            _block_number: BlockNumber,
        ) -> ProviderResult<Option<SealedHeader>> {
            Ok(None)
        }

        fn sealed_headers_while(
            &self,
            _range: impl RangeBounds<BlockNumber>,
            _predicate: impl FnMut(&SealedHeader) -> bool,
        ) -> ProviderResult<Vec<SealedHeader>> {
            Ok(vec![])
        }
    }

    impl WithdrawalsProvider for Provider {
        fn withdrawals_by_block(
            &self,
            _id: BlockHashOrNumber,
            _timestamp: u64,
        ) -> ProviderResult<Option<Withdrawals>> {
            self.withdrawals_provider.withdrawals_by_block(_id, _timestamp)
        }

        fn latest_withdrawal(&self) -> ProviderResult<Option<Withdrawal>> {
            self.withdrawals_provider.latest_withdrawal()
        }
    }

    fn mock_blob_tx(nonce: u64, num_blobs: usize) -> TransactionSigned {
        let mut rng = rand::thread_rng();
        let request = Transaction::Eip4844(TxEip4844 {
            chain_id: 1u64,
            nonce,
            max_fee_per_gas: 0x28f000fff,
            max_priority_fee_per_gas: 0x28f000fff,
            max_fee_per_blob_gas: 0x7,
            gas_limit: 10,
            to: Address::default(),
            value: U256::from(3_u64),
            input: Bytes::from(vec![1, 2]),
            access_list: Default::default(),
            blob_versioned_hashes: std::iter::repeat_with(|| rng.gen()).take(num_blobs).collect(),
        });

        let signature = Signature::new(U256::default(), U256::default(), Parity::Parity(true));

        TransactionSigned::from_transaction_and_signature(request, signature)
    }

    /// got test block
    fn mock_block() -> (SealedBlock, Header) {
        // https://etherscan.io/block/15867168 where transaction root and receipts root are cleared
        // empty merkle tree: 0x56e81f171bcc55a6ff8345e692c0f86e5b48e01b996cadc001622fb5e363b421

        let header = Header {
            parent_hash: hex!("859fad46e75d9be177c2584843501f2270c7e5231711e90848290d12d7c6dcdd").into(),
            ommers_hash: EMPTY_OMMER_ROOT_HASH,
            beneficiary: hex!("4675c7e5baafbffbca748158becba61ef3b0a263").into(),
            state_root: hex!("8337403406e368b3e40411138f4868f79f6d835825d55fd0c2f6e17b1a3948e9").into(),
            transactions_root: EMPTY_ROOT_HASH,
            receipts_root: EMPTY_ROOT_HASH,
            logs_bloom: hex!("002400000000004000220000800002000000000000000000000000000000100000000000000000100000000000000021020000000800000006000000002100040000000c0004000000000008000008200000000000000000000000008000000001040000020000020000002000000800000002000020000000022010000000000000010002001000000000020200000000000001000200880000004000000900020000000000020000000040000000000000000000000000000080000000000001000002000000000000012000200020000000000000001000000000000020000010321400000000100000000000000000000000000000400000000000000000").into(),
            difficulty: U256::ZERO, // total difficulty: 0xc70d815d562d3cfa955).into(),
            number: 0xf21d20,
            gas_limit: 0x1c9c380,
            gas_used: 0x6e813,
            timestamp: 0x635f9657,
            extra_data: hex!("")[..].into(),
            mix_hash: hex!("0000000000000000000000000000000000000000000000000000000000000000").into(),
            nonce: 0x0000000000000000u64.into(),
            base_fee_per_gas: 0x28f0001df.into(),
            withdrawals_root: None,
            blob_gas_used: None,
            excess_blob_gas: None,
            parent_beacon_block_root: None,
            requests_hash: None
        };
        // size: 0x9b5

        let mut parent = header.clone();
        parent.gas_used = 17763076;
        parent.gas_limit = 30000000;
        parent.base_fee_per_gas = Some(0x28041f7f5);
        parent.number -= 1;
        parent.timestamp -= 1;

        let ommers = Vec::new();
        let transactions = Vec::new();

        let sealed = header.seal_slow();
        let (header, seal) = sealed.into_parts();

        (
            SealedBlock {
                header: SealedHeader::new(header, seal),
<<<<<<< HEAD
                body: BlockBody {
                    transactions,
                    ommers,
                    withdrawals: None,
                    sidecars: None,
                    requests: None,
                },
=======
                body: BlockBody { transactions, ommers, withdrawals: None },
>>>>>>> 15c230ba
            },
            parent,
        )
    }

    #[test]
    fn valid_withdrawal_index() {
        let chain_spec = ChainSpecBuilder::mainnet().shanghai_activated().build();

        let create_block_with_withdrawals = |indexes: &[u64]| {
            let withdrawals = Withdrawals::new(
                indexes
                    .iter()
                    .map(|idx| Withdrawal { index: *idx, ..Default::default() })
                    .collect(),
            );

            let sealed = Header {
                withdrawals_root: Some(proofs::calculate_withdrawals_root(&withdrawals)),
                ..Default::default()
            }
            .seal_slow();
            let (header, seal) = sealed.into_parts();

            SealedBlock {
                header: SealedHeader::new(header, seal),
                body: BlockBody { withdrawals: Some(withdrawals), ..Default::default() },
            }
        };

        // Single withdrawal
        let block = create_block_with_withdrawals(&[1]);
        assert_eq!(validate_block_pre_execution(&block, &chain_spec), Ok(()));

        // Multiple increasing withdrawals
        let block = create_block_with_withdrawals(&[1, 2, 3]);
        assert_eq!(validate_block_pre_execution(&block, &chain_spec), Ok(()));
        let block = create_block_with_withdrawals(&[5, 6, 7, 8, 9]);
        assert_eq!(validate_block_pre_execution(&block, &chain_spec), Ok(()));
        let (_, parent) = mock_block();

        // Withdrawal index should be the last withdrawal index + 1
        let mut provider = Provider::new(Some(parent));
        provider
            .withdrawals_provider
            .expect_latest_withdrawal()
            .return_const(Ok(Some(Withdrawal { index: 2, ..Default::default() })));
    }

    #[test]
    fn cancun_block_incorrect_blob_gas_used() {
        let chain_spec = ChainSpecBuilder::mainnet().cancun_activated().build();

        // create a tx with 10 blobs
        let transaction = mock_blob_tx(1, 10);

        let sealed = Header {
            base_fee_per_gas: Some(1337),
            withdrawals_root: Some(proofs::calculate_withdrawals_root(&[])),
            blob_gas_used: Some(1),
            transactions_root: proofs::calculate_transaction_root(&[transaction.clone()]),
            ..Default::default()
        }
        .seal_slow();
        let (header, seal) = sealed.into_parts();
        let header = SealedHeader::new(header, seal);

        let body = BlockBody {
            transactions: vec![transaction],
            ommers: vec![],
            withdrawals: Some(Withdrawals::default()),
<<<<<<< HEAD
            sidecars: None,
            requests: None,
=======
>>>>>>> 15c230ba
        };

        let block = SealedBlock::new(header, body);

        // 10 blobs times the blob gas per blob.
        let expected_blob_gas_used = 10 * DATA_GAS_PER_BLOB;

        // validate blob, it should fail blob gas used validation
        assert_eq!(
            validate_block_pre_execution(&block, &chain_spec),
            Err(ConsensusError::BlobGasUsedDiff(GotExpected {
                got: 1,
                expected: expected_blob_gas_used
            }))
        );
    }
}<|MERGE_RESOLUTION|>--- conflicted
+++ resolved
@@ -454,17 +454,12 @@
         (
             SealedBlock {
                 header: SealedHeader::new(header, seal),
-<<<<<<< HEAD
                 body: BlockBody {
                     transactions,
                     ommers,
                     withdrawals: None,
                     sidecars: None,
-                    requests: None,
                 },
-=======
-                body: BlockBody { transactions, ommers, withdrawals: None },
->>>>>>> 15c230ba
             },
             parent,
         )
@@ -536,11 +531,7 @@
             transactions: vec![transaction],
             ommers: vec![],
             withdrawals: Some(Withdrawals::default()),
-<<<<<<< HEAD
             sidecars: None,
-            requests: None,
-=======
->>>>>>> 15c230ba
         };
 
         let block = SealedBlock::new(header, body);
