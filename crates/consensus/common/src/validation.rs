//! Collection of methods for block validation.

use reth_chainspec::{EthChainSpec, EthereumHardforks};
use reth_consensus::ConsensusError;
use reth_primitives::{
    constants::{
        eip4844::{DATA_GAS_PER_BLOB, MAX_DATA_GAS_PER_BLOCK},
        MAXIMUM_EXTRA_DATA_SIZE,
    },
    EthereumHardfork, GotExpected, Header, SealedBlock, SealedHeader,
};
use revm_primitives::calc_excess_blob_gas;

/// Gas used needs to be less than gas limit. Gas used is going to be checked after execution.
#[inline]
pub const fn validate_header_gas(header: &Header) -> Result<(), ConsensusError> {
    if header.gas_used > header.gas_limit {
        return Err(ConsensusError::HeaderGasUsedExceedsGasLimit {
            gas_used: header.gas_used,
            gas_limit: header.gas_limit,
        })
    }
    Ok(())
}

/// Ensure the EIP-1559 base fee is set if the London hardfork is active.
#[inline]
pub fn validate_header_base_fee<ChainSpec: EthereumHardforks>(
    header: &Header,
    chain_spec: &ChainSpec,
) -> Result<(), ConsensusError> {
    if chain_spec.is_fork_active_at_block(EthereumHardfork::London, header.number) &&
        header.base_fee_per_gas.is_none()
    {
        return Err(ConsensusError::BaseFeeMissing)
    }
    Ok(())
}

/// Validate that withdrawals are present in Shanghai
///
/// See [EIP-4895]: Beacon chain push withdrawals as operations
///
/// [EIP-4895]: https://eips.ethereum.org/EIPS/eip-4895
#[inline]
pub fn validate_shanghai_withdrawals(block: &SealedBlock) -> Result<(), ConsensusError> {
    let withdrawals =
        block.body.withdrawals.as_ref().ok_or(ConsensusError::BodyWithdrawalsMissing)?;
    let withdrawals_root = reth_primitives::proofs::calculate_withdrawals_root(withdrawals);
    let header_withdrawals_root =
        block.withdrawals_root.as_ref().ok_or(ConsensusError::WithdrawalsRootMissing)?;
    if withdrawals_root != *header_withdrawals_root {
        return Err(ConsensusError::BodyWithdrawalsRootDiff(
            GotExpected { got: withdrawals_root, expected: *header_withdrawals_root }.into(),
        ));
    }
    Ok(())
}

/// Validate that blob gas is present in the block if Cancun is active.
///
/// See [EIP-4844]: Shard Blob Transactions
///
/// [EIP-4844]: https://eips.ethereum.org/EIPS/eip-4844
#[inline]
pub fn validate_cancun_gas(block: &SealedBlock) -> Result<(), ConsensusError> {
    // Check that the blob gas used in the header matches the sum of the blob gas used by each
    // blob tx
    let header_blob_gas_used = block.blob_gas_used.ok_or(ConsensusError::BlobGasUsedMissing)?;
    let total_blob_gas = block.blob_gas_used();
    if total_blob_gas != header_blob_gas_used {
        return Err(ConsensusError::BlobGasUsedDiff(GotExpected {
            got: header_blob_gas_used,
            expected: total_blob_gas,
        }));
    }
    Ok(())
}

/// Validate that requests root is present if Prague is active.
///
/// See [EIP-7685]: General purpose execution layer requests
///
/// [EIP-7685]: https://eips.ethereum.org/EIPS/eip-7685
#[inline]
pub fn validate_prague_request(block: &SealedBlock) -> Result<(), ConsensusError> {
    let requests_root =
        block.body.calculate_requests_root().ok_or(ConsensusError::BodyRequestsMissing)?;
    let header_requests_root = block.requests_root.ok_or(ConsensusError::RequestsRootMissing)?;
    if requests_root != *header_requests_root {
        return Err(ConsensusError::BodyRequestsRootDiff(
            GotExpected { got: requests_root, expected: header_requests_root }.into(),
        ));
    }
    Ok(())
}

/// Validate a block without regard for state:
///
/// - Compares the ommer hash in the block header to the block body
/// - Compares the transactions root in the block header to the block body
/// - Pre-execution transaction validation
/// - (Optionally) Compares the receipts root in the block header to the block body
pub fn validate_block_pre_execution<ChainSpec: EthereumHardforks>(
    block: &SealedBlock,
    chain_spec: &ChainSpec,
) -> Result<(), ConsensusError> {
    // Check ommers hash
    let ommers_hash = block.body.calculate_ommers_root();
    if block.header.ommers_hash != ommers_hash {
        return Err(ConsensusError::BodyOmmersHashDiff(
            GotExpected { got: ommers_hash, expected: block.header.ommers_hash }.into(),
        ))
    }

    // Check transaction root
    if let Err(error) = block.ensure_transaction_root_valid() {
        return Err(ConsensusError::BodyTransactionRootDiff(error.into()))
    }

    // EIP-4895: Beacon chain push withdrawals as operations
    if chain_spec.is_shanghai_active_at_timestamp(block.timestamp) {
        validate_shanghai_withdrawals(block)?;
    }

    if chain_spec.is_cancun_active_at_timestamp(block.timestamp) {
        validate_cancun_gas(block)?;
    }

    if chain_spec.is_prague_active_at_timestamp(block.timestamp) {
        validate_prague_request(block)?;
    }

    Ok(())
}

/// Validates that the EIP-4844 header fields exist and conform to the spec. This ensures that:
///
///  * `blob_gas_used` exists as a header field
///  * `excess_blob_gas` exists as a header field
///  * `parent_beacon_block_root` exists as a header field
///  * `blob_gas_used` is less than or equal to `MAX_DATA_GAS_PER_BLOCK`
///  * `blob_gas_used` is a multiple of `DATA_GAS_PER_BLOB`
///  * `excess_blob_gas` is a multiple of `DATA_GAS_PER_BLOB`
pub fn validate_4844_header_standalone(header: &Header) -> Result<(), ConsensusError> {
    let blob_gas_used = header.blob_gas_used.ok_or(ConsensusError::BlobGasUsedMissing)?;
    let excess_blob_gas = header.excess_blob_gas.ok_or(ConsensusError::ExcessBlobGasMissing)?;

    if header.parent_beacon_block_root.is_none() {
        return Err(ConsensusError::ParentBeaconBlockRootMissing)
    }

    if blob_gas_used > MAX_DATA_GAS_PER_BLOCK {
        return Err(ConsensusError::BlobGasUsedExceedsMaxBlobGasPerBlock {
            blob_gas_used,
            max_blob_gas_per_block: MAX_DATA_GAS_PER_BLOCK,
        })
    }

    if blob_gas_used % DATA_GAS_PER_BLOB != 0 {
        return Err(ConsensusError::BlobGasUsedNotMultipleOfBlobGasPerBlob {
            blob_gas_used,
            blob_gas_per_blob: DATA_GAS_PER_BLOB,
        })
    }

    // `excess_blob_gas` must also be a multiple of `DATA_GAS_PER_BLOB`. This will be checked later
    // (via `calc_excess_blob_gas`), but it doesn't hurt to catch the problem sooner.
    if excess_blob_gas % DATA_GAS_PER_BLOB != 0 {
        return Err(ConsensusError::ExcessBlobGasNotMultipleOfBlobGasPerBlob {
            excess_blob_gas,
            blob_gas_per_blob: DATA_GAS_PER_BLOB,
        })
    }

    Ok(())
}

/// Validates the header's extradata according to the beacon consensus rules.
///
/// From yellow paper: extraData: An arbitrary byte array containing data relevant to this block.
/// This must be 32 bytes or fewer; formally Hx.
#[inline]
pub fn validate_header_extradata(header: &Header) -> Result<(), ConsensusError> {
    let extradata_len = header.extra_data.len();
    if extradata_len > MAXIMUM_EXTRA_DATA_SIZE {
        Err(ConsensusError::ExtraDataExceedsMax { len: extradata_len })
    } else {
        Ok(())
    }
}

/// Validates against the parent hash and number.
///
/// This function ensures that the header block number is sequential and that the hash of the parent
/// header matches the parent hash in the header.
#[inline]
pub fn validate_against_parent_hash_number(
    header: &Header,
    parent: &SealedHeader,
) -> Result<(), ConsensusError> {
    // Parent number is consistent.
    if parent.number + 1 != header.number {
        return Err(ConsensusError::ParentBlockNumberMismatch {
            parent_block_number: parent.number,
            block_number: header.number,
        })
    }

    if parent.hash() != header.parent_hash {
        return Err(ConsensusError::ParentHashMismatch(
            GotExpected { got: header.parent_hash, expected: parent.hash() }.into(),
        ))
    }

    Ok(())
}

/// Validates the base fee against the parent and EIP-1559 rules.
#[inline]
pub fn validate_against_parent_eip1559_base_fee<ChainSpec: EthChainSpec + EthereumHardforks>(
    header: &Header,
    parent: &Header,
    chain_spec: &ChainSpec,
) -> Result<(), ConsensusError> {
    if chain_spec.fork(EthereumHardfork::London).active_at_block(header.number) {
        let base_fee = header.base_fee_per_gas.ok_or(ConsensusError::BaseFeeMissing)?;

        let expected_base_fee =
            if chain_spec.fork(EthereumHardfork::London).transitions_at_block(header.number) {
                reth_primitives::constants::EIP1559_INITIAL_BASE_FEE
            } else {
                // This BaseFeeMissing will not happen as previous blocks are checked to have
                // them.
                parent
                    .next_block_base_fee(chain_spec.base_fee_params_at_timestamp(header.timestamp))
                    .ok_or(ConsensusError::BaseFeeMissing)?
            };
        if expected_base_fee != base_fee {
            return Err(ConsensusError::BaseFeeDiff(GotExpected {
                expected: expected_base_fee,
                got: base_fee,
            }))
        }
    }

    Ok(())
}

/// Validates the timestamp against the parent to make sure it is in the past.
#[inline]
pub const fn validate_against_parent_timestamp(
    header: &Header,
    parent: &Header,
) -> Result<(), ConsensusError> {
    if header.timestamp <= parent.timestamp {
        return Err(ConsensusError::TimestampIsInPast {
            parent_timestamp: parent.timestamp,
            timestamp: header.timestamp,
        })
    }
    Ok(())
}

/// Validates that the EIP-4844 header fields are correct with respect to the parent block. This
/// ensures that the `blob_gas_used` and `excess_blob_gas` fields exist in the child header, and
/// that the `excess_blob_gas` field matches the expected `excess_blob_gas` calculated from the
/// parent header fields.
pub fn validate_against_parent_4844(
    header: &Header,
    parent: &Header,
) -> Result<(), ConsensusError> {
    // From [EIP-4844](https://eips.ethereum.org/EIPS/eip-4844#header-extension):
    //
    // > For the first post-fork block, both parent.blob_gas_used and parent.excess_blob_gas
    // > are evaluated as 0.
    //
    // This means in the first post-fork block, calc_excess_blob_gas will return 0.
    let parent_blob_gas_used = parent.blob_gas_used.unwrap_or(0);
    let parent_excess_blob_gas = parent.excess_blob_gas.unwrap_or(0);

    if header.blob_gas_used.is_none() {
        return Err(ConsensusError::BlobGasUsedMissing)
    }
    let excess_blob_gas = header.excess_blob_gas.ok_or(ConsensusError::ExcessBlobGasMissing)?;

    let expected_excess_blob_gas =
        calc_excess_blob_gas(parent_excess_blob_gas, parent_blob_gas_used);
    if expected_excess_blob_gas != excess_blob_gas {
        return Err(ConsensusError::ExcessBlobGasDiff {
            diff: GotExpected { got: excess_blob_gas, expected: expected_excess_blob_gas },
            parent_excess_blob_gas,
            parent_blob_gas_used,
        })
    }

    Ok(())
}

#[cfg(test)]
mod tests {
    use super::*;
    use alloy_consensus::TxEip4844;
    use alloy_primitives::{
        hex_literal::hex, Address, BlockHash, BlockNumber, Bytes, Parity, Sealable, U256,
    };
    use mockall::mock;
    use rand::Rng;
    use reth_chainspec::ChainSpecBuilder;
    use reth_primitives::{
        proofs, Account, BlockBody, BlockHashOrNumber, Signature, Transaction, TransactionSigned,
        Withdrawal, Withdrawals,
    };
    use reth_storage_api::{
        errors::provider::ProviderResult, AccountReader, HeaderProvider, WithdrawalsProvider,
    };
    use std::ops::RangeBounds;

    mock! {
        WithdrawalsProvider {}

        impl WithdrawalsProvider for WithdrawalsProvider {
            fn latest_withdrawal(&self) -> ProviderResult<Option<Withdrawal>> ;

            fn withdrawals_by_block(
                &self,
                _id: BlockHashOrNumber,
                _timestamp: u64,
            ) -> ProviderResult<Option<Withdrawals>> ;
        }
    }

    struct Provider {
        is_known: bool,
        parent: Option<Header>,
        account: Option<Account>,
        withdrawals_provider: MockWithdrawalsProvider,
    }

    impl Provider {
        /// New provider with parent
        fn new(parent: Option<Header>) -> Self {
            Self {
                is_known: false,
                parent,
                account: None,
                withdrawals_provider: MockWithdrawalsProvider::new(),
            }
        }
    }

    impl AccountReader for Provider {
        fn basic_account(&self, _address: Address) -> ProviderResult<Option<Account>> {
            Ok(self.account)
        }
    }

    impl HeaderProvider for Provider {
        fn is_known(&self, _block_hash: &BlockHash) -> ProviderResult<bool> {
            Ok(self.is_known)
        }

        fn header(&self, _block_number: &BlockHash) -> ProviderResult<Option<Header>> {
            Ok(self.parent.clone())
        }

        fn header_by_number(&self, _num: u64) -> ProviderResult<Option<Header>> {
            Ok(self.parent.clone())
        }

        fn header_td(&self, _hash: &BlockHash) -> ProviderResult<Option<U256>> {
            Ok(None)
        }

        fn header_td_by_number(&self, _number: BlockNumber) -> ProviderResult<Option<U256>> {
            Ok(None)
        }

        fn headers_range(
            &self,
            _range: impl RangeBounds<BlockNumber>,
        ) -> ProviderResult<Vec<Header>> {
            Ok(vec![])
        }

        fn sealed_header(
            &self,
            _block_number: BlockNumber,
        ) -> ProviderResult<Option<SealedHeader>> {
            Ok(None)
        }

        fn sealed_headers_while(
            &self,
            _range: impl RangeBounds<BlockNumber>,
            _predicate: impl FnMut(&SealedHeader) -> bool,
        ) -> ProviderResult<Vec<SealedHeader>> {
            Ok(vec![])
        }
    }

    impl WithdrawalsProvider for Provider {
        fn withdrawals_by_block(
            &self,
            _id: BlockHashOrNumber,
            _timestamp: u64,
        ) -> ProviderResult<Option<Withdrawals>> {
            self.withdrawals_provider.withdrawals_by_block(_id, _timestamp)
        }

        fn latest_withdrawal(&self) -> ProviderResult<Option<Withdrawal>> {
            self.withdrawals_provider.latest_withdrawal()
        }
    }

    fn mock_blob_tx(nonce: u64, num_blobs: usize) -> TransactionSigned {
        let mut rng = rand::thread_rng();
        let request = Transaction::Eip4844(TxEip4844 {
            chain_id: 1u64,
            nonce,
            max_fee_per_gas: 0x28f000fff,
            max_priority_fee_per_gas: 0x28f000fff,
            max_fee_per_blob_gas: 0x7,
            gas_limit: 10,
            to: Address::default(),
            value: U256::from(3_u64),
            input: Bytes::from(vec![1, 2]),
            access_list: Default::default(),
            blob_versioned_hashes: std::iter::repeat_with(|| rng.gen()).take(num_blobs).collect(),
        });

        let signature = Signature::new(U256::default(), U256::default(), Parity::Parity(true));

        TransactionSigned::from_transaction_and_signature(request, signature)
    }

    /// got test block
    fn mock_block() -> (SealedBlock, Header) {
        // https://etherscan.io/block/15867168 where transaction root and receipts root are cleared
        // empty merkle tree: 0x56e81f171bcc55a6ff8345e692c0f86e5b48e01b996cadc001622fb5e363b421

        let header = Header {
            parent_hash: hex!("859fad46e75d9be177c2584843501f2270c7e5231711e90848290d12d7c6dcdd").into(),
            ommers_hash: hex!("1dcc4de8dec75d7aab85b567b6ccd41ad312451b948a7413f0a142fd40d49347").into(),
            beneficiary: hex!("4675c7e5baafbffbca748158becba61ef3b0a263").into(),
            state_root: hex!("8337403406e368b3e40411138f4868f79f6d835825d55fd0c2f6e17b1a3948e9").into(),
            transactions_root: hex!("56e81f171bcc55a6ff8345e692c0f86e5b48e01b996cadc001622fb5e363b421").into(),
            receipts_root: hex!("56e81f171bcc55a6ff8345e692c0f86e5b48e01b996cadc001622fb5e363b421").into(),
            logs_bloom: hex!("002400000000004000220000800002000000000000000000000000000000100000000000000000100000000000000021020000000800000006000000002100040000000c0004000000000008000008200000000000000000000000008000000001040000020000020000002000000800000002000020000000022010000000000000010002001000000000020200000000000001000200880000004000000900020000000000020000000040000000000000000000000000000080000000000001000002000000000000012000200020000000000000001000000000000020000010321400000000100000000000000000000000000000400000000000000000").into(),
            difficulty: U256::ZERO, // total difficulty: 0xc70d815d562d3cfa955).into(),
            number: 0xf21d20,
            gas_limit: 0x1c9c380,
            gas_used: 0x6e813,
            timestamp: 0x635f9657,
            extra_data: hex!("")[..].into(),
            mix_hash: hex!("0000000000000000000000000000000000000000000000000000000000000000").into(),
            nonce: 0x0000000000000000u64.into(),
            base_fee_per_gas: 0x28f0001df.into(),
            withdrawals_root: None,
            blob_gas_used: None,
            excess_blob_gas: None,
            parent_beacon_block_root: None,
            requests_root: None
        };
        // size: 0x9b5

        let mut parent = header.clone();
        parent.gas_used = 17763076;
        parent.gas_limit = 30000000;
        parent.base_fee_per_gas = Some(0x28041f7f5);
        parent.number -= 1;
        parent.timestamp -= 1;

        let ommers = Vec::new();
        let transactions = Vec::new();

        let sealed = header.seal_slow();
        let (header, seal) = sealed.into_parts();

        (
            SealedBlock {
<<<<<<< HEAD
                header: header.seal_slow(),
                body,
                ommers,
                withdrawals: None,
                sidecars: None,
                requests: None,
=======
                header: SealedHeader::new(header, seal),
                body: BlockBody { transactions, ommers, withdrawals: None, requests: None },
>>>>>>> 1ba631ba
            },
            parent,
        )
    }

    #[test]
    fn valid_withdrawal_index() {
        let chain_spec = ChainSpecBuilder::mainnet().shanghai_activated().build();

        let create_block_with_withdrawals = |indexes: &[u64]| {
            let withdrawals = Withdrawals::new(
                indexes
                    .iter()
                    .map(|idx| Withdrawal { index: *idx, ..Default::default() })
                    .collect(),
            );

            let sealed = Header {
                withdrawals_root: Some(proofs::calculate_withdrawals_root(&withdrawals)),
                ..Default::default()
            }
            .seal_slow();
            let (header, seal) = sealed.into_parts();

            SealedBlock {
                header: SealedHeader::new(header, seal),
                body: BlockBody { withdrawals: Some(withdrawals), ..Default::default() },
            }
        };

        // Single withdrawal
        let block = create_block_with_withdrawals(&[1]);
        assert_eq!(validate_block_pre_execution(&block, &chain_spec), Ok(()));

        // Multiple increasing withdrawals
        let block = create_block_with_withdrawals(&[1, 2, 3]);
        assert_eq!(validate_block_pre_execution(&block, &chain_spec), Ok(()));
        let block = create_block_with_withdrawals(&[5, 6, 7, 8, 9]);
        assert_eq!(validate_block_pre_execution(&block, &chain_spec), Ok(()));
        let (_, parent) = mock_block();

        // Withdrawal index should be the last withdrawal index + 1
        let mut provider = Provider::new(Some(parent));
        provider
            .withdrawals_provider
            .expect_latest_withdrawal()
            .return_const(Ok(Some(Withdrawal { index: 2, ..Default::default() })));
    }

    #[test]
    fn cancun_block_incorrect_blob_gas_used() {
        let chain_spec = ChainSpecBuilder::mainnet().cancun_activated().build();

        // create a tx with 10 blobs
        let transaction = mock_blob_tx(1, 10);

        let sealed = Header {
            base_fee_per_gas: Some(1337),
            withdrawals_root: Some(proofs::calculate_withdrawals_root(&[])),
            blob_gas_used: Some(1),
            transactions_root: proofs::calculate_transaction_root(&[transaction.clone()]),
            ..Default::default()
        }
        .seal_slow();
        let (header, seal) = sealed.into_parts();
        let header = SealedHeader::new(header, seal);

        let body = BlockBody {
            transactions: vec![transaction],
            ommers: vec![],
            withdrawals: Some(Withdrawals::default()),
            sidecars: None,
            requests: None,
        };

        let block = SealedBlock::new(header, body);

        // 10 blobs times the blob gas per blob.
        let expected_blob_gas_used = 10 * DATA_GAS_PER_BLOB;

        // validate blob, it should fail blob gas used validation
        assert_eq!(
            validate_block_pre_execution(&block, &chain_spec),
            Err(ConsensusError::BlobGasUsedDiff(GotExpected {
                got: 1,
                expected: expected_blob_gas_used
            }))
        );
    }
}<|MERGE_RESOLUTION|>--- conflicted
+++ resolved
@@ -479,17 +479,12 @@
 
         (
             SealedBlock {
-<<<<<<< HEAD
-                header: header.seal_slow(),
-                body,
+                header: SealedHeader::new(header, seal),
+                body: BlockBody { transactions,
                 ommers,
                 withdrawals: None,
                 sidecars: None,
-                requests: None,
-=======
-                header: SealedHeader::new(header, seal),
-                body: BlockBody { transactions, ommers, withdrawals: None, requests: None },
->>>>>>> 1ba631ba
+                requests: None},
             },
             parent,
         )
