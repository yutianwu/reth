--- conflicted
+++ resolved
@@ -28,12 +28,8 @@
         bundle: block_execution_output.state.clone(),
         receipts: block_execution_output.receipts.clone().into(),
         first_block: block_number,
-<<<<<<< HEAD
-        requests: vec![Requests(block_execution_output.requests.clone())],
+        requests: vec![block_execution_output.requests.clone()],
         snapshots: vec![],
-=======
-        requests: vec![block_execution_output.requests.clone()],
->>>>>>> 15c230ba
     }
 }
 
