--- conflicted
+++ resolved
@@ -41,14 +41,7 @@
 };
 use reth_node_core::node_config::NodeConfig;
 use reth_node_ethereum::{
-<<<<<<< HEAD
-    node::{
-        EthereumAddOns, EthereumEngineValidatorBuilder, EthereumNetworkBuilder,
-        EthereumParliaBuilder, EthereumPayloadBuilder,
-    },
-=======
-    node::{EthereumAddOns, EthereumNetworkBuilder, EthereumPayloadBuilder},
->>>>>>> 15c230ba
+    node::{EthereumAddOns, EthereumNetworkBuilder, EthereumPayloadBuilder, EthereumParliaBuilder},
     EthEngineTypes, EthEvmConfig,
 };
 use reth_payload_builder::noop::NoopPayloadBuilderService;
@@ -145,11 +138,7 @@
         EthereumNetworkBuilder,
         TestExecutorBuilder,
         TestConsensusBuilder,
-<<<<<<< HEAD
-        EthereumEngineValidatorBuilder,
         EthereumParliaBuilder,
-=======
->>>>>>> 15c230ba
     >;
     type AddOns = EthereumAddOns<
         NodeAdapter<N, <Self::ComponentsBuilder as NodeComponentsBuilder<N>>::Components>,
@@ -163,11 +152,7 @@
             .network(EthereumNetworkBuilder::default())
             .executor(TestExecutorBuilder::default())
             .consensus(TestConsensusBuilder::default())
-<<<<<<< HEAD
-            .engine_validator(EthereumEngineValidatorBuilder::default())
             .parlia(EthereumParliaBuilder::default())
-=======
->>>>>>> 15c230ba
     }
 
     fn add_ons(&self) -> Self::AddOns {
@@ -306,12 +291,8 @@
             consensus,
             network,
             payload_builder,
-<<<<<<< HEAD
-            engine_validator,
             #[cfg(feature = "bsc")]
             parlia: Default::default(),
-=======
->>>>>>> 15c230ba
         },
         task_executor,
         provider,
