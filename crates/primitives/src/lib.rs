--- conflicted
+++ resolved
@@ -42,14 +42,8 @@
     gas_spent_by_transactions, Receipt, ReceiptWithBloom, ReceiptWithBloomRef, Receipts,
 };
 pub use reth_primitives_traits::{
-<<<<<<< HEAD
-    logs_bloom, Account, BlobSidecar, BlobSidecars, Bytecode, GotExpected, GotExpectedBoxed,
-    Header, HeaderError, Log, LogData, Request, Requests, SealedHeader, StorageEntry, Withdrawal,
-    Withdrawals,
-=======
-    logs_bloom, Account, Bytecode, GotExpected, GotExpectedBoxed, Header, HeaderError, Log,
+    logs_bloom, Account, BlobSidecar, BlobSidecars, Bytecode, GotExpected, GotExpectedBoxed, Header, HeaderError, Log,
     LogData, SealedHeader, StorageEntry, Withdrawals,
->>>>>>> 15c230ba
 };
 pub use static_file::StaticFileSegment;
 
