--- conflicted
+++ resolved
@@ -107,11 +107,7 @@
         transactions: Vec<TransactionSigned>,
         ommers: Vec<Header>,
         withdrawals: Option<Withdrawals>,
-<<<<<<< HEAD
-        requests: Option<Requests>,
         sidecars: Option<BlobSidecars>,
-=======
->>>>>>> 15c230ba
     }
 
     #[derive(RlpEncodable)]
@@ -121,87 +117,60 @@
         transactions: &'a Vec<TransactionSigned>,
         ommers: &'a Vec<Header>,
         withdrawals: Option<&'a Withdrawals>,
-<<<<<<< HEAD
-        requests: Option<&'a Requests>,
         sidecars: Option<&'a BlobSidecars>,
-=======
->>>>>>> 15c230ba
     }
 
     impl<'a> From<&'a Block> for HelperRef<'a, Header> {
         fn from(block: &'a Block) -> Self {
-<<<<<<< HEAD
             let Block {
                 header,
-                body: BlockBody { transactions, ommers, withdrawals, requests, sidecars },
+                body: BlockBody { transactions, ommers, withdrawals, sidecars },
             } = block;
             Self {
                 header,
                 transactions,
                 ommers,
                 withdrawals: withdrawals.as_ref(),
-                requests: requests.as_ref(),
                 sidecars: sidecars.as_ref(),
             }
-=======
-            let Block { header, body: BlockBody { transactions, ommers, withdrawals } } = block;
-            Self { header, transactions, ommers, withdrawals: withdrawals.as_ref() }
->>>>>>> 15c230ba
         }
     }
 
     impl<'a> From<&'a SealedBlock> for HelperRef<'a, SealedHeader> {
         fn from(block: &'a SealedBlock) -> Self {
-<<<<<<< HEAD
             let SealedBlock {
                 header,
-                body: BlockBody { transactions, ommers, withdrawals, requests, sidecars },
+                body: BlockBody { transactions, ommers, withdrawals, sidecars },
             } = block;
             Self {
                 header,
                 transactions,
                 ommers,
                 withdrawals: withdrawals.as_ref(),
-                requests: requests.as_ref(),
                 sidecars: sidecars.as_ref(),
             }
-=======
-            let SealedBlock { header, body: BlockBody { transactions, ommers, withdrawals } } =
-                block;
-            Self { header, transactions, ommers, withdrawals: withdrawals.as_ref() }
->>>>>>> 15c230ba
         }
     }
 
     impl Decodable for Block {
         fn decode(b: &mut &[u8]) -> alloy_rlp::Result<Self> {
-<<<<<<< HEAD
-            let Helper { header, transactions, ommers, withdrawals, requests, sidecars } =
+            let Helper { header, transactions, ommers, withdrawals, sidecars } =
                 Helper::decode(b)?;
             Ok(Self {
                 header,
-                body: BlockBody { transactions, ommers, withdrawals, requests, sidecars },
+                body: BlockBody { transactions, ommers, withdrawals, sidecars },
             })
-=======
-            let Helper { header, transactions, ommers, withdrawals } = Helper::decode(b)?;
-            Ok(Self { header, body: BlockBody { transactions, ommers, withdrawals } })
->>>>>>> 15c230ba
         }
     }
 
     impl Decodable for SealedBlock {
         fn decode(b: &mut &[u8]) -> alloy_rlp::Result<Self> {
-<<<<<<< HEAD
-            let Helper { header, transactions, ommers, withdrawals, requests, sidecars } =
+            let Helper { header, transactions, ommers, withdrawals, sidecars } =
                 Helper::decode(b)?;
             Ok(Self {
                 header,
-                body: BlockBody { transactions, ommers, withdrawals, requests, sidecars },
+                body: BlockBody { transactions, ommers, withdrawals, sidecars },
             })
-=======
-            let Helper { header, transactions, ommers, withdrawals } = Helper::decode(b)?;
-            Ok(Self { header, body: BlockBody { transactions, ommers, withdrawals } })
->>>>>>> 15c230ba
         }
     }
 
@@ -243,18 +212,12 @@
 
         Ok(Self {
             header: u.arbitrary()?,
-<<<<<<< HEAD
             body: BlockBody {
                 transactions,
                 ommers,
-                // for now just generate empty requests, see HACK above
-                requests: u.arbitrary()?,
                 withdrawals: u.arbitrary()?,
                 sidecars: None,
             },
-=======
-            body: BlockBody { transactions, ommers, withdrawals: u.arbitrary()? },
->>>>>>> 15c230ba
         })
     }
 }
@@ -603,14 +566,9 @@
     pub ommers: Vec<Header>,
     /// Withdrawals in the block.
     pub withdrawals: Option<Withdrawals>,
-<<<<<<< HEAD
     // only for bsc
     /// Tx sidecars for the block.
     pub sidecars: Option<BlobSidecars>,
-    /// Requests in the block.
-    pub requests: Option<Requests>,
-=======
->>>>>>> 15c230ba
 }
 
 impl BlockBody {
@@ -706,11 +664,7 @@
             transactions: block.body.transactions,
             ommers: block.body.ommers,
             withdrawals: block.body.withdrawals,
-<<<<<<< HEAD
             sidecars: block.body.sidecars,
-            requests: block.body.requests,
-=======
->>>>>>> 15c230ba
         }
     }
 }
@@ -732,18 +686,12 @@
             })
             .collect::<arbitrary::Result<Vec<_>>>()?;
 
-<<<<<<< HEAD
-        // for now just generate empty requests, see HACK above
         Ok(Self {
             transactions,
             ommers,
             sidecars: None,
-            requests: None,
             withdrawals: u.arbitrary()?,
         })
-=======
-        Ok(Self { transactions, ommers, withdrawals: u.arbitrary()? })
->>>>>>> 15c230ba
     }
 }
 
@@ -753,13 +701,9 @@
     use alloc::{borrow::Cow, vec::Vec};
     use alloy_consensus::serde_bincode_compat::Header;
     use alloy_primitives::Address;
-<<<<<<< HEAD
     use reth_primitives_traits::{
-        serde_bincode_compat::SealedHeader, BlobSidecars, Requests, Withdrawals,
+        serde_bincode_compat::SealedHeader, BlobSidecars, Withdrawals,
     };
-=======
-    use reth_primitives_traits::{serde_bincode_compat::SealedHeader, Withdrawals};
->>>>>>> 15c230ba
     use serde::{Deserialize, Deserializer, Serialize, Serializer};
     use serde_with::{DeserializeAs, SerializeAs};
 
@@ -785,11 +729,7 @@
         transactions: Vec<TransactionSigned<'a>>,
         ommers: Vec<Header<'a>>,
         withdrawals: Cow<'a, Option<Withdrawals>>,
-<<<<<<< HEAD
-        requests: Cow<'a, Option<Requests>>,
         sidecars: Cow<'a, Option<BlobSidecars>>,
-=======
->>>>>>> 15c230ba
     }
 
     impl<'a> From<&'a super::BlockBody> for BlockBody<'a> {
@@ -798,11 +738,7 @@
                 transactions: value.transactions.iter().map(Into::into).collect(),
                 ommers: value.ommers.iter().map(Into::into).collect(),
                 withdrawals: Cow::Borrowed(&value.withdrawals),
-<<<<<<< HEAD
-                requests: Cow::Borrowed(&value.requests),
                 sidecars: Cow::Borrowed(&value.sidecars),
-=======
->>>>>>> 15c230ba
             }
         }
     }
@@ -813,11 +749,7 @@
                 transactions: value.transactions.into_iter().map(Into::into).collect(),
                 ommers: value.ommers.into_iter().map(Into::into).collect(),
                 withdrawals: value.withdrawals.into_owned(),
-<<<<<<< HEAD
-                requests: value.requests.into_owned(),
                 sidecars: value.sidecars.into_owned(),
-=======
->>>>>>> 15c230ba
             }
         }
     }
