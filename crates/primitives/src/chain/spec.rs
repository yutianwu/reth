--- conflicted
+++ resolved
@@ -454,7 +454,6 @@
     .into()
 });
 
-<<<<<<< HEAD
 /// The opBNB mainnet spec
 #[cfg(all(feature = "optimism", feature = "opbnb"))]
 pub static OPBNB_MAINNET: Lazy<Arc<ChainSpec>> = Lazy::new(|| {
@@ -545,10 +544,7 @@
     .into()
 });
 
-/// A wrapper around [BaseFeeParams] that allows for specifying constant or dynamic EIP-1559
-=======
 /// A wrapper around [`BaseFeeParams`] that allows for specifying constant or dynamic EIP-1559
->>>>>>> c0e74406
 /// parameters based on the active [Hardfork].
 #[derive(Clone, Debug, Deserialize, Serialize, PartialEq, Eq)]
 #[serde(untagged)]
