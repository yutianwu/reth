--- conflicted
+++ resolved
@@ -11,13 +11,10 @@
 ) -> revm_primitives::SpecId {
     #[cfg(feature = "optimism")]
     if chain_spec.is_optimism() {
-<<<<<<< HEAD
         return if chain_spec.fork(Hardfork::Haber).active_at_timestamp(timestamp) {
             revm_primitives::HABER
-=======
-        return if chain_spec.fork(Hardfork::Fjord).active_at_timestamp(timestamp) {
+        } else if chain_spec.fork(Hardfork::Fjord).active_at_timestamp(timestamp) {
             revm_primitives::FJORD
->>>>>>> d786b459
         } else if chain_spec.fork(Hardfork::Ecotone).active_at_timestamp(timestamp) {
             revm_primitives::ECOTONE
         } else if chain_spec.fork(Hardfork::Canyon).active_at_timestamp(timestamp) {
