--- conflicted
+++ resolved
@@ -81,17 +81,9 @@
                 tx.clear::<tables::TransactionBlocks>()?;
                 tx.clear::<tables::BlockOmmers>()?;
                 tx.clear::<tables::BlockWithdrawals>()?;
-<<<<<<< HEAD
-                tx.clear::<tables::BlockRequests>()?;
                 tx.clear::<tables::Sidecars>()?;
-                tx.put::<tables::StageCheckpoints>(
-                    StageId::Bodies.to_string(),
-                    Default::default(),
-                )?;
-=======
                 reset_stage_checkpoint(tx, StageId::Bodies)?;
 
->>>>>>> 15c230ba
                 insert_genesis_header(&provider_rw.0, &static_file_provider, &self.env.chain)?;
             }
             StageEnum::Senders => {
@@ -107,19 +99,12 @@
                 tx.clear::<tables::StorageChangeSets>()?;
                 tx.clear::<tables::Bytecodes>()?;
                 tx.clear::<tables::Receipts>()?;
-<<<<<<< HEAD
                 tx.clear::<tables::ParliaSnapshot>()?;
-                tx.put::<tables::StageCheckpoints>(
-                    StageId::Execution.to_string(),
-                    Default::default(),
-                )?;
-=======
 
                 reset_prune_checkpoint(tx, PruneSegment::Receipts)?;
                 reset_prune_checkpoint(tx, PruneSegment::ContractLogs)?;
                 reset_stage_checkpoint(tx, StageId::Execution)?;
 
->>>>>>> 15c230ba
                 let alloc = &self.env.chain.genesis().alloc;
                 insert_genesis_state(&provider_rw.0, alloc.iter())?;
             }
