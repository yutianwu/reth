--- conflicted
+++ resolved
@@ -230,17 +230,12 @@
 
     SealedBlock {
         header: SealedHeader::new(header, seal),
-<<<<<<< HEAD
         body: BlockBody {
             transactions,
             ommers,
             withdrawals: withdrawals.map(Withdrawals::new),
             sidecars: Some(Default::default()),
-            requests: requests.map(Requests),
         },
-=======
-        body: BlockBody { transactions, ommers, withdrawals: withdrawals.map(Withdrawals::new) },
->>>>>>> 15c230ba
     }
 }
 
