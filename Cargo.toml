[workspace.package]
version = "1.0.1"
edition = "2021"
rust-version = "1.79"
license = "MIT OR Apache-2.0"
homepage = "https://paradigmxyz.github.io/reth"
repository = "https://github.com/paradigmxyz/reth"
exclude = [".github/"]

[workspace]
members = [
    "bin/reth-bench/",
    "bin/reth/",
    "crates/blockchain-tree/",
    "crates/blockchain-tree-api/",
    "crates/bsc/consensus",
    "crates/bsc/node/",
    "crates/bsc/evm/",
    "crates/chainspec/",
    "crates/cli/cli/",
    "crates/cli/commands/",
    "crates/cli/runner/",
    "crates/cli/util/",
    "crates/config/",
    "crates/consensus/auto-seal/",
    "crates/consensus/beacon/",
    "crates/consensus/common/",
    "crates/consensus/consensus/",
    "crates/consensus/debug-client/",
    "crates/ethereum-forks/",
    "crates/e2e-test-utils/",
    "crates/engine/primitives/",
    "crates/engine/tree/",
    "crates/engine/util/",
    "crates/errors/",
    "crates/ethereum-forks/",
    "crates/ethereum/cli/",
    "crates/ethereum/consensus/",
    "crates/ethereum/engine/",
    "crates/ethereum/engine-primitives/",
    "crates/ethereum/evm",
    "crates/ethereum/node",
    "crates/ethereum/payload/",
    "crates/etl/",
    "crates/evm/",
    "crates/evm/execution-errors",
    "crates/evm/execution-types",
    "crates/exex/exex/",
    "crates/exex/test-utils/",
    "crates/exex/types/",
    "crates/metrics/",
    "crates/metrics/metrics-derive/",
    "crates/net/banlist/",
    "crates/net/discv4/",
    "crates/net/discv5/",
    "crates/net/dns/",
    "crates/net/downloaders/",
    "crates/net/ecies/",
    "crates/net/eth-wire-types",
    "crates/net/eth-wire/",
    "crates/net/nat/",
    "crates/net/network-api/",
    "crates/net/network-types/",
    "crates/net/network/",
    "crates/net/p2p/",
    "crates/net/peers/",
    "crates/node/core/",
    "crates/node/api/",
    "crates/node/builder/",
    "crates/node/events/",
    "crates/optimism/cli",
    "crates/optimism/consensus",
    "crates/optimism/evm/",
    "crates/optimism/node/",
    "crates/optimism/payload/",
    "crates/optimism/primitives/",
    "crates/optimism/rpc/",
    "crates/payload/basic/",
    "crates/payload/builder/",
    "crates/payload/primitives/",
    "crates/payload/validator/",
    "crates/primitives/",
    "crates/primitives-traits/",
    "crates/prune/prune",
    "crates/prune/types",
    "crates/revm/",
    "crates/rpc/ipc/",
    "crates/rpc/rpc-api/",
    "crates/rpc/rpc-builder/",
    "crates/rpc/rpc-engine-api/",
    "crates/rpc/rpc-eth-api/",
    "crates/rpc/rpc-eth-types/",
    "crates/rpc/rpc-layer",
    "crates/rpc/rpc-testing-util/",
    "crates/rpc/rpc-server-types/",
    "crates/rpc/rpc-types-compat/",
    "crates/rpc/rpc-types/",
    "crates/rpc/rpc/",
    "crates/stages/api/",
    "crates/stages/stages/",
    "crates/stages/types/",
    "crates/static-file/types/",
    "crates/static-file/static-file",
    "crates/storage/codecs/",
    "crates/storage/codecs/derive/",
    "crates/storage/db/",
    "crates/storage/db-api/",
    "crates/storage/db-common",
    "crates/storage/errors/",
    "crates/storage/libmdbx-rs/",
    "crates/storage/libmdbx-rs/mdbx-sys/",
    "crates/storage/nippy-jar/",
    "crates/storage/provider/",
    "crates/storage/storage-api/",
    "crates/tasks/",
    "crates/tokio-util/",
    "crates/tracing/",
    "crates/transaction-pool/",
    "crates/trie/common",
    "crates/trie/parallel/",
    "crates/trie/trie",
    "crates/bsc/node/",
    "examples/beacon-api-sidecar-fetcher/",
    "examples/beacon-api-sse/",
    "examples/bsc-p2p",
    "examples/custom-dev-node/",
    "examples/custom-engine-types/",
    "examples/custom-evm/",
    "examples/stateful-precompile/",
    "examples/custom-inspector/",
    "examples/custom-node-components/",
    "examples/custom-payload-builder/",
    "examples/db-access",
    "examples/exex/*",
    "examples/manual-p2p/",
    "examples/network-txpool/",
    "examples/network/",
    "examples/node-custom-rpc/",
    "examples/node-event-hooks/",
    "examples/polygon-p2p/",
    "examples/rpc-db/",
    "examples/txpool-tracing/",
    "examples/custom-rlpx-subprotocol",
    "examples/exex/minimal/",
    "examples/exex/op-bridge/",
    "testing/ef-tests/",
    "testing/testing-utils",
]
default-members = ["bin/reth"]

# Explicitly set the resolver to version 2, which is the default for packages with edition >= 2021
# https://doc.rust-lang.org/edition-guide/rust-2021/default-cargo-resolver.html
resolver = "2"

[workspace.lints]
rust.missing_debug_implementations = "warn"
rust.missing_docs = "warn"
rust.unreachable_pub = "warn"
rust.unused_must_use = "deny"
rust.rust_2018_idioms = { level = "deny", priority = -1 }
rustdoc.all = "warn"

[workspace.lints.clippy]
# These are some of clippy's nursery (i.e., experimental) lints that we like.
# By default, nursery lints are allowed. Some of the lints below have made good
# suggestions which we fixed. The others didn't have any findings, so we can
# assume they don't have that many false positives. Let's enable them to
# prevent future problems.
branches_sharing_code = "warn"
clear_with_drain = "warn"
derive_partial_eq_without_eq = "warn"
empty_line_after_outer_attr = "warn"
equatable_if_let = "warn"
imprecise_flops = "warn"
iter_on_empty_collections = "warn"
iter_with_drain = "warn"
large_stack_frames = "warn"
manual_clamp = "warn"
mutex_integer = "warn"
needless_pass_by_ref_mut = "warn"
nonstandard_macro_braces = "warn"
or_fun_call = "warn"
path_buf_push_overwrite = "warn"
read_zero_byte_vec = "warn"
redundant_clone = "warn"
suboptimal_flops = "warn"
suspicious_operation_groupings = "warn"
trailing_empty_array = "warn"
trait_duplication_in_bounds = "warn"
transmute_undefined_repr = "warn"
trivial_regex = "warn"
tuple_array_conversions = "warn"
uninhabited_references = "warn"
unused_peekable = "warn"
unused_rounding = "warn"
useless_let_if_seq = "warn"
use_self = "warn"
missing_const_for_fn = "warn"
empty_line_after_doc_comments = "warn"
iter_on_single_items = "warn"
match_same_arms = "warn"
doc_markdown = "warn"
unnecessary_struct_initialization = "warn"
string_lit_as_bytes = "warn"
explicit_into_iter_loop = "warn"
explicit_iter_loop = "warn"
type_repetition_in_bounds = "warn"
flat_map_option = "warn"
manual_assert = "warn"
manual_string_new = "warn"
naive_bytecount = "warn"
needless_bitwise_bool = "warn"
zero_sized_map_values = "warn"
single_char_pattern = "warn"
needless_continue = "warn"
enum_glob_use = "warn"
iter_without_into_iter = "warn"

# These are nursery lints which have findings. Allow them for now. Some are not
# quite mature enough for use in our codebase and some we don't really want.
# Explicitly listing should make it easier to fix in the future.
as_ptr_cast_mut = "allow"
cognitive_complexity = "allow"
collection_is_never_read = "allow"
debug_assert_with_mut_call = "allow"
fallible_impl_from = "allow"
future_not_send = "allow"
needless_collect = "allow"
non_send_fields_in_send_ty = "allow"
redundant_pub_crate = "allow"
significant_drop_in_scrutinee = "allow"
significant_drop_tightening = "allow"

# Speed up tests.
[profile.dev.package]
proptest.opt-level = 3
rand_xorshift.opt-level = 3
rand_chacha.opt-level = 3
unarray.opt-level = 3

# Meant for testing - all optimizations, but with debug assertions and overflow checks.
[profile.hivetests]
inherits = "test"
opt-level = 3
lto = "thin"

[profile.release]
opt-level = 3
lto = "thin"
debug = "line-tables-only"
strip = true
panic = "unwind"
codegen-units = 16

# Use the `--profile profiling` flag to show symbols in release mode.
# e.g. `cargo build --profile profiling`
[profile.profiling]
inherits = "release"
debug = 2
strip = false

# Make sure debug symbols are in the bench profile
[profile.bench]
inherits = "profiling"

[profile.maxperf]
inherits = "release"
lto = "fat"
codegen-units = 1

[workspace.dependencies]
# reth
reth = { path = "bin/reth" }
reth-bench = { path = "bin/reth-bench" }
reth-auto-seal-consensus = { path = "crates/consensus/auto-seal" }
reth-basic-payload-builder = { path = "crates/payload/basic" }
reth-beacon-consensus = { path = "crates/consensus/beacon" }
reth-bsc-consensus = { path = "crates/bsc/consensus" }
reth-blockchain-tree = { path = "crates/blockchain-tree" }
reth-blockchain-tree-api = { path = "crates/blockchain-tree-api" }
reth-chainspec = { path = "crates/chainspec" }
reth-cli = { path = "crates/cli/cli" }
reth-cli-commands = { path = "crates/cli/commands" }
reth-cli-runner = { path = "crates/cli/runner" }
reth-cli-util = { path = "crates/cli/util" }
reth-codecs = { path = "crates/storage/codecs" }
reth-codecs-derive = { path = "crates/storage/codecs/derive" }
reth-config = { path = "crates/config" }
reth-consensus = { path = "crates/consensus/consensus" }
reth-consensus-common = { path = "crates/consensus/common" }
reth-consensus-debug-client = { path = "crates/consensus/debug-client" }
reth-db = { path = "crates/storage/db", default-features = false }
reth-db-api = { path = "crates/storage/db-api" }
reth-db-common = { path = "crates/storage/db-common" }
reth-discv4 = { path = "crates/net/discv4" }
reth-discv5 = { path = "crates/net/discv5" }
reth-dns-discovery = { path = "crates/net/dns" }
reth-downloaders = { path = "crates/net/downloaders" }
reth-e2e-test-utils = { path = "crates/e2e-test-utils" }
reth-ecies = { path = "crates/net/ecies" }
reth-engine-primitives = { path = "crates/engine/primitives" }
reth-engine-tree = { path = "crates/engine/tree" }
reth-engine-util = { path = "crates/engine/util" }
reth-errors = { path = "crates/errors" }
reth-eth-wire = { path = "crates/net/eth-wire" }
reth-eth-wire-types = { path = "crates/net/eth-wire-types" }
reth-ethereum-cli = { path = "crates/ethereum/cli" }
reth-ethereum-consensus = { path = "crates/ethereum/consensus" }
reth-ethereum-engine-primitives = { path = "crates/ethereum/engine-primitives" }
reth-ethereum-forks = { path = "crates/ethereum-forks" }
reth-ethereum-payload-builder = { path = "crates/ethereum/payload" }
reth-etl = { path = "crates/etl" }
reth-evm = { path = "crates/evm" }
reth-evm-bsc = { path = "crates/bsc/evm" }
reth-evm-ethereum = { path = "crates/ethereum/evm" }
reth-evm-optimism = { path = "crates/optimism/evm" }
reth-execution-errors = { path = "crates/evm/execution-errors" }
reth-execution-types = { path = "crates/evm/execution-types" }
reth-exex = { path = "crates/exex/exex" }
reth-exex-test-utils = { path = "crates/exex/test-utils" }
reth-exex-types = { path = "crates/exex/types" }
reth-fs-util = { path = "crates/fs-util" }
reth-ipc = { path = "crates/rpc/ipc" }
reth-libmdbx = { path = "crates/storage/libmdbx-rs" }
reth-mdbx-sys = { path = "crates/storage/libmdbx-rs/mdbx-sys" }
reth-metrics = { path = "crates/metrics" }
reth-metrics-derive = { path = "crates/metrics/metrics-derive" }
reth-net-banlist = { path = "crates/net/banlist" }
reth-net-nat = { path = "crates/net/nat" }
reth-network = { path = "crates/net/network" }
reth-network-api = { path = "crates/net/network-api" }
reth-network-types = { path = "crates/net/network-types" }
reth-network-peers = { path = "crates/net/peers", default-features = false }
reth-network-p2p = { path = "crates/net/p2p" }
reth-nippy-jar = { path = "crates/storage/nippy-jar" }
reth-node-api = { path = "crates/node/api" }
reth-node-builder = { path = "crates/node/builder" }
<<<<<<< HEAD
reth-node-core = { path = "crates/node/core" }
=======
reth-node-bsc= { path = "crates/bsc/node" }
reth-node-core = { path = "crates/node-core" }
>>>>>>> e11ee489
reth-node-ethereum = { path = "crates/ethereum/node" }
reth-node-events = { path = "crates/node/events" }
reth-node-optimism = { path = "crates/optimism/node" }
reth-optimism-cli = { path = "crates/optimism/cli" }
reth-optimism-consensus = { path = "crates/optimism/consensus" }
reth-optimism-payload-builder = { path = "crates/optimism/payload" }
reth-optimism-primitives = { path = "crates/optimism/primitives" }
reth-optimism-rpc = { path = "crates/optimism/rpc" }
reth-payload-builder = { path = "crates/payload/builder" }
reth-payload-primitives = { path = "crates/payload/primitives" }
reth-payload-validator = { path = "crates/payload/validator" }
reth-primitives = { path = "crates/primitives" }
reth-primitives-traits = { path = "crates/primitives-traits" }
reth-provider = { path = "crates/storage/provider" }
reth-prune = { path = "crates/prune/prune" }
reth-prune-types = { path = "crates/prune/types" }
reth-revm = { path = "crates/revm" }
reth-rpc = { path = "crates/rpc/rpc" }
reth-rpc-api = { path = "crates/rpc/rpc-api" }
reth-rpc-api-testing-util = { path = "crates/rpc/rpc-testing-util" }
reth-rpc-builder = { path = "crates/rpc/rpc-builder" }
reth-rpc-engine-api = { path = "crates/rpc/rpc-engine-api" }
reth-rpc-eth-api = { path = "crates/rpc/rpc-eth-api" }
reth-rpc-layer = { path = "crates/rpc/rpc-layer" }
reth-rpc-eth-types = { path = "crates/rpc/rpc-eth-types" }
reth-rpc-server-types = { path = "crates/rpc/rpc-server-types" }
reth-rpc-types = { path = "crates/rpc/rpc-types" }
reth-rpc-types-compat = { path = "crates/rpc/rpc-types-compat" }
reth-stages = { path = "crates/stages/stages" }
reth-stages-api = { path = "crates/stages/api" }
reth-stages-types = { path = "crates/stages/types" }
reth-static-file = { path = "crates/static-file/static-file" }
reth-static-file-types = { path = "crates/static-file/types" }
reth-storage-api = { path = "crates/storage/storage-api" }
reth-storage-errors = { path = "crates/storage/errors" }
reth-tasks = { path = "crates/tasks" }
reth-testing-utils = { path = "testing/testing-utils" }
reth-tokio-util = { path = "crates/tokio-util" }
reth-tracing = { path = "crates/tracing" }
reth-transaction-pool = { path = "crates/transaction-pool" }
reth-trie = { path = "crates/trie/trie" }
reth-trie-common = { path = "crates/trie/common" }
reth-trie-parallel = { path = "crates/trie/parallel" }

# revm
revm = { version = "11.0.0", features = [
    "std",
    "secp256k1",
    "blst",
], default-features = false }
revm-primitives = { version = "6.0.0", features = [
    "std",
], default-features = false }
revm-inspectors = "0.4"

# eth
alloy-chains = "0.1.15"
alloy-primitives = "0.7.2"
alloy-dyn-abi = "0.7.2"
alloy-json-abi = "0.7.2"
alloy-sol-types = "0.7.2"
alloy-rlp = "0.3.4"
alloy-trie = "0.4"
alloy-rpc-types = { version = "0.1", default-features = false, features = [
    "eth",
] }
alloy-rpc-types-anvil = { version = "0.1", default-features = false }
alloy-rpc-types-beacon = { version = "0.1", default-features = false }
alloy-rpc-types-admin = { version = "0.1", default-features = false }
alloy-rpc-types-txpool = { version = "0.1", default-features = false }
alloy-serde = { version = "=0.1.2", default-features = false }
alloy-rpc-types-engine = { version = "=0.1.2", default-features = false }
alloy-rpc-types-eth = { version = "0.1", default-features = false }
alloy-rpc-types-mev = { version = "0.1", default-features = false }
alloy-rpc-types-trace = { version = "0.1", default-features = false }
alloy-genesis = { version = "0.1", default-features = false }
alloy-node-bindings = { version = "0.1", default-features = false }
alloy-provider = { version = "0.1", default-features = false, features = [
    "reqwest",
] }
alloy-eips = { version = "0.1", default-features = false }
alloy-signer = { version = "=0.1.2", default-features = false }
alloy-signer-local = { version = "=0.1.2", default-features = false }
alloy-network = { version = "=0.1.2", default-features = false }
alloy-consensus = { version = "0.1", default-features = false }
alloy-transport = { version = "0.1" }
alloy-transport-http = { version = "0.1", features = [
    "reqwest-rustls-tls",
], default-features = false }
alloy-transport-ws = { version = "0.1", default-features = false }
alloy-transport-ipc = { version = "0.1", default-features = false }
alloy-pubsub = { version = "0.1", default-features = false }
alloy-json-rpc = { version = "0.1", default-features = false }
alloy-rpc-client = { version = "0.1", default-features = false }

# op
op-alloy-rpc-types = "0.1"

# misc
auto_impl = "1"
aquamarine = "0.5"
bytes = "1.5"
bitflags = "2.4"
clap = "4"
const_format = { version = "0.2.32", features = ["rust_1_64"] }
dashmap = "5.5"
derive_more = "0.99.17"
fdlimit = "0.3.0"
eyre = "0.6"
generic-array = "0.14"
linked_hash_set = "0.1"
tracing = "0.1.0"
tracing-appender = "0.2"
thiserror = "1.0"
thiserror-no-std = { version = "2.0.2", default-features = false }
serde_json = "1.0.94"
serde = { version = "1.0", default-features = false }
serde_with = "3.3.0"
humantime = "2.1"
humantime-serde = "1.1"
rand = "0.8.5"
rustc-hash = "2.0"
schnellru = "0.2"
strum = "=0.26.3"
strum_macros = "=0.26.4"
rayon = "1.7"
itertools = "0.13"
parking_lot = "0.12"
modular-bitfield = "0.11.2"
once_cell = "1.17"
syn = "2.0"
nybbles = "0.2.1"
smallvec = "1"
dyn-clone = "1.0.17"
sha2 = { version = "0.10", default-features = false }
paste = "1.0"
url = "2.3"
backon = "0.4"
boyer-moore-magiclen = "0.2.16"

# metrics
metrics = "0.23.0"
metrics-exporter-prometheus = { version = "0.15.0", default-features = false }
metrics-util = "0.17.0"
metrics-process = "2.1.0"

# proc-macros
proc-macro2 = "1.0"
quote = "1.0"

# tokio
tokio-stream = "0.1.11"
tokio = { version = "1.21", default-features = false }
tokio-util = { version = "0.7.4", features = ["codec"] }

# async
async-stream = "0.3"
async-trait = "0.1.68"
futures = "0.3"
futures-util = "0.3"
futures-core = "0.3"
pin-project = "1.0.12"
hyper = "1.3"
hyper-util = "0.1.5"
reqwest = { version = "0.12", default-features = false }
tower = "0.4"
tower-http = "0.5"

# p2p
discv5 = "0.6.0"

# rpc
jsonrpsee = "0.23"
jsonrpsee-core = "0.23"
jsonrpsee-types = "0.23"
jsonrpsee-http-client = "0.23"

# http
http = "1.0"
http-body = "1.0"
jsonwebtoken = "9"
proptest-arbitrary-interop = "0.1.0"

# crypto
secp256k1 = { version = "0.29", default-features = false, features = [
    "global-context",
    "recovery",
] }
enr = { version = "0.12.1", default-features = false }

# for eip-4844
c-kzg = "1.0.0"

# config
confy = "0.6"
toml = "0.8"

# misc-testing
arbitrary = "1.3"
assert_matches = "1.5.0"
tempfile = "3.8"
criterion = "0.5"
pprof = "0.13"
proptest = "1.4"
proptest-derive = "0.5"
serial_test = "3"
similar-asserts = "1.5.0"
test-fuzz = "5"
iai-callgrind = "0.11"

[patch.crates-io]
revm = { git = "https://github.com/bnb-chain/revm", rev = "e4bf75d62e36077fb3904c400332da0376c03383" }
revm-interpreter = { git = "https://github.com/bnb-chain/revm", rev = "e4bf75d62e36077fb3904c400332da0376c03383" }
revm-precompile = { git = "https://github.com/bnb-chain/revm", rev = "e4bf75d62e36077fb3904c400332da0376c03383" }
revm-primitives = { git = "https://github.com/bnb-chain/revm", rev = "e4bf75d62e36077fb3904c400332da0376c03383" }
alloy-chains = { git = "https://github.com/bnb-chain/alloy-chains-rs.git", rev = "b7c5379cf47345181f8dce350acafb958f47152a" }
alloy-rpc-types-eth = { git = "https://github.com/bnb-chain/alloy", rev = "bc6c03f365a1054ae89c5c940e0edbbd963d6dd4" }
alloy-consensus = { git = "https://github.com/bnb-chain/alloy", rev = "bc6c03f365a1054ae89c5c940e0edbbd963d6dd4" }
alloy-eips = { git = "https://github.com/bnb-chain/alloy", rev = "bc6c03f365a1054ae89c5c940e0edbbd963d6dd4" }
alloy-network = { git = "https://github.com/bnb-chain/alloy", rev = "bc6c03f365a1054ae89c5c940e0edbbd963d6dd4" }
alloy-serde = { git = "https://github.com/bnb-chain/alloy", rev = "bc6c03f365a1054ae89c5c940e0edbbd963d6dd4" }
alloy-signer = { git = "https://github.com/bnb-chain/alloy", rev = "bc6c03f365a1054ae89c5c940e0edbbd963d6dd4" }
alloy-signer-local = { git = "https://github.com/bnb-chain/alloy", rev = "bc6c03f365a1054ae89c5c940e0edbbd963d6dd4" }

[patch."https://github.com/bluealloy/revm"]
revm = { git = "https://github.com/bnb-chain/revm", rev = "e4bf75d62e36077fb3904c400332da0376c03383" }<|MERGE_RESOLUTION|>--- conflicted
+++ resolved
@@ -1,5 +1,5 @@
 [workspace.package]
-version = "1.0.1"
+version = "1.0.0"
 edition = "2021"
 rust-version = "1.79"
 license = "MIT OR Apache-2.0"
@@ -17,10 +17,7 @@
     "crates/bsc/node/",
     "crates/bsc/evm/",
     "crates/chainspec/",
-    "crates/cli/cli/",
-    "crates/cli/commands/",
     "crates/cli/runner/",
-    "crates/cli/util/",
     "crates/config/",
     "crates/consensus/auto-seal/",
     "crates/consensus/beacon/",
@@ -29,14 +26,10 @@
     "crates/consensus/debug-client/",
     "crates/ethereum-forks/",
     "crates/e2e-test-utils/",
-    "crates/engine/primitives/",
-    "crates/engine/tree/",
-    "crates/engine/util/",
+    "crates/engine-primitives/",
     "crates/errors/",
     "crates/ethereum-forks/",
-    "crates/ethereum/cli/",
     "crates/ethereum/consensus/",
-    "crates/ethereum/engine/",
     "crates/ethereum/engine-primitives/",
     "crates/ethereum/evm",
     "crates/ethereum/node",
@@ -60,21 +53,18 @@
     "crates/net/eth-wire/",
     "crates/net/nat/",
     "crates/net/network-api/",
-    "crates/net/network-types/",
     "crates/net/network/",
     "crates/net/p2p/",
     "crates/net/peers/",
-    "crates/node/core/",
+    "crates/node-core/",
     "crates/node/api/",
     "crates/node/builder/",
     "crates/node/events/",
-    "crates/optimism/cli",
     "crates/optimism/consensus",
     "crates/optimism/evm/",
     "crates/optimism/node/",
     "crates/optimism/payload/",
     "crates/optimism/primitives/",
-    "crates/optimism/rpc/",
     "crates/payload/basic/",
     "crates/payload/builder/",
     "crates/payload/primitives/",
@@ -88,11 +78,8 @@
     "crates/rpc/rpc-api/",
     "crates/rpc/rpc-builder/",
     "crates/rpc/rpc-engine-api/",
-    "crates/rpc/rpc-eth-api/",
-    "crates/rpc/rpc-eth-types/",
     "crates/rpc/rpc-layer",
     "crates/rpc/rpc-testing-util/",
-    "crates/rpc/rpc-server-types/",
     "crates/rpc/rpc-types-compat/",
     "crates/rpc/rpc-types/",
     "crates/rpc/rpc/",
@@ -140,9 +127,6 @@
     "examples/polygon-p2p/",
     "examples/rpc-db/",
     "examples/txpool-tracing/",
-    "examples/custom-rlpx-subprotocol",
-    "examples/exex/minimal/",
-    "examples/exex/op-bridge/",
     "testing/ef-tests/",
     "testing/testing-utils",
 ]
@@ -214,7 +198,6 @@
 single_char_pattern = "warn"
 needless_continue = "warn"
 enum_glob_use = "warn"
-iter_without_into_iter = "warn"
 
 # These are nursery lints which have findings. Allow them for now. Some are not
 # quite mature enough for use in our codebase and some we don't really want.
@@ -245,28 +228,20 @@
 lto = "thin"
 
 [profile.release]
-opt-level = 3
 lto = "thin"
-debug = "line-tables-only"
-strip = true
-panic = "unwind"
-codegen-units = 16
-
-# Use the `--profile profiling` flag to show symbols in release mode.
-# e.g. `cargo build --profile profiling`
-[profile.profiling]
+strip = "debuginfo"
+
+# Like release, but with full debug symbols. Useful for e.g. `perf`.
+[profile.debug-fast]
 inherits = "release"
-debug = 2
-strip = false
-
-# Make sure debug symbols are in the bench profile
-[profile.bench]
-inherits = "profiling"
+strip = "none"
+debug = true
 
 [profile.maxperf]
 inherits = "release"
 lto = "fat"
 codegen-units = 1
+incremental = false
 
 [workspace.dependencies]
 # reth
@@ -279,10 +254,7 @@
 reth-blockchain-tree = { path = "crates/blockchain-tree" }
 reth-blockchain-tree-api = { path = "crates/blockchain-tree-api" }
 reth-chainspec = { path = "crates/chainspec" }
-reth-cli = { path = "crates/cli/cli" }
-reth-cli-commands = { path = "crates/cli/commands" }
 reth-cli-runner = { path = "crates/cli/runner" }
-reth-cli-util = { path = "crates/cli/util" }
 reth-codecs = { path = "crates/storage/codecs" }
 reth-codecs-derive = { path = "crates/storage/codecs/derive" }
 reth-config = { path = "crates/config" }
@@ -298,13 +270,10 @@
 reth-downloaders = { path = "crates/net/downloaders" }
 reth-e2e-test-utils = { path = "crates/e2e-test-utils" }
 reth-ecies = { path = "crates/net/ecies" }
-reth-engine-primitives = { path = "crates/engine/primitives" }
-reth-engine-tree = { path = "crates/engine/tree" }
-reth-engine-util = { path = "crates/engine/util" }
+reth-engine-primitives = { path = "crates/engine-primitives" }
 reth-errors = { path = "crates/errors" }
 reth-eth-wire = { path = "crates/net/eth-wire" }
 reth-eth-wire-types = { path = "crates/net/eth-wire-types" }
-reth-ethereum-cli = { path = "crates/ethereum/cli" }
 reth-ethereum-consensus = { path = "crates/ethereum/consensus" }
 reth-ethereum-engine-primitives = { path = "crates/ethereum/engine-primitives" }
 reth-ethereum-forks = { path = "crates/ethereum-forks" }
@@ -329,26 +298,19 @@
 reth-net-nat = { path = "crates/net/nat" }
 reth-network = { path = "crates/net/network" }
 reth-network-api = { path = "crates/net/network-api" }
-reth-network-types = { path = "crates/net/network-types" }
 reth-network-peers = { path = "crates/net/peers", default-features = false }
 reth-network-p2p = { path = "crates/net/p2p" }
 reth-nippy-jar = { path = "crates/storage/nippy-jar" }
 reth-node-api = { path = "crates/node/api" }
 reth-node-builder = { path = "crates/node/builder" }
-<<<<<<< HEAD
-reth-node-core = { path = "crates/node/core" }
-=======
 reth-node-bsc= { path = "crates/bsc/node" }
 reth-node-core = { path = "crates/node-core" }
->>>>>>> e11ee489
 reth-node-ethereum = { path = "crates/ethereum/node" }
 reth-node-events = { path = "crates/node/events" }
 reth-node-optimism = { path = "crates/optimism/node" }
-reth-optimism-cli = { path = "crates/optimism/cli" }
 reth-optimism-consensus = { path = "crates/optimism/consensus" }
 reth-optimism-payload-builder = { path = "crates/optimism/payload" }
 reth-optimism-primitives = { path = "crates/optimism/primitives" }
-reth-optimism-rpc = { path = "crates/optimism/rpc" }
 reth-payload-builder = { path = "crates/payload/builder" }
 reth-payload-primitives = { path = "crates/payload/primitives" }
 reth-payload-validator = { path = "crates/payload/validator" }
@@ -363,9 +325,7 @@
 reth-rpc-api-testing-util = { path = "crates/rpc/rpc-testing-util" }
 reth-rpc-builder = { path = "crates/rpc/rpc-builder" }
 reth-rpc-engine-api = { path = "crates/rpc/rpc-engine-api" }
-reth-rpc-eth-api = { path = "crates/rpc/rpc-eth-api" }
 reth-rpc-layer = { path = "crates/rpc/rpc-layer" }
-reth-rpc-eth-types = { path = "crates/rpc/rpc-eth-types" }
 reth-rpc-server-types = { path = "crates/rpc/rpc-server-types" }
 reth-rpc-types = { path = "crates/rpc/rpc-types" }
 reth-rpc-types-compat = { path = "crates/rpc/rpc-types-compat" }
@@ -386,15 +346,15 @@
 reth-trie-parallel = { path = "crates/trie/parallel" }
 
 # revm
-revm = { version = "11.0.0", features = [
+revm = { version = "10.0.0", features = [
     "std",
     "secp256k1",
     "blst",
 ], default-features = false }
-revm-primitives = { version = "6.0.0", features = [
+revm-primitives = { version = "5.0.0", features = [
     "std",
 ], default-features = false }
-revm-inspectors = "0.4"
+revm-inspectors = "0.1"
 
 # eth
 alloy-chains = "0.1.15"
@@ -414,7 +374,6 @@
 alloy-serde = { version = "=0.1.2", default-features = false }
 alloy-rpc-types-engine = { version = "=0.1.2", default-features = false }
 alloy-rpc-types-eth = { version = "0.1", default-features = false }
-alloy-rpc-types-mev = { version = "0.1", default-features = false }
 alloy-rpc-types-trace = { version = "0.1", default-features = false }
 alloy-genesis = { version = "0.1", default-features = false }
 alloy-node-bindings = { version = "0.1", default-features = false }
@@ -436,16 +395,12 @@
 alloy-json-rpc = { version = "0.1", default-features = false }
 alloy-rpc-client = { version = "0.1", default-features = false }
 
-# op
-op-alloy-rpc-types = "0.1"
-
 # misc
 auto_impl = "1"
 aquamarine = "0.5"
 bytes = "1.5"
 bitflags = "2.4"
 clap = "4"
-const_format = { version = "0.2.32", features = ["rust_1_64"] }
 dashmap = "5.5"
 derive_more = "0.99.17"
 fdlimit = "0.3.0"
@@ -479,7 +434,6 @@
 paste = "1.0"
 url = "2.3"
 backon = "0.4"
-boyer-moore-magiclen = "0.2.16"
 
 # metrics
 metrics = "0.23.0"
@@ -511,6 +465,7 @@
 
 # p2p
 discv5 = "0.6.0"
+igd-next = "0.14.3"
 
 # rpc
 jsonrpsee = "0.23"
@@ -545,7 +500,7 @@
 criterion = "0.5"
 pprof = "0.13"
 proptest = "1.4"
-proptest-derive = "0.5"
+proptest-derive = "0.4"
 serial_test = "3"
 similar-asserts = "1.5.0"
 test-fuzz = "5"
