--- conflicted
+++ resolved
@@ -3,10 +3,7 @@
 name: docker
 
 on:
-<<<<<<< HEAD
-  workflow_dispatch: { }
-=======
->>>>>>> 15c230ba
+  workflow_dispatch: {}
   push:
     tags:
       - v*
